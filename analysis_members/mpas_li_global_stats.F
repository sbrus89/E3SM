--- conflicted
+++ resolved
@@ -457,10 +457,6 @@
          groundingLineFlux = reductions(15)
          groundingLineMigrationFlux = reductions(16)
 
-<<<<<<< HEAD
-         iceThicknessMean = totalIceVolume / totalIceArea
-         avgNetAccumulation = totalSfcMassBal / totalIceArea / rhoi
-=======
          if (totalIceArea > 0.0_RKIND) then
             iceThicknessMean = totalIceVolume / totalIceArea
             avgNetAccumulation = totalSfcMassBal / totalIceArea / rhoi
@@ -468,7 +464,6 @@
             iceThicknessMean = 0.0_RKIND
             avgNetAccumulation = 0.0_RKIND
          endif
->>>>>>> dd542007
          if (groundedIceArea > 0.0_RKIND) then
             avgGroundedBasalMelt = -1.0_RKIND * totalGroundedBasalMassBal / groundedIceArea / rhoi
          else
