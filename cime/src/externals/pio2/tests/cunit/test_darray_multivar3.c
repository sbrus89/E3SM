/*
 * Tests for PIO distributed arrays. This test demonstrates problems
 * with the fill value that can arrise from mixing types in a
 * decomposition.
 *
 * @author Ed Hartnett
 */
#include <config.h>
#include <pio.h>
#include <pio_internal.h>
#include <pio_tests.h>

/* The number of tasks this test should run on. */
#define TARGET_NTASKS 4

/* The minimum number of tasks this test should run on. */
#define MIN_NTASKS 4

/* The name of this test. */
#define TEST_NAME "test_darray_multivar3"

/* Number of processors that will do IO. */
#define NUM_IO_PROCS 1

/* Number of computational components to create. */
#define COMPONENT_COUNT 1

/* The number of dimensions in the example data. In this test, we
 * are using three-dimensional data. */
#define NDIM 3

/* But sometimes we need arrays of the non-record dimensions. */
#define NDIM2 2

/* The length of our sample data along each dimension. */
#define X_DIM_LEN 4
#define Y_DIM_LEN 4

/* The number of timesteps of data to write. */
#define NUM_TIMESTEPS 2

/* Number of variables in the test file. */
#define NUM_VAR 3

/* Test with and without custom fill value. */
#define NUM_FV_TESTS 2

/* The dimension names. */
char dim_name[NDIM][PIO_MAX_NAME + 1] = {"timestep", "x", "y"};

/* The var names. */
char var_name[NUM_VAR][PIO_MAX_NAME + 1] = {"Kirk", "Spock", "McCoy"};

/* Length of the dimensions in the sample data. */
int dim_len[NDIM] = {NC_UNLIMITED, X_DIM_LEN, Y_DIM_LEN};

/**
 * Test the darray functionality. Create a netCDF file with 3
 * dimensions and 2 variables. One of the vars uses the record
 * dimension, the other does not. Then use darray to write to them.
 *
 * @param iosysid the IO system ID.
 * @param ioid the ID of the decomposition.
 * @param num_flavors the number of IOTYPES available in this build.
 * @param flavor array of available iotypes.
 * @param my_rank rank of this task.
 * @param test_comm the communicator that is running this test.
 * @returns 0 for success, error code otherwise.
 */
int test_multivar_darray(int iosysid, int ioid, int num_flavors, int *flavor,
                         int my_rank, MPI_Comm test_comm)
{
    char filename[PIO_MAX_NAME + 1]; /* Name for the output files. */
    int dimids[NDIM];     /* The dimension IDs. */
    int ncid;             /* The ncid of the netCDF file. */
    int varid[NUM_VAR];   /* The IDs of the netCDF varables. */
    PIO_Offset arraylen = 3;
    int custom_fillvalue_int = -TEST_VAL_42;
    float custom_fillvalue_float = -42.5;
    int test_data_int[arraylen];
    float test_data_float[arraylen];
    int ret;       /* Return code. */

    /* Initialize some data. */
    for (int f = 0; f < arraylen; f++)
    {
        test_data_int[f] = my_rank * 10 + f;
        test_data_float[f] = my_rank * 10 + f + 0.5;
    }

    /* Use PIO to create the example file in each of the four
     * available ways. */
    for (int fmt = 0; fmt < num_flavors; fmt++)
    {
        for (int use_fv = 0; use_fv < NUM_FV_TESTS; use_fv++)
        {
            /* Create the filename. */
            sprintf(filename, "data_%s_iotype_%d_use_fv_%d.nc", TEST_NAME, flavor[fmt], use_fv);

            /* Create the netCDF output file. */
            if ((ret = PIOc_createfile(iosysid, &ncid, &flavor[fmt], filename, PIO_CLOBBER)))
                ERR(ret);

            /* Define netCDF dimensions and variable. */
            for (int d = 0; d < NDIM; d++)
                if ((ret = PIOc_def_dim(ncid, dim_name[d], (PIO_Offset)dim_len[d], &dimids[d])))
                    ERR(ret);

            /* Var 0 does not have a record dim, varid 1 and 2 are record vars. */
            if ((ret = PIOc_def_var(ncid, var_name[0], PIO_INT, NDIM - 1, &dimids[1], &varid[0])))
                ERR(ret);
            if ((ret = PIOc_def_var(ncid, var_name[1], PIO_INT, NDIM, dimids, &varid[1])))
                ERR(ret);
            if ((ret = PIOc_def_var(ncid, var_name[2], PIO_FLOAT, NDIM, dimids, &varid[2])))
                ERR(ret);

            /* Set the custom fill values. */
            if ((ret = PIOc_def_var_fill(ncid, varid[0], 0, &custom_fillvalue_int)))
                ERR(ret);
            if ((ret = PIOc_def_var_fill(ncid, varid[1], 0, &custom_fillvalue_int)))
                ERR(ret);
            if ((ret = PIOc_def_var_fill(ncid, varid[2], 0, &custom_fillvalue_float)))
                ERR(ret);

            /* End define mode. */
            if ((ret = PIOc_enddef(ncid)))
                ERR(ret);

            /* Set the value of the record dimension for varid 1 and 2. */
            if ((ret = PIOc_setframe(ncid, varid[1], 0)))
                ERR(ret);
            if ((ret = PIOc_setframe(ncid, varid[2], 0)))
                ERR(ret);

            int *fvp_int = NULL;
            /* float *fvp_float = NULL; */
            if (use_fv)
            {
                fvp_int = &custom_fillvalue_int;
                /* fvp_float = &custom_fillvalue_float; */
            }

            /* Write the data. */
            if ((ret = PIOc_write_darray(ncid, varid[0], ioid, arraylen, test_data_int,
                                         fvp_int)))
                ERR(ret);
            if ((ret = PIOc_write_darray(ncid, varid[1], ioid, arraylen, test_data_int,
                                         fvp_int)))
                ERR(ret);

<<<<<<< HEAD
            /* This should not work since we cannot mix record and not record vars */
=======
            /* This should not work since we cannot mix record and not
             * record vars. */
>>>>>>> dabe086f
	    int frame[NUM_VAR] = {0, 0, 0};

            if (PIOc_write_darray_multi(ncid, varid, ioid, NUM_VAR, arraylen * NUM_VAR, test_data_float,
                                        frame, NULL, 0) != PIO_EVARDIMMISMATCH)
                ERR(ERR_WRONG);
<<<<<<< HEAD
	    /* This should work since int and float are the same size and both are record vars */
=======

	    /* This should work since int and float are the same size
             * and both are record vars. */
>>>>>>> dabe086f
            if ((ret = PIOc_write_darray_multi(ncid, varid+1, ioid, NUM_VAR-1, arraylen * (NUM_VAR-1), test_data_float,
					       frame, NULL, 0)))
                ERR(ret);

            /* Close the netCDF file. */
            if ((ret = PIOc_closefile(ncid)))
                ERR(ret);

            /* Check the file contents. */
            /* { */
            /*     int ncid2;            /\* The ncid of the re-opened netCDF file. *\/ */
            /*     int test_data_int_in[arraylen]; */
            /*     /\* float test_data_float_in[arraylen]; *\/ */

            /*     /\* Reopen the file. *\/ */
            /*     if ((ret = PIOc_openfile(iosysid, &ncid2, &flavor[fmt], filename, PIO_NOWRITE))) */
            /*         ERR(ret); */

            /*     /\* Read the var data with read_darray(). *\/ */
            /*     for (int v = 0; v < NUM_VAR; v++) */
            /*     { */
            /*         if (v < NUM_VAR - 1) */
            /*         { */
            /*             if ((ret = PIOc_setframe(ncid2, varid[v], 0))) */
            /*                 ERR(ret); */

            /*             /\* Read the data. *\/ */
            /*             if ((ret = PIOc_read_darray(ncid2, varid[v], ioid, arraylen, test_data_int_in))) */
            /*                 ERR(ret); */

            /*             /\* Check the results. *\/ */
            /*             for (int f = 0; f < arraylen; f++) */
            /*                 if (test_data_int_in[f] != test_data_int[f]) */
            /*                     return ERR_WRONG; */
            /*         } */
            /*     } /\* next var *\/ */

            /*     /\* Now read the fill values. *\/ */
            /*     PIO_Offset idx[NDIM] = {0, 0, 3}; */
            /*     int file_fv_int; */
            /*     float file_fv_float; */

            /*     /\* Check an int fill value. *\/ */
            /*     if ((ret = PIOc_get_var1_int(ncid2, 1, idx, &file_fv_int))) */
            /*         return ret; */
            /*     if (use_fv) */
            /*     { */
            /*         if (file_fv_int != custom_fillvalue_int) */
            /*             return ERR_WRONG; */
            /*     } */

            /*     /\* Check the float fill value. *\/ */
            /*     if ((ret = PIOc_get_var1_float(ncid2, 2, idx, &file_fv_float))) */
            /*         return ret; */
            /*     /\* if (use_fv) *\/ */
            /*     /\* { *\/ */
            /*     /\*     if (file_fv_float != custom_fillvalue_float) *\/ */
            /*     /\*         return ERR_WRONG; *\/ */
            /*     /\* } *\/ */

            /*     /\* Close the netCDF file. *\/ */
            /*     if ((ret = PIOc_closefile(ncid2))) */
            /*         ERR(ret); */
            /* } */
        }
    }

    return PIO_NOERR;
}

/* Create the decomposition to divide the 3-dimensional sample data
 * between the 4 tasks. For the purposes of decomposition we are only
 * concerned with 2 dimensions - we ignore the unlimited dimension. We
 * will leave some gaps in the decomposition, to test fill values.
 *
 * @param ntasks the number of available tasks
 * @param my_rank rank of this task.
 * @param iosysid the IO system ID.
 * @param dim_len_2d an array of length 2 with the dim lengths.
 * @param ioid a pointer that gets the ID of this decomposition.
 * @param pio_type the data type to use for the decomposition.
 * @returns 0 for success, error code otherwise.
 **/
int create_dcomp_gaps(int ntasks, int my_rank, int iosysid, int *dim_len_2d,
                      int *ioid, int pio_type)
{
    PIO_Offset elements_per_pe;     /* Array elements per processing unit. */
    PIO_Offset *compdof;  /* The decomposition mapping. */
    int ret;

    /* How many data elements per task? In this example we will end up
     * with 3. */
    elements_per_pe = (dim_len_2d[0] * dim_len_2d[1] / ntasks) - 1;

    /* Allocate space for the decomposition array. */
    if (!(compdof = malloc(elements_per_pe * sizeof(PIO_Offset))))
        return PIO_ENOMEM;

    /* Describe the decomposition. This is a 1-based array, so add 1! */
    for (int i = 0; i < elements_per_pe; i++)
        compdof[i] = my_rank * (elements_per_pe + 1) + i + 1;

    /* Create the PIO decomposition for this test. */
    if ((ret = PIOc_InitDecomp(iosysid, pio_type, NDIM2, dim_len_2d, elements_per_pe,
                               compdof, ioid, NULL, NULL, NULL)))
        ERR(ret);

    /* Free the mapping. */
    free(compdof);

    return 0;
}

/* Run tests for darray functions. */
int main(int argc, char **argv)
{
    int my_rank;
    int ntasks;
    MPI_Comm test_comm;      /* A communicator for this test. */
    int ioid;
    int ret;                 /* Return code. */

    /* Initialize test. */
    if ((ret = pio_test_init2(argc, argv, &my_rank, &ntasks, MIN_NTASKS, MIN_NTASKS,
                              -1, &test_comm)))
        ERR(ERR_INIT);

    if ((ret = PIOc_set_iosystem_error_handling(PIO_DEFAULT, PIO_RETURN_ERROR, NULL)))
        return ret;

    /* Only do something on max_ntasks tasks. */
    if (my_rank < TARGET_NTASKS)
    {
        int iosysid;              /* The ID for the parallel I/O system. */
        int ioproc_stride = 1;    /* Stride in the mpi rank between io tasks. */
        int ioproc_start = 0;     /* Zero based rank of first processor to be used for I/O. */
	int dim_len_2d[NDIM2] = {X_DIM_LEN, Y_DIM_LEN};
	int num_flavors;         /* Number of PIO netCDF flavors in this build. */
	int flavor[NUM_FLAVORS]; /* iotypes for the supported netCDF IO flavors. */

        /* Figure out iotypes. */
        if ((ret = get_iotypes(&num_flavors, flavor)))
            ERR(ret);

        /* Initialize the PIO IO system. This specifies how
         * many and which processors are involved in I/O. */
        if ((ret = PIOc_Init_Intracomm(test_comm, TARGET_NTASKS, ioproc_stride,
                                       ioproc_start, PIO_REARR_SUBSET, &iosysid)))
            return ret;

        /* Decompose the data over the tasks. */
        if ((ret = create_dcomp_gaps(TARGET_NTASKS, my_rank, iosysid, dim_len_2d,
                                     &ioid, PIO_INT)))
            return ret;

        /* Run the multivar darray tests. */
        if ((ret = test_multivar_darray(iosysid, ioid, num_flavors, flavor, my_rank,
                                        test_comm)))
            return ret;

        /* Free the PIO decomposition. */
        if ((ret = PIOc_freedecomp(iosysid, ioid)))
            ERR(ret);

        /* Finalize PIO system. */
        if ((ret = PIOc_free_iosystem(iosysid)))
            return ret;

    } /* endif my_rank < TARGET_NTASKS */

    /* Finalize the MPI library. */
    if ((ret = pio_test_finalize(&test_comm)))
        return ret;

    printf("%d %s SUCCESS!!\n", my_rank, TEST_NAME);
    return 0;
}<|MERGE_RESOLUTION|>--- conflicted
+++ resolved
@@ -148,24 +148,16 @@
                                          fvp_int)))
                 ERR(ret);
 
-<<<<<<< HEAD
-            /* This should not work since we cannot mix record and not record vars */
-=======
             /* This should not work since we cannot mix record and not
              * record vars. */
->>>>>>> dabe086f
 	    int frame[NUM_VAR] = {0, 0, 0};
 
             if (PIOc_write_darray_multi(ncid, varid, ioid, NUM_VAR, arraylen * NUM_VAR, test_data_float,
                                         frame, NULL, 0) != PIO_EVARDIMMISMATCH)
                 ERR(ERR_WRONG);
-<<<<<<< HEAD
-	    /* This should work since int and float are the same size and both are record vars */
-=======
 
 	    /* This should work since int and float are the same size
              * and both are record vars. */
->>>>>>> dabe086f
             if ((ret = PIOc_write_darray_multi(ncid, varid+1, ioid, NUM_VAR-1, arraylen * (NUM_VAR-1), test_data_float,
 					       frame, NULL, 0)))
                 ERR(ret);
