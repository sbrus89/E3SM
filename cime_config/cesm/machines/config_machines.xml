--- conflicted
+++ resolved
@@ -663,15 +663,9 @@
     <MAX_TASKS_PER_NODE>12</MAX_TASKS_PER_NODE>
     <PES_PER_NODE>12</PES_PER_NODE>
     <batch_system type="slurm" version="x.y">
-<<<<<<< HEAD
     <queues>
 	<queue jobmin="1" jobmax="9999" default="true">batch</queue>
     </queues> 
-=======
-    <?ignore  <queues>
-	<queue jobmin="1" jobmax="9999" default="true">batch</queue>
-      </queues> ?>
->>>>>>> 22fbb545
       <walltimes>
 	<walltime default="true">0:59:00</walltime>
       </walltimes>
