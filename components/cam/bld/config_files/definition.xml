<?xml version="1.0"?>

<?xml-stylesheet type="text/xsl" href="config_definition.xsl" ?>

<config_definition>

<entry id="cam_bld" value=".">
CAM build directory; contains .o and .mod files.
</entry>
<entry id="cam_exedir" value=".">
Directory where CAM executable will be created.
</entry>
<entry id="cam_root" value="">
Root directory of CAM source distribution.
</entry>
<entry id="caseroot" value="">
Root directory of the case.
</entry>
<entry id="usr_src" value="" list="1">
User source directories to prepend to the filepath.  Multiple directories
are specified as a comma separated list with no embedded white space.
</entry>
<entry id="ccsm_seq" valid_values="0,1" value="0">
Switch specifies whether CAM is being built by the CCSM sequential scripts.  0 => no, 1 => yes.
</entry>
<entry id="comp_intf" valid_values="mct,esmf" value="mct">
Component interfaces: mct or esmf.  Default: mct.
</entry>
<entry id="dyn" valid_values="eul,sld,fv,homme,se" value="">
Dynamics package: eul, sld, fv, or se.
</entry>
<entry id="dyn_target" valid_values="preqx,theta-l,preqx_acc,preqx_kokkos" value="">          
SE dynamical core option.
</entry>        
<entry id="waccm_phys" valid_values="0,1" value="0">
Switch to turn on waccm physics: 0 => no, 1 => yes.
</entry>
<entry id="offline_dyn" valid_values="0,1" value="0">
Switch to turn on FV offline driver: 0 => no, 1 => yes.
</entry>
<entry id="waccmx" valid_values="0,1" value="0">
Option to turn on waccmx thermosphere/ionosphere extension: 0 => no, 1 => yes
</entry>
<entry id="phys" valid_values="cam3,cam3_5_1,cam4,cam5,ideal,adiabatic" value="">
Physics package: cam3, cam4, cam5, ideal (Held-Suarez forcings), adiabatic.
</entry>
<entry id="microphys" valid_values="rk,mg1,mg1.5,mg2,p3" value="">
Microphysics package: rk (Rasch and Kristjansson), mg1 (Morrison and Gettelman two moment scheme CAM5.1), mg1.5 (Morrison and Gettelman second version development), mg2 (Morrison and Gettelman second version), p3 (Morrison and Milbrandt (2015) two moment scheme).
</entry>
<entry id="macrophys" valid_values="rk,park,clubb_sgs,shoc_sgs,none" value="">
Macrophysics package: RK, Park, CLUBB_SGS, SHOC_SGS.
</entry>
<entry id="clubb_sgs" valid_values="0,1" value="0">
Switch to turn on/off CLUBB_SGS package: 0 => no, 1 => yes
</entry>
<entry id="shoc_sgs" valid_values="0,1" value="0">
Switch to turn on/off SHOC_SGS package: 0 => no, 1 => yes
</entry>
<entry id="unicon" valid_values="0,1" value="0">
Switch to turn on UNICON package: 0 => off, 1 => on
</entry>
<entry id="clubb_do_deep" valid_values="0,1" value="0">
Switch to turn on/off CLUBB_SGS using clubb to calculate deep: 0 => no, 1 => yes
</entry>
<entry id="clubb_do_adv" valid_values="0,1" value="0">
Switch to turn on/off advecting CLUBB moments: 0 => no, 1 => yes
</entry>
<entry id="pbl" valid_values="uw,hb,hbr,clubb_sgs,shoc_sgs" value="">
PBL package: uw (University of Washington), hb (Holtslag and Boville), hbr
 (Holtslag, Boville, and Rasch), clubb_sgs, shoc_sgs.
</entry>
<entry id="rad" valid_values="rrtmg,rrtmgp,camrt" value="">
Radiative transfer calculation: 
camrt (CAM3 and CAM4 RT package), rrtmg (RRTMG package from AER), rrtmgp (RRTMGP package from AER).
</entry>
<entry id="carma" valid_values="none,bc_strat,cirrus,cirrus_dust,dust,meteor_impact,meteor_smoke,mixed_sulfate,pmc,pmc_sulfate,sea_salt,sulfate,tholin,test_detrain,test_growth,test_passive,test_radiative,test_swelling,test_tracers,test_tracers2" value="none">
CARMA sectional microphysics: 
none (disabled), bc_strat (Stratospheric Black Carbon), cirrus (Cirrus Clouds),
cirrus_dust (Cirrus Clouds with dust), dust (Dust), meteor_impact (Meteor Impact), 
meteor_smoke (Meteor Smoke), mixed_sulfate (Meteor Smoke and Sulfate), pmc (Polar Mesospheric Clouds), pmc_sulfate (PMC and Sulfate), sea_salt (Sea Salt),
sulfate (Sulfate Aerosols), tholin (early earth haze), test_detrain (Detrainment), test_growth (Particle Growth), test_passive (Passive Dust), 
test_radiative (Radiatively Active Dust), test_swelling (Sea Salt), test_tracers (Asian Monsoon), test_tracers2 (Guam).
</entry>
<entry id="chem" valid_values="waccm_mozart,waccm_mozart_mam3,waccm_mozart_sulfur,waccm_ghg,trop_mozart,trop_mozart_mam3,trop_mozart_soa,trop_strat_soa,trop_strat_mam3,trop_strat_mam7,super_fast_llnl,super_fast_llnl_mam3,trop_ghg,trop_bam,trop_mam3,trop_mam4,trop_mam4_resus,trop_mam4_resus_soag,trop_mam4_resus_mom,trop_mam4_mom,trop_mam7,linoz_mam3,linoz_mam4_resus,linoz_mam4_resus_soag,linoz_mam4_resus_mom,linoz_mam4_resus_mom_soag,superfast_mam4_resus_mom_soag,none"
 value="">
Chemistry package: waccm_mozart, waccm_mozart_mam3, waccm_mozart_sulfur, waccm_ghg, trop_mozart, trop_mozart_mam3, trop_mozart_soa, trop_strat_soa, trop_strat_mam3, trop_strat_mam7, super_fast_llnl, super_fast_llnl_mam3, trop_ghg, trop_bam, trop_mam3, trop_mam4, trop_mam4_resus, trop_mam4_resus_soag, trop_mam4_resus_mom, trop_mam4_mom, trop_mam7, linoz_mam3, linoz_mam4_resus, linoz_mam4_resus_soag, linoz_mam4_resus_mom, linoz_mam4_resus_mom_soag, superfast_mam4_resus_mom_soag, or none.
</entry>
<entry id="prog_species" valid_values="DST,SSLT,SO4,GHG,OC,BC,CARBON16" value="" list="1">
Prognostic mozart species packages: list of any subset of the following: DST,SSLT,SO4,GHG,OC,BC,CARBON16
</entry>
<entry id="edit_chem_mech" valid_values="0,1" value="0">
Switch to allow user to edit chem mechanism file: 0 => no, 1 => yes.
</entry>
<entry id="usr_mech_infile" value="">
Path and file name of the user supplied chemistry mechanism file.
</entry>
<entry id="chem_proc_bld" value="">
Chemistry preprocessor build directory; contains .o and .mod files.
</entry>
<entry id="chem_proc_src" value="">
Chemistry source directory generated by the chemistry preprocessor; contains F90 files.
</entry>
<entry id="chem_src_dir" value="">
Chemistry source directory; contains F90 files.
</entry>
<entry id="lnd" valid_values="clm,slnd,none" value="clm">
Use clm, stub land or no lnd model in cam build: clm, slnd, none
</entry>
<entry id="rof" valid_values="rtm,srof,none" value="rtm">
Use rtm, stub runoff or no runoff model in cam build: rtm, srof, none
</entry>
<entry id="ocn" valid_values="docn,dom,socn,aquaplanet,pop,mpaso" value="docn">
Use data ocean model (docn or dom), stub ocean (socn), or aqua planet ocean
(aquaplanet) in cam build.  When built from the CESM scripts the value of
ocn may be set to pop, but this doesn't impact how CAM is built.
</entry>
<entry id="aquaplanet" valid_value="0,1" value="0">
Switch for aquaplanet mode.  By default this switch sets the ocn component
to use an analytic expression for SST.  To use aquaplanet with time varying
SSTs read from a dataset, or with a slab ocean, the ocean component should
be set to DOCN.
</entry>
<entry id="rce" valid_value="0,1" value="0">
Switch for radiative-convective equilibrium mode. This switch sets the 
initial condition file to a spun up case with homogenous SST.
(see cam/bld/namelist_files/namelist_defaults_cam.xml)
</entry>
<entry id="ice" valid_values="cice,sice,none" value="">
Use cice, stub ice model or no ice model in cam build: cice, sice, none
</entry>
<entry id="cice_mode" valid_values="thermo_only,prescribed" value="">
mode of cice to be used in stand-alone cam test suite
</entry>
<entry id="cice_prestype" valid_values="clim_2000" value="">
if cice_mode is prescribed, input type forcing for prescribed mode
</entry>
<entry id="cice_grid" value="">
cice grid is same as cam grid
</entry>
<entry id="cice_decomptype" valid_values="cartesian,spacecurve" value="">
Type of cice decomposition.
</entry>
<entry id="cice_config_cache_file" value="">
Filename for the CICE config_cache file.
</entry>
<entry id="cice_config_cache_dir" value="">
Directory name for the CICE config_cache file.
</entry>
<entry id="co2_cycle" valid_values="0,1" value="0">
Turn on CO2 cycle in biogeochemistry model: 0 => no, 1 => yes.
</entry>
<entry id="pergro" valid_values="0,1" value="0">
Modifications that allow perturbation growth testing: 0=off, 1=on.
</entry>
<entry id="scam" valid_values="0,1" value="0">
Configure CAM for single column mode: 0=off, 1=on.  This option only
supported for the Eulerian dycore.
</entry>
<entry id="iop_mode" valid_values="0,1" value="0">
Configure for intensive observation perdiod (IOP) mode: 0=off, 1=on.  This option only
supported for the SE dycore.
</entry>
<entry id="e3smreplay" valid_values="0,1" value="0">
Configure E3SM to generate an IOP file that can be used to drive the SCM: 0=no, 1=yes.
This option only supported for the Spectral Element dycore.
</entry>
<entry id="hgrid" value="">
Horizontal grid specifier.  The recognized values depend on
the dynamics type and are contained in the config_horiz_grid.xml file.
</entry>
<entry id="nlon" value="1">
Number of unique longitude points in rectangular lat/lon grid.
</entry>
<entry id="nlat" value="1">
Number of unique latitude points in rectangular lat/lon grid.
</entry>
<entry id="csne" value="1">
Number of elements along one edge of a cubed sphere grid.
</entry>
<entry id="csnp" value="1">
Number of points on each edge of the elements in a cubed sphere grid.
</entry>
<entry id="npg" value="0">
Number of physics grid cells on each edge of the elements in a cubed sphere grid.
</entry>
<entry id="nlev" value="30">
Number of vertical levels.
</entry>
<entry id="nadv" value="">
Total number of advected constituents.  By default this is computed by
configure.  However, configure has a commandline argument to allow the user
to override the default.
</entry>
<entry id="nadv_tt" value="0">
Total number of advected test tracers.
</entry>
<entry id="age_of_air_trcs" valid_values="0,1" value="0">
Switch on (off) age of air tracers: 0=off, 1=on.
</entry>
<entry id="max_n_rad_cnst" value="30">
Maximum number of constituents that are radiatively active or in any one
diagnostic list.
</entry>
<entry id="trm" value="1">
Maximum Fourier wavenumber.
</entry>
<entry id="trn" value="1">
Highest degree of the Legendre polynomials for m=0.
</entry>
<entry id="trk" value="1">
Highest degree of the associated Legendre polynomials.
</entry>
<entry id="pcols" value="16">
Maximum number of columns in a chunk (physics data structure).
</entry>
<entry id="psubcols" value="1">
Maximum number of sub-columns in a column (physics data structure).
</entry>
<entry id="ppcols" value="FALSE">
<<<<<<< HEAD
Whether pcols is a compile time parameter. Otherwise it is the default value
for the runtime parameter phys_chnk_fdim.
=======
Whether pcols is a compile time parameter.
>>>>>>> 045cb66f
</entry>
<entry id="cam_exe" value="cam">
Name of CAM executable.
</entry>
<entry id="cppdefs" value="">
User specified CPP defines to append to Makefile defaults.
</entry>
<entry id="cc" value="">
User specified C compiler overrides Makefile default (linux only).
</entry>
<entry id="cflags" value="" list="1">
User specified C compiler options to append to Makefile defaults.
</entry>
<entry id="fc" value="">
User specified Fortran compiler overrides Makefile default.
</entry>
<entry id="fc_type" valid_values="pgi,intel,gnu,pathscale,xlf,nag" value="">
Type of Fortran compiler.  Used when -fc specifies a generic wrapper script
such as mpif90 or ftn.
</entry>
<entry id="bc_dep_to_snow_updates" valid_values="0,1" value="0">
Use updated treatment of BC/dust deposition to snow, ice: 0=off, 1=on.
</entry>
<entry id="rain_evap_to_coarse_aero" valid_values="0,1" value="0">
Switch to enable extra species (BC, POM and SOA) in coarse mode for MAM3 and MAM4 simulations: 0=off, 1=on.
</entry>
<entry id="debug" valid_values="0,1" value="0">
Switch to enable debugging options for Fortran compiler: 0=off, 1=on.
</entry>
<entry id="fflags" value="" list="1">
User specified Fortran compiler flags to append to Makefile defaults.
</entry>
<entry id="fopt" value="">
User specified Fortran optimization flags to override Makefile defaults.
</entry>
<entry id="linker" value="">
User specified linker.  Overrides the Makefile default $(FC).
</entry>
<entry id="ldflags" value="" list="1">
User specified load options to append to Makefile defaults.
</entry>
<entry id="spmd" valid_values="0,1" value="">
Switch to enable or disable building SPMD version of CAM: 0=off, 1=on.
</entry>
<entry id="ntasks" value="">
Number of MPI tasks.  This is used to determine default grid
decompositions.  Currently only used by CICE.
</entry>
<entry id="smp" valid_values="0,1" value="">
Switch to enable or disable building SMP version (OPENMP) of CAM: 0=off, 1=on.
</entry>
<entry id="nthreads" value="">
Number of OMP threads.  This is used to determine default grid
decompositions.  Currently only used by CICE.
</entry>
<entry id="nc_inc" value="">
Directory containing NetCDF include files.
</entry>
<entry id="nc_lib" value="">
Directory containing NetCDF library.
</entry>
<entry id="nc_ldflags" value="" list="1">
Arguments for linking NetCDF libraries.
</entry>
<entry id="nc_mod" value="">
Directory containing NetCDF module files.
</entry>
<entry id="pnc_inc" value="">
Directory containing pNetCDF include files.
</entry>
<entry id="pnc_lib" value="">
Directory containing pNetCDF library.
</entry>
<entry id="lapack_libdir" value="">
Directory containing LAPACK library.
</entry>
<entry id="esmf_libdir" value="">
Directory containing ESMF library (for linking to external ESMF).
</entry>
<entry id="esmf_libvers" value="">
Version of ESMF library.
</entry>
<entry id="mct_libdir" value="">
Directory containing MCT library (for linking to external MCT).
</entry>
<entry id="mpi_inc" value="">
Directory containing MPI include files.
</entry>
<entry id="mpi_lib" value="">
Directory containing MPI library.
</entry>
<entry id="mpi_lib_name" value="">
Name of MPI library.
</entry>
<entry id="cosp" valid_values="0,1" value="0">
Switch to enable building COSP simulator package.  1 => build COSP.
</entry>
<entry id="cosp_libdir" value="">
Directory containing COSP library.
</entry>
<entry id="target_os" value="">
OS for which CAM is being built.  The default value is the name contained
in Perl's $OSNAME variable.  This parameter allows the user to override
that setting to allow for cross-compilation, and for instances where the
$OSNAME value is too generic.  For example, currently on both cray-xt and
bluegene systems $OSNAME has the value "linux".
</entry>
<entry id="mach" value="">
System name for which CAM is being built.  The default value is the first
part (delimited by '.') of the name returned by Perl's Sys:Hostname hostname
routine.  This parameter allows the user to override that setting to allow
for system-specific namelist defaults when the hostname does not return the
desired name.
</entry>
<entry id="use_MMF" valid_values="0,1" value="0">
Switch to enable or disable MMF/super-parameterization: 0=off, 1=on.
</entry>
<entry id="use_ECPP" valid_values="0,1" value="0">
Switch to enable or disable ECPP in CAM: 0=off, 1=on.
</entry>
<entry id="use_MAML" valid_values="0,1" value="0">
Switch to enable or disable MAML in CAM: 0=off, 1=on.
</entry>
<entry id="use_crm_cldfrac" valid_values="0,1" value="0">
Switch to enable or disable fractional cloudiness in m2005 microphysics in CRM: 0=off, 1=on.
</entry>
<entry id="MMF_microphysics_scheme" valid_values="sam1mom,m2005" value="sam1mom">
SPCAM Cloud microphysics type.
</entry>
<entry id="crm_adv" valid_values="MPDATA,UM5" value="MPDATA">
SPCAM Cloud microphysics type.
</entry>
<entry id="crm_nx" value="1">
CRM number of grid points in x
</entry>
<entry id="crm_ny" value="1">
CRM number of grid points in y
</entry>
<entry id="crm_nz" value="2">
CRM number of grid points in z
</entry>
<entry id="crm_dx" value="1">
CRM horizontal grid spacing, m
</entry>
<entry id="crm_dt" value="1">
CRM time step, s
</entry>
<entry id="crm_nx_rad" value="1">
CRM number of averaged columns in x for radiation
</entry>
<entry id="crm_ny_rad" value="1">
CRM number of averaged columns in y for radiation
</entry>

</config_definition><|MERGE_RESOLUTION|>--- conflicted
+++ resolved
@@ -217,12 +217,7 @@
 Maximum number of sub-columns in a column (physics data structure).
 </entry>
 <entry id="ppcols" value="FALSE">
-<<<<<<< HEAD
-Whether pcols is a compile time parameter. Otherwise it is the default value
-for the runtime parameter phys_chnk_fdim.
-=======
 Whether pcols is a compile time parameter.
->>>>>>> 045cb66f
 </entry>
 <entry id="cam_exe" value="cam">
 Name of CAM executable.
