<?xml version="1.0"?>

<config_horiz_grid>

<!-- Eulerian grid (spherical harmonic) -->
<horiz_grid dyn="eul"   hgrid="512x1024"  nlat="512" nlon="1024" m="341" n="341" k="341" />
<horiz_grid dyn="eul"   hgrid="256x512"   nlat="256" nlon="512"  m="170" n="170" k="170" />
<horiz_grid dyn="eul"   hgrid="128x256"   nlat="128" nlon="256"  m="85"  n="85"  k="85"  />
<horiz_grid dyn="eul"   hgrid="64x128"    nlat="64"  nlon="128"  m="42"  n="42"  k="42"  />
<horiz_grid dyn="eul"   hgrid="48x96"     nlat="48"  nlon="96"   m="31"  n="31"  k="31"  />
<horiz_grid dyn="eul"   hgrid="32x64"     nlat="32"  nlon="64"   m="21"  n="21"  k="21"  />
<horiz_grid dyn="eul"   hgrid="8x16"      nlat="8"   nlon="16"   m="5"   n="5"   k="5"   />
<horiz_grid dyn="eul"   hgrid="1x1"       nlat="1"   nlon="1"    m="1"   n="1"   k="1"   />

<!-- Semi-Lagrangian Dynamics -->
<horiz_grid dyn="sld"   hgrid="64x128"    nlat="64"  nlon="128" m="63"  n="63"  k="63"  />
<horiz_grid dyn="sld"   hgrid="32x64"     nlat="32"  nlon="64"  m="31"  n="31"  k="31"  />
<horiz_grid dyn="sld"   hgrid="8x16"      nlat="8"   nlon="16"  m="7"   n="7"   k="7"   />

<!-- Finite Volume -->
<horiz_grid dyn="fv"    hgrid="0.23x0.31"  nlat="768"  nlon="1152" />
<horiz_grid dyn="fv"    hgrid="0.47x0.63"  nlat="384"  nlon="576"  />
<horiz_grid dyn="fv"    hgrid="0.5x0.625"  nlat="361"  nlon="576"  />
<horiz_grid dyn="fv"    hgrid="0.9x1.25"   nlat="192"  nlon="288"  />
<horiz_grid dyn="fv"    hgrid="1x1.25"     nlat="181"  nlon="288"  />
<horiz_grid dyn="fv"    hgrid="1.9x2.5"    nlat="96"   nlon="144"  />
<horiz_grid dyn="fv"    hgrid="2x2.5"      nlat="91"   nlon="144"  />
<horiz_grid dyn="fv"    hgrid="2.5x3.33"   nlat="72"   nlon="108"  />
<horiz_grid dyn="fv"    hgrid="4x5"        nlat="46"   nlon="72"   />
<horiz_grid dyn="fv"    hgrid="10x15"      nlat="19"   nlon="24"   />

<!-- Spectral Element Dynamics -->
<!-- ncol = # of columns in the physics grid -->
<!-- if npg=0 then physics is done on GLL nodes -->
<!-- if npg=N>0 then physics is done FV grid with NxN cells per element -->
<!-- Formualas for ncol:           -->
<!--   np4: ncol = (np-1)*6*ne^2+2 -->
<!--   pg1: ncol = 6*ne^2          -->
<!--   pg2: ncol = 6*ne^2*4        -->
<horiz_grid dyn="se"    hgrid="ne2np4"       ncol="218"     csne="2"   csnp="4" npg="0" />
<horiz_grid dyn="se"    hgrid="ne4np4"       ncol="866"     csne="4"   csnp="4" npg="0" />
<horiz_grid dyn="se"    hgrid="ne4np4.pg1"   ncol="96"      csne="4"   csnp="4" npg="1" />
<horiz_grid dyn="se"    hgrid="ne4np4.pg2"   ncol="384"     csne="4"   csnp="4" npg="2" />
<horiz_grid dyn="se"    hgrid="ne5np8"       ncol="7352"    csne="5"   csnp="8" npg="0" />
<horiz_grid dyn="se"    hgrid="ne7np8"       ncol="14408"   csne="7"   csnp="8" npg="0" />
<horiz_grid dyn="se"    hgrid="ne8np4"       ncol="3458"    csne="8"   csnp="4" npg="0" />
<horiz_grid dyn="se"    hgrid="ne8np4.pg2"   ncol="1536"    csne="8"   csnp="4" npg="2" />
<horiz_grid dyn="se"    hgrid="ne10np4"      ncol="5402"    csne="10"  csnp="4" npg="0" />
<horiz_grid dyn="se"    hgrid="ne11np4"      ncol="6536"    csne="11"  csnp="4" npg="0" />
<horiz_grid dyn="se"    hgrid="ne16np4"      ncol="13826"   csne="16"  csnp="4" npg="0" />
<horiz_grid dyn="se"    hgrid="ne16np4.pg2"  ncol="6144"    csne="16"  csnp="4" npg="2" />
<horiz_grid dyn="se"    hgrid="ne16np8"      ncol="75266"   csne="16"  csnp="8" npg="0" />
<horiz_grid dyn="se"    hgrid="ne21np4"      ncol="23816"   csne="21"  csnp="4" npg="0" />
<horiz_grid dyn="se"    hgrid="ne30np4"      ncol="48602"   csne="30"  csnp="4" npg="0" />
<horiz_grid dyn="se"    hgrid="ne30np4.pg1"  ncol="5400"    csne="30"  csnp="4" npg="1" />
<horiz_grid dyn="se"    hgrid="ne30np4.pg2"  ncol="21600"   csne="30"  csnp="4" npg="2" />
<horiz_grid dyn="se"    hgrid="ne60np4"      ncol="194402"  csne="60"  csnp="4" npg="0" />
<horiz_grid dyn="se"    hgrid="ne60np4.pg2"  ncol="86400"   csne="60"  csnp="4" npg="2" />
<horiz_grid dyn="se"    hgrid="ne120np4"     ncol="777602"  csne="120" csnp="4" npg="0" />
<horiz_grid dyn="se"    hgrid="ne120np4.pg2" ncol="345600"  csne="120" csnp="4" npg="2" />
<horiz_grid dyn="se"    hgrid="ne240np4"     ncol="3110402" csne="240" csnp="4" npg="0" />
<horiz_grid dyn="se"    hgrid="ne512np4"     ncol="14155778" csne="512"  csnp="4" npg="0" />
<horiz_grid dyn="se"    hgrid="ne1024np4"    ncol="56623106" csne="1024" csnp="4" npg="0" />
<horiz_grid dyn="se"    hgrid="ne256np4.pg2" ncol="1572864"  csne="256"  csnp="4" npg="2" />
<horiz_grid dyn="se"    hgrid="ne512np4.pg2" ncol="6291456"  csne="512"  csnp="4" npg="2" />
<horiz_grid dyn="se"   hgrid="ne1024np4.pg2" ncol="25165824" csne="1024" csnp="4" npg="2" />



<!-- Spectral Element w/ Regional Refinement -->
<horiz_grid dyn="se" hgrid="ne0np4_arm_x8v3_lowcon"           ncol="92558"  csne="0" csnp="4" npg="0" />
<horiz_grid dyn="se" hgrid="ne0np4_conus_x4v1_lowcon"         ncol="89147"  csne="0" csnp="4" npg="0" />
<horiz_grid dyn="se" hgrid="ne0np4_northamericax4v1"          ncol="130088" csne="0" csnp="4" npg="0" />
<<<<<<< HEAD
<horiz_grid dyn="se" hgrid="ne0np4_northamericax4v1.pg2"      ncol="57816"  csne="0" csnp="4" npg="2" />
=======
<horiz_grid dyn="se" hgrid="ne0np4_antarcticax4v1"            ncol="109883" csne="0" csnp="4" npg="0" />
>>>>>>> 566d7e86
<horiz_grid dyn="se" hgrid="ne0np4_svalbard_x8v1_lowcon"      ncol="71912"  csne="0" csnp="4" npg="0" />
<horiz_grid dyn="se" hgrid="ne0np4_enax4v1"                   ncol="78788"  csne="0" csnp="4" npg="0" />
<horiz_grid dyn="se" hgrid="ne0np4_twpx4v1"                   ncol="81434"  csne="0" csnp="4" npg="0" />
<horiz_grid dyn="se" hgrid="ne0np4_sooberingoa_x4x8v1_lowcon" ncol="105707" csne="0" csnp="4" npg="0" />

</config_horiz_grid><|MERGE_RESOLUTION|>--- conflicted
+++ resolved
@@ -71,11 +71,8 @@
 <horiz_grid dyn="se" hgrid="ne0np4_arm_x8v3_lowcon"           ncol="92558"  csne="0" csnp="4" npg="0" />
 <horiz_grid dyn="se" hgrid="ne0np4_conus_x4v1_lowcon"         ncol="89147"  csne="0" csnp="4" npg="0" />
 <horiz_grid dyn="se" hgrid="ne0np4_northamericax4v1"          ncol="130088" csne="0" csnp="4" npg="0" />
-<<<<<<< HEAD
 <horiz_grid dyn="se" hgrid="ne0np4_northamericax4v1.pg2"      ncol="57816"  csne="0" csnp="4" npg="2" />
-=======
 <horiz_grid dyn="se" hgrid="ne0np4_antarcticax4v1"            ncol="109883" csne="0" csnp="4" npg="0" />
->>>>>>> 566d7e86
 <horiz_grid dyn="se" hgrid="ne0np4_svalbard_x8v1_lowcon"      ncol="71912"  csne="0" csnp="4" npg="0" />
 <horiz_grid dyn="se" hgrid="ne0np4_enax4v1"                   ncol="78788"  csne="0" csnp="4" npg="0" />
 <horiz_grid dyn="se" hgrid="ne0np4_twpx4v1"                   ncol="81434"  csne="0" csnp="4" npg="0" />
