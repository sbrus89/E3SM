--- conflicted
+++ resolved
@@ -1483,10 +1483,9 @@
 <phys_loadbalance dyn="se"> 2 </phys_loadbalance>
 <phys_loadbalance dyn="eul"> 3 </phys_loadbalance>
 
-<<<<<<< HEAD
 <!-- Control output to create prescribed aerosol climatology -->
 <get_presc_aero_data>       .false. </get_presc_aero_data>
-=======
+
 <!-- physics chunk first dimension upper bound,
      encoding empirically-determined defaults -->
 <phys_chnk_fdim_max > 16 </phys_chnk_fdim_max>
@@ -1499,7 +1498,6 @@
      encoding empirically-determined defaults -->
 <phys_chnk_fdim_mult > 1 </phys_chnk_fdim_mult>
 <phys_chnk_fdim_mult mach="cori-knl" dyn="se"> 2 </phys_chnk_fdim_mult>
->>>>>>> 045cb66f
 
 <!-- Control output to history file(s) -->
 <history_amwg>                 .true.   </history_amwg>
