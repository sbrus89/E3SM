!__________________________________________________________________________________________
! This module contains the Predicted Particle Property (P3) bulk microphysics scheme.      !
!                                                                                          !
! This code was originally written by H. Morrison,  MMM Division, NCAR (Dec 2012).         !
! Modifications were made by J. Milbrandt, RPN, Environment Canada (July 2014).            !
! Peter Caldwell (caldwell19@llnl.gov) further modified this code to remove multiple       !
! ice categories and to clean up/simplify the code for conversion to C++ (9/11/18)         !
!                                                                                          !
! Three configurations of the P3 scheme are currently available:                           !
!  1) specified droplet number (i.e. 1-moment cloud water), 1 ice category                 !
!  2) predicted droplet number (i.e. 2-moment cloud water), 1 ice category                 !
!                                                                                          !
!  The  2-moment cloud version is based on a specified aerosol distribution and            !
!  does not include a subgrid-scale vertical velocity for droplet activation. Hence,       !
!  this version should only be used for high-resolution simulations that resolve           !
!  vertical motion driving droplet activation.                                             !
!                                                                                          !
! For details see: Morrison and Milbrandt (2015) [J. Atmos. Sci., 72, 287-311]             !
!                  Milbrandt and Morrison (2016) [J. Atmos. Sci., 73, 975-995]             !
!                                                                                          !
! For questions or bug reports, please contact:                                            !
!    Hugh Morrison   (morrison@ucar.edu), or                                               !
!    Jason Milbrandt (jason.milbrandt@canada.ca)                                           !
!__________________________________________________________________________________________!
!                                                                                          !
! Version:       2.8.2.4 + Peter/Aaron's fixes                                             !
! Last updated:  2018-02-04                                                                !
!__________________________________________________________________________________________!
! Comments from Aaron Donahue:                                                             !
! 1) Need to change the dz coordinate system in sedimentation to be consistent             !
! with E3SM's pressure based coordinate system, i.e. dp.                                   !
! 2) Move all physical constants into a micro_p3_util module and match them to             !
! universal constants in E3SM for consistency.                                            !
! 3) Need to include extra in/out values which correspond with microphysics PBUF           !
! variables and outputs expected in E3SM.                                                  !
!__________________________________________________________________________________________!

! Include bit-for-bit math macros.
#include "bfb_math.inc"

module micro_p3

   ! get real kind from utils
   use physics_utils, only: rtype,rtype8,btype

   ! physical and mathematical constants
   use micro_p3_utils, only: rhosur,rhosui,ar,br,f1r,f2r,rhow,kr,kc,aimm,mi0,nccnst,  &
       eci,eri,bcn,cpw,cons1,cons3,cons4,cons5,cons6,cons7,         &
       inv_rhow,inv_dropmass,qsmall,nsmall,cp,g,rd,rv,ep_2,inv_cp,   &
       thrd,sxth,piov6,rho_rimeMin,     &
       rho_rimeMax,inv_rho_rimeMax,max_total_Ni,dbrk,nmltratio,clbfact_sub,  &
       clbfact_dep,iparam, isize, densize, rimsize, rcollsize, tabsize, colltabsize, &
       get_latent_heat, zerodegc, pi=>pi_e3sm, dnu, &
       rainfrze, icenuct, homogfrze, iulog=>iulog_e3sm, &
       masterproc=>masterproc_e3sm, calculate_incloud_mixingratios, mu_r_constant, &
       lookup_table_1a_dum1_c, use_cxx, &
       p3_QcAutoCon_Expon, p3_QcAccret_Expon

  ! Bit-for-bit math functions.
#ifdef SCREAM_CONFIG_IS_CMAKE
  use physics_common_iso_f, only: cxx_pow, cxx_sqrt, cxx_cbrt, cxx_gamma, cxx_log, &
                                  cxx_log10, cxx_exp
#endif

  implicit none
  save

  public  :: p3_init,p3_main

  ! protected items should be treated as private for everyone except tests

  real(rtype), protected, dimension(densize,rimsize,isize,tabsize) :: itab   !ice lookup table values

  !ice lookup table values for ice-rain collision/collection
  real(rtype), protected, dimension(densize,rimsize,isize,rcollsize,colltabsize) :: itabcoll

  ! lookup table values for rain shape parameter mu_r
  real(rtype), protected, dimension(150) :: mu_r_table

  ! lookup table values for rain number- and mass-weighted fallspeeds and ventilation parameters
  real(rtype), protected, dimension(300,10) :: vn_table,vm_table,revap_table

  type realptr
     real(rtype), dimension(:), pointer :: p
  end type realptr

contains

  SUBROUTINE p3_init(lookup_file_dir,version_p3)
    !------------------------------------------------------------------------------------------!
    ! This subroutine initializes all physical constants and parameters needed by the P3       !
    ! scheme, including reading in two lookup table files and creating a third.                !
    ! 'P3_INIT' be called at the first model time step, prior to first call to 'P3_MAIN'.      !
    !------------------------------------------------------------------------------------------!

    implicit none

    ! Passed arguments:
    character*(*), intent(in)    :: lookup_file_dir                !directory of the lookup tables
    character(len=16), intent(in) :: version_p3  !version number of P3 package

    if (masterproc) write(iulog,*) ''
    if (masterproc) write(iulog,*) ' P3 microphysics: v',version_p3

    call p3_init_a(lookup_file_dir, version_p3)
    call p3_init_b()

    if (masterproc) write(iulog,*) '   P3_INIT DONE.'
    if (masterproc) write(iulog,*) ''

  END SUBROUTINE p3_init

  SUBROUTINE p3_init_a(lookup_file_dir,version_p3)
    ! Passed arguments:
    character*(*), intent(in)     :: lookup_file_dir       !directory of the lookup tables

    character(len=16), intent(in) :: version_p3            !version number of P3 package
    character(len=1024)           :: lookup_file_1         !lookup table, maini
    character(len=1024)           :: version_header_table_1             !version number read from header, table 1
    integer                       :: i,j,ii,jj
#ifdef SCREAM_CONFIG_IS_CMAKE
    real(rtype8)                  :: dum,dumk1,dumk2
    real(rtype8), dimension(12)   :: dumk
#else
    real(rtype)                   :: dum,dumk1,dumk2
    real(rtype), dimension(12)    :: dumk
#endif
    integer                       :: dumi
    character(len=1024)           :: dumstr

    !------------------------------------------------------------------------------------------!

    lookup_file_1 = trim(lookup_file_dir)//'/'//'p3_lookup_table_1.dat-v'//trim(version_p3)

    !------------------------------------------------------------------------------------------!
    ! read in ice microphysics table

    if (masterproc) write(iulog,*) '   P3_INIT (reading/creating look-up tables) ...'

    open(unit=10,file=lookup_file_1, status='old', action='read')

    read(10,*) dumstr, version_header_table_1
    if (trim(version_p3) /= trim(version_header_table_1)) then
       print*
       print*, '***********   WARNING in P3_INIT   *************'
       print*, ' Loading lookupTable_1: v',trim(version_header_table_1)
       print*, ' P3 is intended to use lookupTable_1: v', trim(version_p3)
       print*, '               -- ABORTING -- '
       print*, '************************************************'
       print*
       stop
    end if

    itab(:,:,:,:) = 0.
    itabcoll(:,:,:,:,:) = 0.
    do jj = 1,densize
       do ii = 1,rimsize
          do i = 1,isize
             read(10,*) dumi,dumi,dum,dum,dumk(1),dumk(2),           &
                  dumk(3),dumk(4),dumk(5),dumk(6),dumk(7),dumk(8),dum,                 &
                  dumk(9),dumk(10),dumk(11),dumk(12)
             itab(jj,ii,i,:) = dumk(:)
          enddo
          ! read in table for ice-rain collection
          do i = 1,isize
             do j = 1,rcollsize
                read(10,*) dumi,dumi,dum,dum,dum,dumk1,dumk2,dum
                itabcoll(jj,ii,i,j,1) = dlog10(dumk1)
                itabcoll(jj,ii,i,j,2) = dlog10(dumk2)
             enddo
          enddo
       enddo
    enddo

    ! hm add fix to prevent end-of-file error in nested runs, 3/28/14
    close(10)

    !PMC: deleted ice-ice collision lookup table here b/c only used for nCat>1.
    ! So there is no need to fill lookup values for lookup table 2.

   return

  END SUBROUTINE p3_init_a

  subroutine p3_get_tables(mu_r_user, revap_user, vn_user, vm_user)
    ! This can be called after p3_init_b.
    implicit none
    real(rtype), dimension(150), intent(out) :: mu_r_user
    real(rtype), dimension(300,10), intent(out) :: vn_user, vm_user, revap_user
    mu_r_user(:) = mu_r_table(:)
    revap_user(:,:) = revap_table(:,:)
    vn_user(:,:) = vn_table(:,:)
    vm_user(:,:) = vm_table(:,:)

   return

  end subroutine p3_get_tables

  subroutine p3_set_tables(mu_r_user, revap_user, vn_user, vm_user)
    ! This can be called instead of p3_init_b.
    implicit none
    real(rtype), dimension(150), intent(in) :: mu_r_user
    real(rtype), dimension(300,10), intent(in) :: vn_user, vm_user, revap_user
    mu_r_table(:) = mu_r_user(:)
    revap_table(:,:) = revap_user(:,:)
    vn_table(:,:) = vn_user(:,:)
    vm_table(:,:) = vm_user(:,:)

   return

  end subroutine p3_set_tables

  SUBROUTINE p3_init_b()
    implicit none
    integer                      :: i,ii,jj,kk
    real(rtype)                         :: lamr,mu_r,dm,dum1,dum2,dum3,dum4,dum5,  &
         dd,amg,vt,dia

    !------------------------------------------------------------------------------------------!

    ! Generate lookup table for rain shape parameter mu_r
    ! this is very fast so it can be generated at the start of each run
    ! make a 150x1 1D lookup table, this is done in parameter
    ! space of a scaled mean size proportional qr/Nr -- initlamr

    !write(iulog,*) '   Generating rain lookup-table ...'

    ! AaronDonahue: Switching to table ver 4 means switching to a constand mu_r,
    ! so this section is commented out.
    do i = 1,150              ! loop over lookup table values
!       initlamr = 1./((real(i)*2.)*1.e-6 + 250.e-6)
!
!       ! iterate to get mu_r
!       ! mu_r-lambda relationship is from Cao et al. (2008), eq. (7)
!
!       ! start with first guess, mu_r = 0
!
!       mu_r = 0.
!
!       do ii=1,50
!          lamr = initlamr*((mu_r+3.)*(mu_r+2.)*(mu_r+1.)/6.)**thrd
!
!          ! new estimate for mu_r based on lambda
!          ! set max lambda in formula for mu_r to 20 mm-1, so Cao et al.
!          ! formula is not extrapolated beyond Cao et al. data range
!          dum  = min(20.,lamr*1.e-3)
!          mu_r = max(0.,-0.0201*dum**2+0.902*dum-1.718)
!
!          ! if lambda is converged within 0.1%, then exit loop
!          if (ii.ge.2) then
!             if (abs((lamold-lamr)/lamr).lt.0.001) goto 111
!          end if
!
!          lamold = lamr
!
!       enddo
!
!111    continue
!
!       ! assign lookup table values
       mu_r_table(i) = mu_r_constant

    enddo

    !.......................................................................
    ! Generate lookup table for rain fallspeed and ventilation parameters
    ! the lookup table is two dimensional as a function of number-weighted mean size
    ! proportional to qr/Nr and shape parameter mu_r

    mu_r_loop: do ii = 1,10   !** change 10 to 9, since range of mu_r is 0-8  CONFIRM
       !mu_r_loop: do ii = 1,9   !** change 10 to 9, since range of mu_r is 0-8

!       mu_r = real(ii-1)  ! values of mu
       mu_r = mu_r_constant

       ! loop over number-weighted mean size
       meansize_loop: do jj = 1,300

          if (jj.le.20) then
             dm = (real(jj)*10._rtype-5._rtype)*1.e-6_rtype      ! mean size [m]
          elseif (jj.gt.20) then
             dm = (real(jj-20)*30._rtype+195._rtype)*1.e-6_rtype ! mean size [m]
          endif

          lamr = (mu_r+1._rtype)/dm

          ! do numerical integration over PSD

          dum1 = 0._rtype ! numerator,   number-weighted fallspeed
          dum2 = 0._rtype ! denominator, number-weighted fallspeed
          dum3 = 0._rtype ! numerator,   mass-weighted fallspeed
          dum4 = 0._rtype ! denominator, mass-weighted fallspeed
          dum5 = 0._rtype ! term for ventilation factor in evap
          dd   = 2._rtype

          ! loop over PSD to numerically integrate number and mass-weighted mean fallspeeds
          do kk = 1,10000

             dia = (real(kk)*dd-dd*0.5_rtype)*1.e-6_rtype  ! size bin [m]
             amg = piov6*997._rtype*dia**3           ! mass [kg]
             amg = amg*1000._rtype                   ! convert [kg] to [g]

             !get fallspeed as a function of size [m s-1]
             if (dia*1.e+6_rtype.le.134.43_rtype)      then
                vt = 4.5795e+3_rtype*amg**(2._rtype*thrd)
             elseif (dia*1.e+6_rtype.lt.1511.64_rtype) then
                vt = 4.962e+1_rtype*amg**thrd
             elseif (dia*1.e+6_rtype.lt.3477.84_rtype) then
                vt = 1.732e+1_rtype*amg**sxth
             else
                vt = 9.17_rtype
             endif

             !note: factor of 4.*mu_r is non-answer changing and only needed to
             !      prevent underflow/overflow errors, same with 3.*mu_r for dum5
             dum1 = dum1 + vt*10._rtype**(mu_r*log10(dia)+4._rtype*mu_r)*exp(-lamr*dia)*dd*1.e-6_rtype
             dum2 = dum2 + 10._rtype**(mu_r*log10(dia)+4._rtype*mu_r)*exp(-lamr*dia)*dd*1.e-6_rtype
             dum3 = dum3 + vt*10._rtype**((mu_r+3._rtype)*log10(dia)+4._rtype*mu_r)*exp(-lamr*dia)*dd*1.e-6_rtype
             dum4 = dum4 + 10._rtype**((mu_r+3._rtype)*log10(dia)+4._rtype*mu_r)*exp(-lamr*dia)*dd*1.e-6_rtype
             dum5 = dum5 + (vt*dia)**0.5*10.**((mu_r+1.)*log10(dia)+3.*mu_r)*exp(-lamr*dia)*dd*1.e-6

          enddo ! kk-loop (over PSD)

          dum2 = max(dum2, 1.e-30_rtype)  !to prevent divide-by-zero below
          dum4 = max(dum4, 1.e-30_rtype)  !to prevent divide-by-zero below
          dum5 = max(dum5, 1.e-30_rtype)  !to prevent log10-of-zero below

          vn_table(jj,ii)    = dum1/dum2
          vm_table(jj,ii)    = dum3/dum4
          revap_table(jj,ii) = 10._rtype**(log10(dum5)+(mu_r+1._rtype)*log10(lamr)-(3._rtype*mu_r))

       enddo meansize_loop

    enddo mu_r_loop

  END SUBROUTINE p3_init_b

  !==========================================================================================!

  SUBROUTINE p3_main_pre_main_loop(kts, kte, kbot, ktop, kdir, log_predictNc, dt, &
       pres, pdel, dzq, ncnuc, exner, inv_exner, inv_lcldm, inv_icldm, inv_rcldm, xxlv, xxls, xlf, &
       t, rho, inv_rho, qvs, qvi, supi, rhofacr, rhofaci, acn, qv, th, qc, nc, qr, nr, &
       qitot, nitot, qirim, birim, qc_incld, qr_incld, qitot_incld, qirim_incld, &
       nc_incld, nr_incld, nitot_incld, birim_incld, log_nucleationPossible, log_hydrometeorsPresent)

#ifdef SCREAM_CONFIG_IS_CMAKE
    use micro_p3_iso_f, only: p3_main_pre_main_loop_f
#endif

    implicit none

    ! args

    integer, intent(in) :: kts, kte, kbot, ktop, kdir
    logical(btype), intent(in) :: log_predictNc
    real(rtype), intent(in) :: dt

    real(rtype), intent(in), dimension(kts:kte) :: pres, pdel, dzq, ncnuc, exner, inv_exner, inv_lcldm, inv_icldm, inv_rcldm, xxlv, xxls, xlf

    real(rtype), intent(inout), dimension(kts:kte) :: t, rho, inv_rho, qvs, qvi, supi, rhofacr, rhofaci, &
         acn, qv, th, qc, nc, qr, nr, qitot, nitot, qirim, birim, qc_incld, qr_incld, qitot_incld, &
         qirim_incld, nc_incld, nr_incld, nitot_incld, birim_incld

    logical(btype), intent(out) :: log_nucleationPossible, log_hydrometeorsPresent

    ! locals
    integer :: k
    real(rtype) :: dum

    log_nucleationPossible = .false.
    log_hydrometeorsPresent = .false.

#ifdef SCREAM_CONFIG_IS_CMAKE
   if (use_cxx) then
      call p3_main_pre_main_loop_f(kts, kte, kbot, ktop, kdir, log_predictNc, dt, &
           pres, pdel, dzq, ncnuc, exner, inv_exner, inv_lcldm, inv_icldm, inv_rcldm, xxlv, xxls, xlf, &
           t, rho, inv_rho, qvs, qvi, supi, rhofacr, rhofaci, acn, qv, th, qc, nc, qr, nr, &
           qitot, nitot, qirim, birim, qc_incld, qr_incld, qitot_incld, qirim_incld, &
           nc_incld, nr_incld, nitot_incld, birim_incld, log_nucleationPossible, log_hydrometeorsPresent)
      return
   endif
#endif

    k_loop_1: do k = kbot,ktop,kdir
       !calculate some time-varying atmospheric variables
       !AaronDonahue - changed "rho" to be defined on nonhydrostatic
       !assumption, consistent with pressure based coordinate system
       !             - moved latent heat calculation to above.  Latent
       !heat is determined by calling a p3_util function so that it
       !can be made consistent with E3SM definition of latent heat
       rho(k)     = pdel(k)/dzq(k)/g  ! pres(k)/(rd*t(k))
       inv_rho(k) = 1._rtype/rho(k)
       qvs(k)     = qv_sat(t(k),pres(k),0)
       qvi(k)     = qv_sat(t(k),pres(k),1)

       supi(k)    = qv(k)/qvi(k)-1._rtype

       rhofacr(k) = bfb_pow(rhosur*inv_rho(k), 0.54_rtype)
       rhofaci(k) = bfb_pow(rhosui*inv_rho(k), 0.54_rtype)
       dum        = 1.496e-6_rtype * bfb_pow(t(k), 1.5_rtype) / (t(k)+120._rtype)  ! this is mu
       acn(k)     = g*rhow/(18._rtype*dum)  ! 'a' parameter for droplet fallspeed (Stokes' law)

       if ((t(k).lt.zerodegc .and. supi(k).ge.-0.05_rtype)) log_nucleationPossible = .true.

       if (qc(k).lt.qsmall) then
      !--- apply mass clipping if mass is sufficiently small
      !    (implying all mass is expected to evaporate/sublimate in one time step)
          qv(k) = qv(k) + qc(k)
          th(k) = th(k) - exner(k)*qc(k)*xxlv(k)*inv_cp
          qc(k) = 0._rtype
          nc(k) = 0._rtype
       else
          log_hydrometeorsPresent = .true.    ! updated further down
      !--- Apply droplet activation here (before other microphysical processes) for consistency with qc increase by saturation 
      !    adjustment already applied in macrophysics. If prescribed drop number is used, this is also a good place to 
      !    prescribe that value
          if (.not.(log_predictNc)) then
            nc(k) = nccnst*inv_rho(k)
          else
            nc(k) = max(nc(k) + ncnuc(k) * dt,0.0_rtype)
          endif
       endif

       if (qr(k).lt.qsmall) then
          qv(k) = qv(k) + qr(k)
          th(k) = th(k) - exner(k)*qr(k)*xxlv(k)*inv_cp
          qr(k) = 0._rtype
          nr(k) = 0._rtype
       else
          log_hydrometeorsPresent = .true.    ! updated further down
       endif

       if (qitot(k).lt.qsmall .or. (qitot(k).lt.1.e-8_rtype .and.             &
            supi(k).lt.-0.1_rtype)) then
          qv(k) = qv(k) + qitot(k)
          th(k) = th(k) - exner(k)*qitot(k)*xxls(k)*inv_cp
          qitot(k) = 0._rtype
          nitot(k) = 0._rtype
          qirim(k) = 0._rtype
          birim(k) = 0._rtype
       else
          log_hydrometeorsPresent = .true.    ! final update
       endif

       if (qitot(k).ge.qsmall .and. qitot(k).lt.1.e-8_rtype .and.             &
            t(k).ge.zerodegc) then
          qr(k) = qr(k) + qitot(k)
          th(k) = th(k) - exner(k)*qitot(k)*xlf(k)*inv_cp
          qitot(k) = 0._rtype
          nitot(k) = 0._rtype
          qirim(k) = 0._rtype
          birim(k) = 0._rtype
       endif

       t(k) = th(k) * inv_exner(k)

       call calculate_incloud_mixingratios(qc(k),qr(k),qitot(k),qirim(k),nc(k),nr(k),nitot(k),birim(k), &
            inv_lcldm(k),inv_icldm(k),inv_rcldm(k), &
            qc_incld(k),qr_incld(k),qitot_incld(k),qirim_incld(k),nc_incld(k),nr_incld(k),nitot_incld(k),birim_incld(k))

    enddo k_loop_1

  END SUBROUTINE p3_main_pre_main_loop

  SUBROUTINE p3_main_main_loop(kts, kte, kbot, ktop, kdir, log_predictNc, dt, odt, &
       pres, pdel, dzq, ncnuc, exner, inv_exner, inv_lcldm, inv_icldm, inv_rcldm, naai, qc_relvar, icldm, lcldm, rcldm,&
       t, rho, inv_rho, qvs, qvi, supi, rhofacr, rhofaci, acn, qv, th, qc, nc, qr, nr, qitot, nitot, &
       qirim, birim, xxlv, xxls, xlf, qc_incld, qr_incld, qitot_incld, qirim_incld, nc_incld, nr_incld, &
       nitot_incld, birim_incld, mu_c, nu, lamc, cdist, cdist1, cdistr, mu_r, lamr, logn0r, cmeiout, prain, &
       nevapr, prer_evap, vap_liq_exchange, vap_ice_exchange, liq_ice_exchange, pratot, &
       prctot, p3_tend_out, log_hydrometeorsPresent)

#ifdef SCREAM_CONFIG_IS_CMAKE
    use micro_p3_iso_f, only: p3_main_main_loop_f
#endif

    implicit none

    ! args

    integer, intent(in) :: kts, kte, kbot, ktop, kdir
    logical(btype), intent(in) :: log_predictNc
    real(rtype), intent(in) :: dt, odt

    real(rtype), intent(in), dimension(kts:kte) :: pres, pdel, dzq, ncnuc, exner, inv_exner, inv_lcldm, inv_icldm,   &
         inv_rcldm, naai, qc_relvar, icldm, lcldm, rcldm

    real(rtype), intent(inout), dimension(kts:kte) :: t, rho, inv_rho, qvs, qvi, supi, rhofacr, rhofaci, acn,        &
         qv, th, qc, nc, qr, nr, qitot, nitot, qirim, birim, xxlv, xxls, xlf, qc_incld, qr_incld,                    &
         qitot_incld, qirim_incld, nc_incld, nr_incld, nitot_incld, birim_incld, mu_c, nu, lamc, cdist, cdist1,      &
         cdistr, mu_r, lamr, logn0r, cmeiout, prain, nevapr, prer_evap, vap_liq_exchange,                            &
         vap_ice_exchange, liq_ice_exchange, pratot, prctot

    real(rtype), intent(inout), dimension(kts:kte,49) :: p3_tend_out ! micro physics tendencies

    logical(btype), intent(out) :: log_hydrometeorsPresent

    ! -------- locals ------- !

    ! liquid-phase microphysical process rates:
    !  (all Q process rates in kg kg-1 s-1)
    !  (all N process rates in # kg-1)

    real(rtype) :: qcacc   ! cloud droplet accretion by rain
    real(rtype) :: qcaut   ! cloud droplet autoconversion to rain
    real(rtype) :: ncacc   ! change in cloud droplet number from accretion by rain
    real(rtype) :: ncautc  ! change in cloud droplet number from autoconversion
    real(rtype) :: ncslf   ! change in cloud droplet number from self-collection  (Not in paper?)
    real(rtype) :: nrslf   ! change in rain number from self-collection  (Not in paper?)
    real(rtype) :: qrevp   ! rain evaporation
    real(rtype) :: nrevp   ! change in rain number from evaporation
    real(rtype) :: ncautr  ! change in rain number from autoconversion of cloud water
! Is is assumed that macrophysics handles condensation/evaporation of qc and
! that there is no condensation of rain. Thus qccon, qrcon and qcevp have
! been removed from the original P3-WRF for P3-SCREAM.
!    real(rtype) :: qrcon   ! rain condensation   (Not in paper?)
!    real(rtype) :: qccon   ! cloud droplet condensation
!    real(rtype) :: qcevp   ! cloud droplet evaporation

    ! ice-phase microphysical process rates:
    !  (all Q process rates in kg kg-1 s-1)
    !  (all N process rates in # kg-1)

    real(rtype) :: qccol     ! collection of cloud water by ice
    real(rtype) :: qwgrth    ! wet growth rate
    real(rtype) :: qidep     ! vapor deposition
    real(rtype) :: qrcol     ! collection rain mass by ice
    real(rtype) :: qinuc     ! deposition/condensation freezing nuc
    real(rtype) :: nccol     ! change in cloud droplet number from collection by ice
    real(rtype) :: nrcol     ! change in rain number from collection by ice
    real(rtype) :: ninuc     ! change in ice number from deposition/cond-freezing nucleation
    real(rtype) :: qisub     ! sublimation of ice
    real(rtype) :: qimlt     ! melting of ice
    real(rtype) :: nimlt     ! melting of ice
    real(rtype) :: nisub     ! change in ice number from sublimation
    real(rtype) :: nislf     ! change in ice number from collection within a category (Not in paper?)
    real(rtype) :: qcheti    ! immersion freezing droplets
    real(rtype) :: qrheti    ! immersion freezing rain
    real(rtype) :: ncheti    ! immersion freezing droplets
    real(rtype) :: nrheti    ! immersion freezing rain
    real(rtype) :: nrshdr    ! source for rain number from collision of rain/ice above freezing and shedding
    real(rtype) :: qcshd     ! source for rain mass due to cloud water/ice collision above freezing and shedding or wet growth and shedding
    real(rtype) :: rhorime_c ! density of rime (from cloud)
    real(rtype) :: ncshdc    ! source for rain number due to cloud water/ice collision above freezing  and shedding (combined with NRSHD in the paper)
    real(rtype) :: qiberg    ! Bergeron process

    real(rtype)    :: f1pr02   ! mass-weighted fallspeed              See lines  731 -  808  ums
    real(rtype)    :: f1pr03   ! ice collection within a category     See lines  809 -  928  nagg
    real(rtype)    :: f1pr04   ! collection of cloud water by ice     See lines  929 - 1009  nrwat
    real(rtype)    :: f1pr05   ! melting                              See lines 1212 - 1279  vdep
    real(rtype)    :: f1pr06   ! effective radius                     See lines 1281 - 1356  eff
    real(rtype)    :: f1pr07   ! collection of rain number by ice     See lines 1010 - 1209  nrrain
    real(rtype)    :: f1pr08   ! collection of rain mass by ice       See lines 1010 - 1209  qrrain
    real(rtype)    :: f1pr09   ! minimum ice number (lambda limiter)  See lines  704 -  705  nlarge
    real(rtype)    :: f1pr10   ! maximum ice number (lambda limiter)  See lines  704 -  705  nsmall
    real(rtype)    :: f1pr13   ! reflectivity                         See lines  731 -  808  refl
    real(rtype)    :: f1pr14   ! melting (ventilation term)           See lines 1212 - 1279  vdep1
    real(rtype)    :: f1pr15   ! mass-weighted mean diameter          See lines 1212 - 1279  dmm
    real(rtype)    :: f1pr16   ! mass-weighted mean particle density  See lines 1212 - 1279  rhomm

    real(rtype)    :: mu,dv,sc,dqsdt,ab,kap,epsr,epsc,epsi,epsi_tot, &
         dum,dum1,dum3,dum4,dum5,dum6,dqsidt,abi,rhop,vtrmi1,eii

    integer :: dumi,k,dumj,dumii,dumjj,dumzz

    logical(btype) :: log_exitlevel, log_wetgrowth

#ifdef SCREAM_CONFIG_IS_CMAKE
   if (use_cxx) then
      call p3_main_main_loop_f(kts, kte, kbot, ktop, kdir, log_predictNc, dt, odt, &
           pres, pdel, dzq, npccn, exner, inv_exner, inv_lcldm, inv_icldm, inv_rcldm, naai, qc_relvar, icldm, lcldm, rcldm,&
           t, rho, inv_rho, qvs, qvi, sup, supi, rhofacr, rhofaci, acn, qv, th, qc, nc, qr, nr, qitot, nitot, &
           qirim, birim, xxlv, xxls, xlf, qc_incld, qr_incld, qitot_incld, qirim_incld, nc_incld, nr_incld, &
           nitot_incld, birim_incld, mu_c, nu, lamc, cdist, cdist1, cdistr, mu_r, lamr, logn0r, cmeiout, prain, &
           nevapr, prer_evap, vap_cld_exchange, vap_liq_exchange, vap_ice_exchange, liq_ice_exchange, pratot, &
           prctot, log_hydrometeorsPresent)
      return
   endif
#endif

   rhorime_c = 400._rtype
   log_hydrometeorsPresent = .false.

   !------------------------------------------------------------------------------------------!
   !   main k-loop (for processes):
   k_loop_main: do k = kbot,ktop,kdir

      ! if relatively dry and no hydrometeors at this level, skip to end of k-loop (i.e. skip this level)
      log_exitlevel = .true.
      if (qc(k).ge.qsmall .or. qr(k).ge.qsmall) log_exitlevel = .false.

      if (qitot(k).ge.qsmall) log_exitlevel = .false.
      !enddo
      if (log_exitlevel .and.                                                           &
         (t(k).lt.zerodegc .and. supi(k).lt.-0.05_rtype)) goto 555   !i.e. skip all process rates

      ! All microphysics tendencies will be computed as IN-CLOUD, they will be mapped back to cell-average later.

      ! initialize warm-phase process rates
      qcacc   = 0._rtype;     qrevp   = 0._rtype;     qcaut   = 0._rtype;
      ncacc   = 0._rtype;     ncslf   = 0._rtype;
      ncautc  = 0._rtype;     nrslf   = 0._rtype;
      nrevp   = 0._rtype;     ncautr  = 0._rtype

      ! initialize ice-phase  process rates
      qisub   = 0._rtype;     nrshdr  = 0._rtype
      qcheti  = 0._rtype;     qrcol   = 0._rtype;     qcshd   = 0._rtype
      qimlt   = 0._rtype;     qccol   = 0._rtype
      qrheti  = 0._rtype;     qinuc   = 0._rtype;     nimlt   = 0._rtype
      nccol   = 0._rtype;     ncshdc  = 0._rtype
      ncheti  = 0._rtype;     nrcol   = 0._rtype;     nislf   = 0._rtype
      ninuc   = 0._rtype;     qidep   = 0._rtype;     qiberg  = 0._rtype
      nrheti  = 0._rtype;     nisub   = 0._rtype;     qwgrth  = 0._rtype

      log_wetgrowth = .false.

      ! skip micro process calculations except nucleation/acvtivation if there no hydrometeors are present
      log_exitlevel = .true.
      if (qc_incld(k).ge.qsmall .or. qr_incld(k).ge.qsmall) log_exitlevel = .false.
      if (qitot_incld(k).ge.qsmall) log_exitlevel=.false.
      if (log_exitlevel) goto 444   !i.e. skip to nucleation

      !time/space varying physical variables
      call get_time_space_phys_variables( &
           t(k),pres(k),rho(k),xxlv(k),xxls(k),qvs(k),qvi(k), &
           mu,dv,sc,dqsdt,dqsidt,ab,abi,kap,eii)

      call get_cloud_dsd2(qc_incld(k),nc_incld(k),mu_c(k),rho(k),nu(k),dnu,lamc(k),     &
           cdist(k),cdist1(k),lcldm(k))
      nc(k) = nc_incld(k)*lcldm(k)

      call get_rain_dsd2(qr_incld(k),nr_incld(k),mu_r(k),lamr(k),   &
           cdistr(k),logn0r(k),rcldm(k))
      nr(k) = nr_incld(k)*rcldm(k)

      ! initialize inverse supersaturation relaxation timescale for combined ice categories
      epsi_tot = 0._rtype

      call impose_max_total_Ni(nitot_incld(k),max_total_Ni,inv_rho(k))

      if (qitot_incld(k).ge.qsmall) then

         !impose lower limits to prevent taking log of # < 0
         nitot_incld(k) = max(nitot_incld(k),nsmall)
         nr_incld(k)    = max(nr_incld(k),nsmall)

         call calc_bulkRhoRime(qitot_incld(k),qirim_incld(k),birim_incld(k),rhop)

         ! if (.not. tripleMoment_on) zitot(k) = diag_mom6(qitot_incld(k),nitot_incld(k),rho(k))
         call find_lookupTable_indices_1a(dumi,dumjj,dumii,dumzz,dum1,dum4,          &
              dum5,dum6,isize,rimsize,densize,                &
              qitot_incld(k),nitot_incld(k),qirim_incld(k),      &
              rhop)
         !qirim_incld(k),zitot(k),rhop)
         call find_lookupTable_indices_1b(dumj,dum3,rcollsize,qr_incld(k),nr_incld(k))

         ! call to lookup table interpolation subroutines to get process rates
         call access_lookup_table(dumjj,dumii,dumi, 2,dum1,dum4,dum5,f1pr02)
         call access_lookup_table(dumjj,dumii,dumi, 3,dum1,dum4,dum5,f1pr03)
         call access_lookup_table(dumjj,dumii,dumi, 4,dum1,dum4,dum5,f1pr04)
         call access_lookup_table(dumjj,dumii,dumi, 5,dum1,dum4,dum5,f1pr05)
         call access_lookup_table(dumjj,dumii,dumi, 7,dum1,dum4,dum5,f1pr09)
         call access_lookup_table(dumjj,dumii,dumi, 8,dum1,dum4,dum5,f1pr10)
         call access_lookup_table(dumjj,dumii,dumi,10,dum1,dum4,dum5,f1pr14)

         ! ice-rain collection processes
         if (qr_incld(k).ge.qsmall) then
            call access_lookup_table_coll(dumjj,dumii,dumj,dumi,1,dum1,dum3,dum4,dum5,f1pr07)
            call access_lookup_table_coll(dumjj,dumii,dumj,dumi,2,dum1,dum3,dum4,dum5,f1pr08)
         else
            f1pr07 = 0._rtype
            f1pr08 = 0._rtype
         endif

         ! adjust Ni if needed to make sure mean size is in bounds (i.e. apply lambda limiters)
         ! note that the Nmax and Nmin are normalized and thus need to be multiplied by existing N
         nitot_incld(k) = min(nitot_incld(k),f1pr09*nitot_incld(k))
         nitot_incld(k) = max(nitot_incld(k),f1pr10*nitot_incld(k))

      endif   ! qitot > qsmall

      !----------------------------------------------------------------------
      ! Begin calculations of microphysical processes

      !......................................................................
      ! ice processes
      !......................................................................

      !.......................
      ! collection of droplets
      call ice_cldliq_collection(rho(k),t(k),rhofaci(k),&
           f1pr04,qitot_incld(k),qc_incld(k),nitot_incld(k),nc_incld(k),&
           qccol,nccol,qcshd,ncshdc)

      !....................
      ! collection of rain
      call ice_rain_collection(rho(k),t(k),rhofaci(k),&
           logn0r(k),f1pr07,f1pr08,qitot_incld(k),nitot_incld(k),qr_incld(k),&
           qrcol,nrcol)
      !...................................
      ! collection between ice categories

      !PMC nCat deleted lots of stuff here.

      !.............................................
      ! self-collection of ice
      call ice_self_collection(rho(k),rhofaci(k),&
           f1pr03,eii,qirim_incld(k),qitot_incld(k),nitot_incld(k),&
           nislf)

      !............................................................
      ! melting
      call ice_melting(rho(k),t(k),pres(k),rhofaci(k),&
           f1pr05,f1pr14,xxlv(k),xlf(k),dv,sc,mu,kap,&
           qv(k),qitot_incld(k),nitot_incld(k),&
           qimlt,nimlt)

      !............................................................
      ! calculate wet growth
      call ice_cldliq_wet_growth(rho(k),t(k),pres(k),rhofaci(k),&
           f1pr05,f1pr14,xxlv(k),xlf(k),dv,kap,mu,sc,&
           qv(k),qc_incld(k),qitot_incld(k),nitot_incld(k),qr_incld(k),log_wetgrowth,&
           qrcol,qccol,qwgrth,nrshdr,qcshd)

      !-----------------------------
      ! calcualte total inverse ice relaxation timescale combined for all ice categories
      ! note 'f1pr' values are normalized, so we need to multiply by N
      call calc_ice_relaxation_timescale(rho(k),t(k),rhofaci(k),&
           f1pr05,f1pr14,dv,mu,sc,qitot_incld(k),nitot_incld(k),&
           epsi,epsi_tot)

      !.........................
      ! calculate rime density
      call calc_rime_density(t(k),rhofaci(k),&
           f1pr02,acn(k),lamc(k),mu_c(k),qc_incld(k),qccol,&
           vtrmi1,rhorime_c)
      !............................................................
      ! contact and immersion freezing droplets
      call cldliq_immersion_freezing(t(k),&
           lamc(k),mu_c(k),cdist1(k),qc_incld(k),qc_relvar(k),&
           qcheti,ncheti)

      !............................................................
      ! immersion freezing of rain
      ! for future: get rid of log statements below for rain freezing
      call rain_immersion_freezing(t(k),&
           lamr(k),mu_r(k),cdistr(k),qr_incld(k),&
           qrheti,nrheti)

      !......................................
      ! rime splintering (Hallet-Mossop 1974)
      !PMC comment: Morrison and Milbrandt 2015 part 1 and 2016 part 3 both say
      !that Hallet-Mossop should be neglected if 1 category to compensate for
      !artificial smearing out of ice DSD

      !................................................
      ! condensation/evaporation/deposition/sublimation
      !   (use semi-analytic formulation)

      ! calculate rain evaporation including ventilation
      call calc_liq_relaxation_timescale(rho(k),f1r,f2r,     &
           dv,mu,sc,mu_r(k),lamr(k),cdistr(k),cdist(k),qr_incld(k),qc_incld(k), &
           epsr,epsc)

      call evaporate_sublimate_precip(qr_incld(k),qc_incld(k),nr_incld(k),qitot_incld(k), &
           lcldm(k),rcldm(k),qvs(k),ab,epsr,qv(k), &
           qrevp,nrevp)

      call ice_deposition_sublimation(qitot_incld(k), nitot_incld(k), t(k), &
           qvs(k),qvi(k),epsi,abi,qv(k), &
           qidep,qisub,nisub,qiberg)

444   continue
      !................................................................
      ! deposition/condensation-freezing nucleation
      call ice_nucleation(t(k),inv_rho(k),&
           nitot(k),naai(k),supi(k),odt,log_predictNc,&
           qinuc, ninuc)

      !................
      ! cloud water autoconversion
      ! NOTE: cloud_water_autoconversion must be called before droplet_self_collection
      call cloud_water_autoconversion(rho(k),qc_incld(k),nc_incld(k),qc_relvar(k),&
           qcaut,ncautc,ncautr)

      !............................
      ! self-collection of droplets
      call droplet_self_collection(rho(k),inv_rho(k),qc_incld(k),&
           mu_c(k),nu(k),ncautc,ncslf)

      !............................
      ! accretion of cloud by rain
      call cloud_rain_accretion(rho(k),inv_rho(k),&
           qc_incld(k),nc_incld(k), qr_incld(k),qc_relvar(k),&
           qcacc, ncacc)

      !.....................................
      ! self-collection and breakup of rain
      ! (breakup following modified Verlinde and Cotton scheme)
      call rain_self_collection(rho(k),qr_incld(k),nr_incld(k),&
           nrslf)

      ! Here we map the microphysics tendency rates back to CELL-AVERAGE quantities for updating
      ! cell-average quantities.
      call back_to_cell_average(lcldm(k), rcldm(k), icldm(k), qcacc, qrevp, qcaut,&
           ncacc, ncslf, ncautc, nrslf, nrevp, ncautr, qisub, nrshdr, qcheti,&
           qrcol, qcshd, qimlt, qccol, qrheti, nimlt, nccol, ncshdc, ncheti, nrcol, nislf,&
           qidep, nrheti, nisub, qinuc, ninuc, qiberg)

      !.................................................................
      ! conservation of water
      !.................................................................

      ! The microphysical process rates are computed above, based on the environmental conditions.
      ! The rates are adjusted here (where necessary) such that the sum of the sinks of mass cannot
      ! be greater than the sum of the sources, thereby resulting in overdepletion.
      !-- Limit ice process rates to prevent overdepletion of sources such that
      !   the subsequent adjustments are done with maximum possible rates for the
      !   time step.  (note: most ice rates are adjusted here since they must be done
      !   simultaneously (outside of iice-loops) to distribute reduction proportionally
      !   amongst categories.
      !PMC - might need to rethink above statement since only one category now.
      ! AaronDonahue: Do we need the below checks for the new definition of
      ! how qidep and qisub are derived?
      ! AaronDonahue: UPDATE, if we are following the implementation of MG
      ! then the answer appears to be YES.  There is a similar check in MG
      ! microphysics which limits qidep and qinuc, but does not limit qisub.
      ! So similar but slightly different.  The overall answer would be that
      ! qidep does need some limit.  The next questions are,
      !   1) Should we be taking qinuc into consideration too?
      !   2) Is MG correct in NOT limiting qisub?

      call prevent_ice_overdepletion(pres(k), t(k), qv(k), xxls(k), odt, qidep, qisub)

      ! vapor -- not needed, since all sinks already have limits imposed and the sum, therefore,
      !          cannot possibly overdeplete qv

      ! cloud
      call cloud_water_conservation(qc(k), dt, qcaut, qcacc, qccol, qcheti, qcshd, qiberg, qisub, qidep)

      ! rain
      call rain_water_conservation(qr(k), qcaut, qcacc, qimlt, qcshd, dt, qrevp, qrcol, qrheti)

      ! ice
      call ice_water_conservation(qitot(k), qidep, qinuc, qiberg, qrcol, qccol, qrheti, qcheti, dt, qisub, qimlt)

      !---------------------------------------------------------------------------------
      ! update prognostic microphysics and thermodynamics variables
      !---------------------------------------------------------------------------------

      !-- ice-phase dependent processes:
      call update_prognostic_ice(qcheti, qccol, qcshd, &
           nccol, ncheti, ncshdc, &
           qrcol, nrcol,  qrheti, nrheti, nrshdr, &
           qimlt, nimlt, qisub, qidep, qinuc, ninuc, nislf, nisub, qiberg, &
           exner(k), xxls(k), xlf(k), &
           log_predictNc, log_wetgrowth, dt, nmltratio, rhorime_c, &
           th(k), qv(k), qitot(k), nitot(k), qirim(k), birim(k), qc(k), nc(k), qr(k), nr(k) )

      !-- warm-phase only processes:
      call update_prognostic_liquid(qcacc, ncacc, qcaut, ncautc, ncautr, ncslf,  &
           qrevp, nrevp, nrslf,                                                  &
           log_predictNc, inv_rho(k), exner(k), xxlv(k), dt,                     &
           th(k), qv(k), qc(k), nc(k), qr(k), nr(k))

      !==
      ! AaronDonahue - Add extra variables needed from microphysics by E3SM:
      cmeiout(k) = qidep - qisub + qinuc
      prain(k)   = ( qcacc + qcaut + qcshd + qccol )
      nevapr(k)  = qisub + qrevp
      prer_evap(k) = qrevp
      vap_ice_exchange(k) = qidep - qisub + qinuc
      vap_liq_exchange(k) = - qrevp
      liq_ice_exchange(k) = qcheti + qrheti - qimlt + qiberg + qccol + qrcol
<<<<<<< HEAD
      vap_cld_exchange(k) = qcnuc

=======
>>>>>>> 0691c54b
      ! clipping for small hydrometeor values
      if (qc(k).lt.qsmall) then
         qv(k) = qv(k) + qc(k)
         th(k) = th(k) - exner(k)*qc(k)*xxlv(k)*inv_cp
         qc(k) = 0._rtype
         nc(k) = 0._rtype
      else
         log_hydrometeorsPresent = .true.
      endif

      if (qr(k).lt.qsmall) then
         qv(k) = qv(k) + qr(k)
         th(k) = th(k) - exner(k)*qr(k)*xxlv(k)*inv_cp
         qr(k) = 0._rtype
         nr(k) = 0._rtype
      else
         log_hydrometeorsPresent = .true.
      endif

      if (qitot(k).lt.qsmall) then
         qv(k) = qv(k) + qitot(k)
         th(k) = th(k) - exner(k)*qitot(k)*xxls(k)*inv_cp
         qitot(k) = 0._rtype
         nitot(k) = 0._rtype
         qirim(k) = 0._rtype
         birim(k) = 0._rtype
      else
         log_hydrometeorsPresent = .true.
      endif

      call impose_max_total_Ni(nitot(k),max_total_Ni,inv_rho(k))

      ! Record microphysics tendencies for output:
      ! warm-phase process rates
      p3_tend_out(k, 2) = qcacc     ! cloud droplet accretion by rain
      p3_tend_out(k, 3) = qcaut     ! cloud droplet autoconversion to rain
      p3_tend_out(k, 4) = ncacc     ! change in cloud droplet number from accretion by rain
      p3_tend_out(k, 5) = ncautc    ! change in cloud droplet number from autoconversion
      p3_tend_out(k, 6) = ncslf     ! change in cloud droplet number from self-collection  (Not in paper?)
      p3_tend_out(k, 7) = nrslf     ! change in rain number from self-collection  (Not in paper?)
      p3_tend_out(k,11) = qrevp     ! rain evaporation
      p3_tend_out(k,13) = nrevp     ! change in rain number from evaporation
      p3_tend_out(k,14) = ncautr    ! change in rain number from autoconversion of cloud water
      ! ice-phase  process rates
      p3_tend_out(k,15) = qccol     ! collection of cloud water by ice
      p3_tend_out(k,16) = qwgrth    ! wet growth rate
      p3_tend_out(k,17) = qidep     ! vapor deposition
      p3_tend_out(k,18) = qrcol     ! collection rain mass by ice
      p3_tend_out(k,19) = qinuc     ! deposition/condensation freezing nuc
      p3_tend_out(k,20) = nccol     ! change in cloud droplet number from collection by ice
      p3_tend_out(k,21) = nrcol     ! change in rain number from collection by ice
      p3_tend_out(k,22) = ninuc     ! change in ice number from deposition/cond-freezing nucleation
      p3_tend_out(k,23) = qisub     ! sublimation of ice
      p3_tend_out(k,24) = qimlt     ! melting of ice
      p3_tend_out(k,25) = nimlt     ! melting of ice
      p3_tend_out(k,26) = nisub     ! change in ice number from sublimation
      p3_tend_out(k,27) = nislf     ! change in ice number from collection within a category (Not in paper?)
      p3_tend_out(k,28) = qcheti    ! immersion freezing droplets
      p3_tend_out(k,29) = qrheti    ! immersion freezing rain
      p3_tend_out(k,30) = ncheti    ! immersion freezing droplets
      p3_tend_out(k,31) = nrheti    ! immersion freezing rain
      p3_tend_out(k,32) = nrshdr    ! source for rain number from collision of rain/ice above freezing and shedding
      p3_tend_out(k,33) = qcshd     ! source for rain mass due to cloud water/ice collision above freezing and shedding or wet growth and shedding
      p3_tend_out(k,34) = 0._rtype  ! used to be qcmul, but that has been removed.  Kept at 0.0 as placeholder.
      p3_tend_out(k,35) = ncshdc    ! source for rain number due to cloud water/ice collision above freezing  and shedding (combined with NRSHD in the paper)
      ! Outputs associated with aerocom comparison:
      pratot(k) = qcacc ! cloud drop accretion by rain
      prctot(k) = qcaut ! cloud drop autoconversion to rain
      !---------------------------------------------------------------------------------

      ! Recalculate in-cloud values for sedimentation
      call calculate_incloud_mixingratios(qc(k),qr(k),qitot(k),qirim(k),nc(k),nr(k),nitot(k),birim(k), &
           inv_lcldm(k),inv_icldm(k),inv_rcldm(k), &
           qc_incld(k),qr_incld(k),qitot_incld(k),qirim_incld(k),nc_incld(k),nr_incld(k),nitot_incld(k),birim_incld(k))

555   continue

   enddo k_loop_main

 END SUBROUTINE p3_main_main_loop

  !==========================================================================================!

  SUBROUTINE p3_main(qc,nc,qr,nr,th,qv,dt,qitot,qirim,nitot,birim,   &
       pres,dzq,ncnuc,naai,qc_relvar,it,prt_liq,prt_sol,its,ite,kts,kte,diag_ze,diag_effc,     &
       diag_effi,diag_vmi,diag_di,diag_rhoi,log_predictNc, &
       pdel,exner,cmeiout,prain,nevapr,prer_evap,rflx,sflx,rcldm,lcldm,icldm,  &
       pratot,prctot,p3_tend_out,mu_c,lamc,liq_ice_exchange,vap_liq_exchange, &
       vap_ice_exchange,col_location)

    !----------------------------------------------------------------------------------------!
    !                                                                                        !
    ! This is the main subroutine for the P3 microphysics scheme.  It is called from the     !
    ! wrapper subroutine ('MP_P3_WRAPPER') and is passed i,k slabs of all prognostic         !
    ! variables -- hydrometeor fields, potential temperature, and water vapor mixing ratio.  !
    ! Microphysical process rates are computed first.  These tendencies are then used to     !
    ! computed updated values of the prognostic variables.  The hydrometeor variables are    !
    ! then updated further due to sedimentation.                                             !
    !                                                                                        !
    ! Several diagnostic values are also computed and returned to the wrapper subroutine,    !
    ! including precipitation rates.                                                         !
    !                                                                                        !
    !----------------------------------------------------------------------------------------!

    implicit none

    !----- Input/ouput arguments:  ----------------------------------------------------------!

    real(rtype), intent(inout), dimension(its:ite,kts:kte)      :: qc         ! cloud, mass mixing ratio         kg kg-1
    ! note: Nc may be specified or predicted (set by log_predictNc)
    real(rtype), intent(inout), dimension(its:ite,kts:kte)      :: nc         ! cloud, number mixing ratio       #  kg-1
    real(rtype), intent(inout), dimension(its:ite,kts:kte)      :: qr         ! rain, mass mixing ratio          kg kg-1
    real(rtype), intent(inout), dimension(its:ite,kts:kte)      :: nr         ! rain, number mixing ratio        #  kg-1
    real(rtype), intent(inout), dimension(its:ite,kts:kte)      :: qitot      ! ice, total mass mixing ratio     kg kg-1
    real(rtype), intent(inout), dimension(its:ite,kts:kte)      :: qirim      ! ice, rime mass mixing ratio      kg kg-1
    real(rtype), intent(inout), dimension(its:ite,kts:kte)      :: nitot      ! ice, total number mixing ratio   #  kg-1
    real(rtype), intent(inout), dimension(its:ite,kts:kte)      :: birim      ! ice, rime volume mixing ratio    m3 kg-1

    real(rtype), intent(inout), dimension(its:ite,kts:kte)      :: qv         ! water vapor mixing ratio         kg kg-1
    real(rtype), intent(inout), dimension(its:ite,kts:kte)      :: th         ! potential temperature            K
    real(rtype), intent(in),    dimension(its:ite,kts:kte)      :: pres       ! pressure                         Pa
    real(rtype), intent(in),    dimension(its:ite,kts:kte)      :: dzq        ! vertical grid spacing            m
    real(rtype), intent(in),    dimension(its:ite,kts:kte)      :: ncnuc      ! IN ccn activated number tendency kg-1 s-1
    real(rtype), intent(in),    dimension(its:ite,kts:kte)      :: naai       ! IN actived ice nuclei concentration  1/kg
    real(rtype), intent(in)                                     :: dt         ! model time step                  s

    real(rtype), intent(out),   dimension(its:ite)              :: prt_liq    ! precipitation rate, liquid       m s-1
    real(rtype), intent(out),   dimension(its:ite)              :: prt_sol    ! precipitation rate, solid        m s-1
    real(rtype), intent(out),   dimension(its:ite,kts:kte)      :: diag_ze    ! equivalent reflectivity          dBZ
    real(rtype), intent(out),   dimension(its:ite,kts:kte)      :: diag_effc  ! effective radius, cloud          m
    real(rtype), intent(out),   dimension(its:ite,kts:kte)      :: diag_effi  ! effective radius, ice            m
    real(rtype), intent(out),   dimension(its:ite,kts:kte)      :: diag_vmi   ! mass-weighted fall speed of ice  m s-1
    real(rtype), intent(out),   dimension(its:ite,kts:kte)      :: diag_di    ! mean diameter of ice             m
    real(rtype), intent(out),   dimension(its:ite,kts:kte)      :: diag_rhoi  ! bulk density of ice              kg m-3
    real(rtype), intent(out),   dimension(its:ite,kts:kte)      :: mu_c       ! Size distribution shape parameter for radiation
    real(rtype), intent(out),   dimension(its:ite,kts:kte)      :: lamc       ! Size distribution slope parameter for radiation

    integer, intent(in)                                  :: its,ite    ! array bounds (horizontal)
    integer, intent(in)                                  :: kts,kte    ! array bounds (vertical)
    integer, intent(in)                                  :: it         ! time step counter NOTE: starts at 1 for first time step

    logical(btype), intent(in)                           :: log_predictNc ! .T. (.F.) for prediction (specification) of Nc

    real(rtype), intent(in),    dimension(its:ite,kts:kte)      :: pdel       ! pressure thickness               Pa
    real(rtype), intent(in),    dimension(its:ite,kts:kte)      :: exner      ! Exner expression

    ! OUTPUT for PBUF variables used by other parameterizations
    real(rtype), intent(out),   dimension(its:ite,kts:kte)      :: cmeiout    ! qitend due to deposition/sublimation
    real(rtype), intent(out),   dimension(its:ite,kts:kte)      :: prain      ! Total precipitation (rain + snow)
    real(rtype), intent(out),   dimension(its:ite,kts:kte)      :: nevapr     ! evaporation of total precipitation (rain + snow)
    real(rtype), intent(out),   dimension(its:ite,kts:kte)      :: prer_evap  ! evaporation of rain
    real(rtype), intent(out),   dimension(its:ite,kts:kte+1)    :: rflx       ! grid-box average rain flux (kg m^-2 s^-1) pverp
    real(rtype), intent(out),   dimension(its:ite,kts:kte+1)    :: sflx       ! grid-box average ice/snow flux (kg m^-2 s^-1) pverp
    real(rtype), intent(out),   dimension(its:ite,kts:kte)      :: pratot     ! accretion of cloud by rain
    real(rtype), intent(out),   dimension(its:ite,kts:kte)      :: prctot     ! autoconversion of cloud to rain
    real(rtype), intent(out),   dimension(its:ite,kts:kte)      :: liq_ice_exchange ! sum of liq-ice phase change tendenices
    real(rtype), intent(out),   dimension(its:ite,kts:kte)      :: vap_liq_exchange ! sum of vap-liq phase change tendenices
    real(rtype), intent(out),   dimension(its:ite,kts:kte)      :: vap_ice_exchange ! sum of vap-ice phase change tendenices
    ! INPUT needed for PBUF variables used by other parameterizations

    real(rtype), intent(in),    dimension(its:ite,kts:kte)      :: icldm, lcldm, rcldm ! Ice, Liquid and Rain cloud fraction
    ! AaronDonahue, the following variable (p3_tend_out) is a catch-all for passing P3-specific variables outside of p3_main
    ! so that they can be written as ouput.  NOTE TO C++ PORT: This variable is entirely optional and doesn't need to be
    ! included in the port to C++, or can be changed if desired.
    real(rtype), intent(out),   dimension(its:ite,kts:kte,49)   :: p3_tend_out ! micro physics tendencies
    real(rtype), intent(in),    dimension(its:ite,3)            :: col_location
    real(rtype), intent(in),    dimension(its:ite,kts:kte)      :: qc_relvar
    !----- Local variables and parameters:  -------------------------------------------------!

    real(rtype), dimension(its:ite,kts:kte) :: mu_r  ! shape parameter of rain
    real(rtype), dimension(its:ite,kts:kte) :: t     ! temperature at the beginning of the microhpysics step [K]

    ! 2D size distribution and fallspeed parameters:

    real(rtype), dimension(its:ite,kts:kte) :: lamr
    real(rtype), dimension(its:ite,kts:kte) :: logn0r

    real(rtype), dimension(its:ite,kts:kte) :: nu
    real(rtype), dimension(its:ite,kts:kte) :: cdist
    real(rtype), dimension(its:ite,kts:kte) :: cdist1
    real(rtype), dimension(its:ite,kts:kte) :: cdistr

    ! Variables needed for in-cloud calculations
    real(rtype), dimension(its:ite,kts:kte) :: inv_icldm, inv_lcldm, inv_rcldm ! Inverse cloud fractions (1/cld)
    real(rtype), dimension(its:ite,kts:kte) :: qc_incld, qr_incld, qitot_incld, qirim_incld ! In cloud mass-mixing ratios
    real(rtype), dimension(its:ite,kts:kte) :: nc_incld, nr_incld, nitot_incld, birim_incld ! In cloud number concentrations

    real(rtype), dimension(its:ite,kts:kte)      :: inv_dzq,inv_rho,ze_ice,ze_rain,prec,rho,       &
         rhofacr,rhofaci,acn,xxls,xxlv,xlf,qvs,qvi,supi,       &
         tmparr1,inv_exner

    ! -- scalar locals -- !

    real(rtype) :: dum1, dum4, dum5, dum6, odt, rhop, timeScaleFactor, tmp1, tmp2

    integer :: dumi,i,k,dumj,dumii,dumjj,dumzz,      &
         ktop,kbot,kdir

    logical(btype) :: log_nucleationPossible, log_hydrometeorsPresent

    ! quantities related to process rates/parameters, interpolated from lookup tables:
    ! For a more in depth reference to where these came from consult the file
    ! "create_p3_lookupTable_1.F90-v4.1".  All line numbers below reference this
    ! file.

    real(rtype)    :: f1pr02   ! mass-weighted fallspeed              See lines  731 -  808  ums
    real(rtype)    :: f1pr03   ! ice collection within a category     See lines  809 -  928  nagg
    real(rtype)    :: f1pr04   ! collection of cloud water by ice     See lines  929 - 1009  nrwat
    real(rtype)    :: f1pr05   ! melting                              See lines 1212 - 1279  vdep
    real(rtype)    :: f1pr06   ! effective radius                     See lines 1281 - 1356  eff
    real(rtype)    :: f1pr07   ! collection of rain number by ice     See lines 1010 - 1209  nrrain
    real(rtype)    :: f1pr08   ! collection of rain mass by ice       See lines 1010 - 1209  qrrain
    real(rtype)    :: f1pr09   ! minimum ice number (lambda limiter)  See lines  704 -  705  nlarge
    real(rtype)    :: f1pr10   ! maximum ice number (lambda limiter)  See lines  704 -  705  nsmall
    real(rtype)    :: f1pr13   ! reflectivity                         See lines  731 -  808  refl
    real(rtype)    :: f1pr14   ! melting (ventilation term)           See lines 1212 - 1279  vdep1
    real(rtype)    :: f1pr15   ! mass-weighted mean diameter          See lines 1212 - 1279  dmm
    real(rtype)    :: f1pr16   ! mass-weighted mean particle density  See lines 1212 - 1279  rhomm

    !--These will be added as namelist parameters in the future
    logical(btype), parameter :: debug_ON     = .true.  !.true. to switch on debugging checks/traps throughout code  TODO: Turn this back off as default once the tlay error is found.
    logical(btype), parameter :: debug_ABORT  = .false.  !.true. will result in forced abort in s/r 'check_values'
    
    real(rtype),dimension(its:ite,kts:kte) :: qc_old, nc_old, qr_old, nr_old, qitot_old, nitot_old, qv_old, th_old

    !-----------------------------------------------------------------------------------!
    !  End of variables/parameters declarations
    !-----------------------------------------------------------------------------------!

    ! direction of vertical leveling:
    !PMC got rid of 'model' option so we could just replace ktop with kts everywhere...
    ktop = kts        !k of top level
    kbot = kte        !k of bottom level
    kdir = -1         !(k: 1=top, nk=bottom)

    !PMC deleted 'threshold size difference' calculation for multicategory here

    inv_dzq    = 1._rtype/dzq  ! inverse of thickness of layers
    odt        = 1._rtype/dt   ! inverse model time step

    ! Compute time scale factor over which to apply soft rain lambda limiter
    ! note: '1./max(30.,dt)' = '1.*min(1./30., 1./dt)'
    timeScaleFactor = min(1._rtype/120._rtype, odt)

    prt_liq   = 0._rtype
    prt_sol   = 0._rtype
    pratot    = 0._rtype
    prctot    = 0._rtype
    prec      = 0._rtype
    mu_r      = 0._rtype
    diag_ze   = -99._rtype

    ze_ice    = 1.e-22_rtype
    ze_rain   = 1.e-22_rtype
    diag_effc = 10.e-6_rtype ! default value
    diag_effi = 25.e-6_rtype ! default value
    diag_vmi  = 0._rtype
    diag_di   = 0._rtype
    diag_rhoi = 0._rtype

    cmeiout = 0._rtype
    prain   = 0._rtype
    nevapr  = 0._rtype
    rflx    = 0._rtype
    sflx    = 0._rtype
    p3_tend_out = 0._rtype

    inv_icldm = 1.0_rtype/icldm
    inv_lcldm = 1.0_rtype/lcldm
    inv_rcldm = 1.0_rtype/rcldm

    mu_c = 0.0_rtype
    lamc = 0.0_rtype
    ! AaronDonahue added exner term to replace all instances of th(i,k)/t(i,k), since th(i,k) is updated but t(i,k) is not, and this was
    ! causing energy conservation errors.
    inv_exner = 1._rtype/exner        !inverse of Exner expression, used when converting potential temp to temp
    t       = th    *inv_exner    !compute temperature from theta (value at beginning of microphysics step)
    qv      = max(qv,0._rtype)        !clip water vapor to prevent negative values passed in (beginning of microphysics)
    ! AaronDonahue added this load of latent heat to be consistent with E3SM, since the inconsistentcy was causing water conservation errors.
    call get_latent_heat(its,ite,kts,kte,xxlv,xxls,xlf)

   ! initialize microphysics processes tendency output
    qc_old = qc         ! Liq. microphysics tendency, initialize
    nc_old = nc         ! Liq. # microphysics tendency, initialize
    qr_old = qr         ! Rain microphysics tendency, initialize
    nr_old = nr         ! Rain # microphysics tendency, initialize
    qitot_old = qitot   ! Ice  microphysics tendency, initialize
    nitot_old = nitot   ! Ice  # microphysics tendency, initialize
    qv_old = qv         ! Vapor  microphysics tendency, initialize
    th_old = th         ! Pot. Temp. microphysics tendency, initialize

    !==
    !-----------------------------------------------------------------------------------!
    i_loop_main: do i = its,ite  ! main i-loop (around the entire scheme)

!      if (debug_ON) call check_values(qv,T,i,it,debug_ABORT,100,col_location)

       call p3_main_pre_main_loop(kts, kte, kbot, ktop, kdir, log_predictNc, dt, &
            pres(i,:), pdel(i,:), dzq(i,:), ncnuc(i,:), exner(i,:), inv_exner(i,:), inv_lcldm(i,:), inv_icldm(i,:), inv_rcldm(i,:), xxlv(i,:), xxls(i,:), xlf(i,:), &
            t(i,:), rho(i,:), inv_rho(i,:), qvs(i,:), qvi(i,:), supi(i,:), rhofacr(i,:), rhofaci(i,:), acn(i,:), qv(i,:), th(i,:), qc(i,:), nc(i,:), qr(i,:), nr(i,:), &
            qitot(i,:), nitot(i,:), qirim(i,:), birim(i,:), qc_incld(i,:), qr_incld(i,:), qitot_incld(i,:), qirim_incld(i,:), &
            nc_incld(i,:), nr_incld(i,:), nitot_incld(i,:), birim_incld(i,:), log_nucleationPossible, log_hydrometeorsPresent)

!      if (debug_ON) then
!         tmparr1(i,:) = th(i,:)*inv_exner(i,:)!(pres(i,:)*1.e-5)**(rd*inv_cp)
!         call check_values(qv,tmparr1,i,it,debug_ABORT,200,col_location)
!      endif

       !jump to end of i-loop if log_nucleationPossible=.false.  (i.e. skip everything)
       if (.not. (log_nucleationPossible .or. log_hydrometeorsPresent)) goto 333

       call p3_main_main_loop(kts, kte, kbot, ktop, kdir, log_predictNc, dt, odt, &
            pres(i,:), pdel(i,:), dzq(i,:), ncnuc(i,:), exner(i,:), inv_exner(i,:), inv_lcldm(i,:), inv_icldm(i,:), inv_rcldm(i,:), naai(i,:), qc_relvar(i,:), icldm(i,:), lcldm(i,:), rcldm(i,:),&
            t(i,:), rho(i,:), inv_rho(i,:), qvs(i,:), qvi(i,:), supi(i,:), rhofacr(i,:), rhofaci(i,:), acn(i,:), qv(i,:), th(i,:), qc(i,:), nc(i,:), qr(i,:), nr(i,:), qitot(i,:), nitot(i,:), &
            qirim(i,:), birim(i,:), xxlv(i,:), xxls(i,:), xlf(i,:), qc_incld(i,:), qr_incld(i,:), qitot_incld(i,:), qirim_incld(i,:), nc_incld(i,:), nr_incld(i,:), &
            nitot_incld(i,:), birim_incld(i,:), mu_c(i,:), nu(i,:), lamc(i,:), cdist(i,:), cdist1(i,:), cdistr(i,:), mu_r(i,:), lamr(i,:), logn0r(i,:), cmeiout(i,:), prain(i,:), &
            nevapr(i,:), prer_evap(i,:), vap_liq_exchange(i,:), vap_ice_exchange(i,:), liq_ice_exchange(i,:), pratot(i,:), &
            prctot(i,:), p3_tend_out(i,:,:), log_hydrometeorsPresent)

      ! measure microphysics processes tendency output
      p3_tend_out(i,:,42) = ( qc(i,:)    - qc_old(i,:) ) * odt    ! Liq. microphysics tendency, measure
      p3_tend_out(i,:,43) = ( nc(i,:)    - nc_old(i,:) ) * odt    ! Liq. # microphysics tendency, measure
      p3_tend_out(i,:,44) = ( qr(i,:)    - qr_old(i,:) ) * odt    ! Rain microphysics tendency, measure
      p3_tend_out(i,:,45) = ( nr(i,:)    - nr_old(i,:) ) * odt    ! Rain # microphysics tendency, measure
      p3_tend_out(i,:,46) = ( qitot(i,:) - qitot_old(i,:) ) * odt ! Ice  microphysics tendency, measure
      p3_tend_out(i,:,47) = ( nitot(i,:) - nitot_old(i,:) ) * odt ! Ice  # microphysics tendency, measure
      p3_tend_out(i,:,48) = ( qv(i,:)    - qv_old(i,:) ) * odt    ! Vapor  microphysics tendency, measure
      p3_tend_out(i,:,49) = ( th(i,:)    - th_old(i,:) ) * odt    ! Pot. Temp. microphysics tendency, measure      
       !NOTE: At this point, it is possible to have negative (but small) nc, nr, nitot.  This is not
       !      a problem; those values get clipped to zero in the sedimentation section (if necessary).
       !      (This is not done above simply for efficiency purposes.)

!      if (debug_ON) then
!         tmparr1(i,:) = th(i,:)*inv_exner(i,:)!(pres(i,:)*1.e-5)**(rd*inv_cp)
!         call check_values(qv,tmparr1,i,it,debug_ABORT,300,col_location)
!      endif

       if (.not. log_hydrometeorsPresent) goto 333

       !------------------------------------------------------------------------------------------!
       ! End of main microphysical processes section
       !==========================================================================================!

       !==========================================================================================!
       ! Sedimentation:

       !------------------------------------------------------------------------------------------!
       ! Cloud sedimentation:  (adaptive substepping)
       p3_tend_out(i,:,36) = qc(i,:) ! Liq. sedimentation tendency, initialize
       p3_tend_out(i,:,37) = nc(i,:) ! Liq. # sedimentation tendency, initialize

       call cloud_sedimentation(kts,kte,ktop,kbot,kdir, &
         qc_incld(i,:),rho(i,:),inv_rho(i,:),lcldm(i,:),acn(i,:),inv_dzq(i,:), &
         dt,odt,dnu,log_predictNc, &
         qc(i,:),nc(i,:),nc_incld(i,:),mu_c(i,:),lamc(i,:),prt_liq(i),p3_tend_out(i,:,36),p3_tend_out(i,:,37))

       !------------------------------------------------------------------------------------------!
       ! Rain sedimentation:  (adaptive substepping)
       p3_tend_out(i,:,38) = qr(i,:) ! Rain sedimentation tendency, initialize
       p3_tend_out(i,:,39) = nr(i,:) ! Rain # sedimentation tendency, initialize

       call rain_sedimentation(kts,kte,ktop,kbot,kdir, &
         qr_incld(i,:),rho(i,:),inv_rho(i,:),rhofacr(i,:),rcldm(i,:),inv_dzq(i,:),dt,odt, &
         qr(i,:),nr(i,:),nr_incld(i,:),mu_r(i,:),lamr(i,:),prt_liq(i),rflx(i,:),p3_tend_out(i,:,38),p3_tend_out(i,:,39))

       !------------------------------------------------------------------------------------------!
       ! Ice sedimentation:  (adaptive substepping)
       p3_tend_out(i,:,40) = qitot(i,:) ! Ice sedimentation tendency, initialize
       p3_tend_out(i,:,41) = nitot(i,:) ! Ice # sedimentation tendency, initialize

       call ice_sedimentation(kts,kte,ktop,kbot,kdir,    &
         rho(i,:),inv_rho(i,:),rhofaci(i,:),icldm(i,:),inv_dzq(i,:),dt,odt, &
         qitot(i,:),qitot_incld(i,:),nitot(i,:),qirim(i,:),qirim_incld(i,:),birim(i,:),birim_incld(i,:),nitot_incld(i,:), &
         prt_sol(i),p3_tend_out(i,:,40),p3_tend_out(i,:,41))

       !.......................................
       ! homogeneous freezing of cloud and rain

       call homogeneous_freezing(kts,kte,ktop,kbot,kdir,t(i,:),exner(i,:),xlf(i,:),  &
         qc(i,:),nc(i,:),qr(i,:),nr(i,:),qitot(i,:),nitot(i,:),qirim(i,:),birim(i,:),th(i,:))

       !...................................................
       ! final checks to ensure consistency of mass/number
       ! and compute diagnostic fields for output

       k_loop_final_diagnostics:  do k = kbot,ktop,kdir

          ! cloud:
          if (qc(i,k).ge.qsmall) then
             call get_cloud_dsd2(qc(i,k),nc(i,k),mu_c(i,k),rho(i,k),nu(i,k),dnu,lamc(i,k),  &
                  tmp1,tmp2,lcldm(i,k))
             diag_effc(i,k) = 0.5_rtype*(mu_c(i,k)+3._rtype)/lamc(i,k)
          else
             qv(i,k) = qv(i,k)+qc(i,k)
             th(i,k) = th(i,k)-exner(i,k)*qc(i,k)*xxlv(i,k)*inv_cp
             vap_liq_exchange(i,k) = vap_liq_exchange(i,k) - qc(i,k)
             qc(i,k) = 0._rtype
             nc(i,k) = 0._rtype
          endif

          ! rain:
          if (qr(i,k).ge.qsmall) then

             call get_rain_dsd2(qr(i,k),nr(i,k),mu_r(i,k),lamr(i,k),   &
                  !                        cdistr(i,k),logn0r(i,k))
                  tmp1,tmp2,rcldm(i,k))

             ze_rain(i,k) = nr(i,k)*(mu_r(i,k)+6._rtype)*(mu_r(i,k)+5._rtype)*(mu_r(i,k)+4._rtype)*           &
                  (mu_r(i,k)+3._rtype)*(mu_r(i,k)+2._rtype)*(mu_r(i,k)+1._rtype)/lamr(i,k)**6
             ze_rain(i,k) = max(ze_rain(i,k),1.e-22_rtype)
          else
             qv(i,k) = qv(i,k)+qr(i,k)
             th(i,k) = th(i,k)-exner(i,k)*qr(i,k)*xxlv(i,k)*inv_cp
             vap_liq_exchange(i,k) = vap_liq_exchange(i,k) - qr(i,k)
             qr(i,k) = 0._rtype
             nr(i,k) = 0._rtype
          endif

          ! ice:

          call impose_max_total_Ni(nitot(i,k),max_total_Ni,inv_rho(i,k))

          qi_not_small:  if (qitot(i,k).ge.qsmall) then

             !impose lower limits to prevent taking log of # < 0
             nitot(i,k) = max(nitot(i,k),nsmall)
             nr(i,k)         = max(nr(i,k),nsmall)

             call calc_bulkRhoRime(qitot(i,k),qirim(i,k),birim(i,k),rhop)

             ! if (.not. tripleMoment_on) zitot(i,k) = diag_mom6(qitot(i,k),nitot(i,k),rho(i,k))
             call find_lookupTable_indices_1a(dumi,dumjj,dumii,dumzz,dum1,dum4,          &
                  dum5,dum6,isize,rimsize,densize,     &
                  qitot(i,k),nitot(i,k),           &
                  qirim(i,k),rhop)
             !qirim(i,k),zitot(i,k),rhop)

             call access_lookup_table(dumjj,dumii,dumi, 2,dum1,dum4,dum5,f1pr02)
             call access_lookup_table(dumjj,dumii,dumi, 6,dum1,dum4,dum5,f1pr06)
             call access_lookup_table(dumjj,dumii,dumi, 7,dum1,dum4,dum5,f1pr09)
             call access_lookup_table(dumjj,dumii,dumi, 8,dum1,dum4,dum5,f1pr10)
             call access_lookup_table(dumjj,dumii,dumi, 9,dum1,dum4,dum5,f1pr13)
             call access_lookup_table(dumjj,dumii,dumi,11,dum1,dum4,dum5,f1pr15)
             call access_lookup_table(dumjj,dumii,dumi,12,dum1,dum4,dum5,f1pr16)

             ! impose mean ice size bounds (i.e. apply lambda limiters)
             ! note that the Nmax and Nmin are normalized and thus need to be multiplied by existing N
             nitot(i,k) = min(nitot(i,k),f1pr09*nitot(i,k))
             nitot(i,k) = max(nitot(i,k),f1pr10*nitot(i,k))

             !--this should already be done in s/r 'calc_bulkRhoRime'
             if (qirim(i,k).lt.qsmall) then
                qirim(i,k) = 0._rtype
                birim(i,k) = 0._rtype
             endif
             !==

             ! note that reflectivity from lookup table is normalized, so we need to multiply by N
             diag_vmi(i,k)   = f1pr02*rhofaci(i,k)
             diag_effi(i,k)  = f1pr06 ! units are in m
             diag_di(i,k)    = f1pr15
             diag_rhoi(i,k)  = f1pr16
             ! note factor of air density below is to convert from m^6/kg to m^6/m^3
             ze_ice(i,k) = ze_ice(i,k) + 0.1892_rtype*f1pr13*nitot(i,k)*rho(i,k)   ! sum contribution from each ice category (note: 0.1892 = 0.176/0.93)
             ze_ice(i,k) = max(ze_ice(i,k),1.e-22_rtype)

          else

             qv(i,k) = qv(i,k) + qitot(i,k)
             th(i,k) = th(i,k) - exner(i,k)*qitot(i,k)*xxls(i,k)*inv_cp
             qitot(i,k) = 0._rtype
             nitot(i,k) = 0._rtype
             qirim(i,k) = 0._rtype
             birim(i,k) = 0._rtype
             diag_di(i,k) = 0._rtype

          endif qi_not_small

          ! sum ze components and convert to dBZ
          diag_ze(i,k) = 10._rtype*log10((ze_rain(i,k) + ze_ice(i,k))*1.e18_rtype)

          ! if qr is very small then set Nr to 0 (needs to be done here after call
          ! to ice lookup table because a minimum Nr of nsmall will be set otherwise even if qr=0)
          if (qr(i,k).lt.qsmall) then
             nr(i,k) = 0._rtype
          endif

       enddo k_loop_final_diagnostics

       !   if (debug_ON) call check_values(qv,Ti,it,debug_ABORT,800,col_location)

       !..............................................
       ! merge ice categories with similar properties

       !   note:  this should be relocated to above, such that the diagnostic
       !          ice properties are computed after merging

       !PMC nCat deleted nCat>1 stuff

       !.....................................................

333    continue

       if (debug_ON) then
          tmparr1(i,:) = th(i,:)*inv_exner(i,:)!(pres(i,:)*1.e-5)**(rd*inv_cp)
          call check_values(qv(i,:),tmparr1(i,:),kts,kte,it,debug_ABORT,900,col_location(i,:))
       endif

       !.....................................................

    enddo i_loop_main

    !PMC deleted "if WRF" stuff
    !PMC deleted typeDiags optional output stuff

    !=== (end of section for diagnostic hydrometeor/precip types)


    ! end of main microphysics routine


    return

  END SUBROUTINE p3_main

  !==========================================================================================!

  SUBROUTINE access_lookup_table(dumjj,dumii,dumi,index,dum1,dum4,dum5,proc)

#ifdef SCREAM_CONFIG_IS_CMAKE
    use micro_p3_iso_f, only: access_lookup_table_f
#endif

    implicit none

    real(rtype)    :: dum1,dum4,dum5,proc,iproc1,gproc1,tmp1,tmp2
    integer :: dumjj,dumii,dumi,index

#ifdef SCREAM_CONFIG_IS_CMAKE
    if (use_cxx) then
       call access_lookup_table_f(dumjj,dumii,dumi,index,dum1,dum4,dum5,proc)
       return
    endif
#endif
    ! get value at current density index

    ! first interpolate for current rimed fraction index
    iproc1 = itab(dumjj,dumii,dumi,index)+(dum1-real(dumi))*(itab(dumjj,dumii,       &
         dumi+1,index)-itab(dumjj,dumii,dumi,index))

    ! linearly interpolate to get process rates for rimed fraction index + 1

    gproc1 = itab(dumjj,dumii+1,dumi,index)+(dum1-real(dumi))*(itab(dumjj,dumii+1,   &
         dumi+1,index)-itab(dumjj,dumii+1,dumi,index))

    tmp1   = iproc1+(dum4-real(dumii))*(gproc1-iproc1)

    ! get value at density index + 1

    ! first interpolate for current rimed fraction index

    iproc1 = itab(dumjj+1,dumii,dumi,index)+(dum1-real(dumi))*(itab(dumjj+1,dumii,   &
         dumi+1,index)-itab(dumjj+1,dumii,dumi,index))

    ! linearly interpolate to get process rates for rimed fraction index + 1

    gproc1 = itab(dumjj+1,dumii+1,dumi,index)+(dum1-real(dumi))*(itab(dumjj+1,       &
         dumii+1,dumi+1,index)-itab(dumjj+1,dumii+1,dumi,index))

    tmp2   = iproc1+(dum4-real(dumii))*(gproc1-iproc1)

    ! get final process rate
    proc   = tmp1+(dum5-real(dumjj))*(tmp2-tmp1)
    return
  END SUBROUTINE access_lookup_table

  !------------------------------------------------------------------------------------------!
  SUBROUTINE access_lookup_table_coll(dumjj,dumii,dumj,dumi,index,dum1,dum3,          &
       dum4,dum5,proc)

#ifdef SCREAM_CONFIG_IS_CMAKE
    use micro_p3_iso_f, only: access_lookup_table_coll_f
#endif

    implicit none

    real(rtype)    :: dum1,dum3,dum4,dum5,proc,dproc1,dproc2,iproc1,gproc1,tmp1,tmp2
    integer :: dumjj,dumii,dumj,dumi,index

#ifdef SCREAM_CONFIG_IS_CMAKE
    if (use_cxx) then
       call access_lookup_table_coll_f(dumjj,dumii,dumj,dumi,index,dum1,dum3,dum4,dum5,proc)
       return
    endif
#endif
    ! This subroutine interpolates lookup table values for rain/ice collection processes

    ! current density index

    ! current rime fraction index
    dproc1  = itabcoll(dumjj,dumii,dumi,dumj,index)+(dum1-real(dumi))*                &
         (itabcoll(dumjj,dumii,dumi+1,dumj,index)-itabcoll(dumjj,dumii,dumi,    &
         dumj,index))

    dproc2  = itabcoll(dumjj,dumii,dumi,dumj+1,index)+(dum1-real(dumi))*             &
         (itabcoll(dumjj,dumii,dumi+1,dumj+1,index)-itabcoll(dumjj,dumii,dumi,  &
         dumj+1,index))

    iproc1  = dproc1+(dum3-real(dumj))*(dproc2-dproc1)

    ! rime fraction index + 1

    dproc1  = itabcoll(dumjj,dumii+1,dumi,dumj,index)+(dum1-real(dumi))*             &
         (itabcoll(dumjj,dumii+1,dumi+1,dumj,index)-itabcoll(dumjj,dumii+1,     &
         dumi,dumj,index))

    dproc2  = itabcoll(dumjj,dumii+1,dumi,dumj+1,index)+(dum1-real(dumi))*           &
         (itabcoll(dumjj,dumii+1,dumi+1,dumj+1,index)-itabcoll(dumjj,dumii+1,   &
         dumi,dumj+1,index))

    gproc1  = dproc1+(dum3-real(dumj))*(dproc2-dproc1)
    tmp1    = iproc1+(dum4-real(dumii))*(gproc1-iproc1)

    ! density index + 1

    ! current rime fraction index

    dproc1  = itabcoll(dumjj+1,dumii,dumi,dumj,index)+(dum1-real(dumi))*             &
         (itabcoll(dumjj+1,dumii,dumi+1,dumj,index)-itabcoll(dumjj+1,dumii,     &
         dumi,dumj,index))

    dproc2  = itabcoll(dumjj+1,dumii,dumi,dumj+1,index)+(dum1-real(dumi))*           &
         (itabcoll(dumjj+1,dumii,dumi+1,dumj+1,index)-itabcoll(dumjj+1,dumii,   &
         dumi,dumj+1,index))

    iproc1  = dproc1+(dum3-real(dumj))*(dproc2-dproc1)

    ! rime fraction index + 1

    dproc1  = itabcoll(dumjj+1,dumii+1,dumi,dumj,index)+(dum1-real(dumi))*           &
         (itabcoll(dumjj+1,dumii+1,dumi+1,dumj,index)-itabcoll(dumjj+1,dumii+1, &
         dumi,dumj,index))

    dproc2  = itabcoll(dumjj+1,dumii+1,dumi,dumj+1,index)+(dum1-real(dumi))*         &
         (itabcoll(dumjj+1,dumii+1,dumi+1,dumj+1,index)-itabcoll(dumjj+1,       &
         dumii+1,dumi,dumj+1,index))

    gproc1  = dproc1+(dum3-real(dumj))*(dproc2-dproc1)
    tmp2    = iproc1+(dum4-real(dumii))*(gproc1-iproc1)

    ! interpolate over density to get final values
    proc    = tmp1+(dum5-real(dumjj))*(tmp2-tmp1)

    return
  END SUBROUTINE access_lookup_table_coll

  !==========================================================================================!

!_rtype
  real(rtype) function polysvp1(T,i_type)

    !-------------------------------------------
    !  COMPUTE SATURATION VAPOR PRESSURE
    !  POLYSVP1 RETURNED IN UNITS OF PA.
    !  T IS INPUT IN UNITS OF K.
    !  i_type REFERS TO SATURATION WITH RESPECT TO LIQUID (0) OR ICE (1)
    !-------------------------------------------

    implicit none

    real(rtype)    :: T
    integer :: i_type

    ! REPLACE GOFF-GRATCH WITH FASTER FORMULATION FROM FLATAU ET AL. 1992, TABLE 4 (RIGHT-HAND COLUMN)

    ! ice
    real(rtype) a0i,a1i,a2i,a3i,a4i,a5i,a6i,a7i,a8i
    data a0i,a1i,a2i,a3i,a4i,a5i,a6i,a7i,a8i /&
         6.11147274_rtype,     0.503160820_rtype,     0.188439774e-1_rtype, &
         0.420895665e-3_rtype, 0.615021634e-5_rtype,  0.602588177e-7_rtype, &
         0.385852041e-9_rtype, 0.146898966e-11_rtype, 0.252751365e-14_rtype/

    ! liquid
    real(rtype) a0,a1,a2,a3,a4,a5,a6,a7,a8

    ! V1.7
    data a0,a1,a2,a3,a4,a5,a6,a7,a8 /&
         6.11239921_rtype,      0.443987641_rtype,     0.142986287e-1_rtype, &
         0.264847430e-3_rtype,  0.302950461e-5_rtype,  0.206739458e-7_rtype, &
         0.640689451e-10_rtype,-0.952447341e-13_rtype,-0.976195544e-15_rtype/
    real(rtype) dt

    !-------------------------------------------

    if (i_type.EQ.1 .and. T.lt.zerodegc) then
       ! ICE

       !       Flatau formulation:
       dt       = max(-80._rtype,t-273.15_rtype)
       polysvp1 = a0i + dt*(a1i+dt*(a2i+dt*(a3i+dt*(a4i+dt*(a5i+dt*(a6i+dt*(a7i+       &
            a8i*dt)))))))
       polysvp1 = polysvp1*100._rtype

       !       Goff-Gratch formulation:
       !        POLYSVP1 = 10.**(-9.09718*(273.16/T-1.)-3.56654*                 &
       !          log10(273.16/T)+0.876793*(1.-T/273.16)+                        &
       !          log10(6.1071))*100.


    elseif (i_type.EQ.0 .or. T.ge.zerodegc) then
       ! LIQUID

       !       Flatau formulation:
       dt       = max(-80._rtype,t-273.15_rtype)
       polysvp1 = a0 + dt*(a1+dt*(a2+dt*(a3+dt*(a4+dt*(a5+dt*(a6+dt*(a7+a8*dt)))))))
       polysvp1 = polysvp1*100._rtype

       !       Goff-Gratch formulation:
       !        POLYSVP1 = 10.**(-7.90298*(373.16/T-1.)+                         &
       !             5.02808*log10(373.16/T)-                                    &
       !             1.3816E-7*(10**(11.344*(1.-T/373.16))-1.)+                  &
       !             8.1328E-3*(10**(-3.49149*(373.16/T-1.))-1.)+                &
       !             log10(1013.246))*100.

    !PMC added error checking
    else

       print*
       print*,'** polysvp1 i_type must be 0 or 1 but is: ',i_type
       print*
       stop

    endif

   return

  end function polysvp1

  !------------------------------------------------------------------------------------------!

  !======================================================================================!

  subroutine find_lookupTable_indices_1a(dumi,dumjj,dumii,dumzz,dum1,dum4,dum5,dum6,      &
       isize,rimsize,densize,qitot,nitot,qirim,   &
       rhop)

    !------------------------------------------------------------------------------------------!
    ! Finds indices in 3D ice (only) lookup table
    !------------------------------------------------------------------------------------------!
#ifdef SCREAM_CONFIG_IS_CMAKE
    use micro_p3_iso_f, only: find_lookuptable_indices_1a_f
#endif

    implicit none

    ! arguments:
    integer, intent(out) :: dumi,dumjj,dumii,dumzz
    real(rtype),    intent(out) :: dum1,dum4,dum5,dum6
    integer, intent(in)  :: isize,rimsize,densize
    real(rtype),    intent(in)  :: qitot,nitot,qirim,rhop

#ifdef SCREAM_CONFIG_IS_CMAKE
    if (use_cxx) then
       call find_lookuptable_indices_1a_f(dumi,dumjj,dumii,dumzz,dum1,dum4,dum5,dum6,      &
            qitot,nitot,qirim,rhop)
       return
    endif
#endif

    !------------------------------------------------------------------------------------------!
    ! find index for qi (normalized ice mass mixing ratio = qitot/nitot)
    !             dum1 = (log10(qitot)+16.)/0.70757  !orig
    !             dum1 = (log10(qitot)+16.)*1.41328
    ! we are inverting this equation from the lookup table to solve for i:
    ! qitot/nitot=261.7**((i+10)*0.1)*1.e-18
    dum1 = (bfb_log10(qitot/nitot)+18._rtype)*lookup_table_1a_dum1_c-10._rtype ! For computational efficiency
    dumi = int(dum1)
    ! set limits (to make sure the calculated index doesn't exceed range of lookup table)
    dum1 = min(dum1,real(isize,rtype))
    dum1 = max(dum1,1._rtype)
    dumi = max(1,dumi)
    dumi = min(isize-1,dumi)

    ! find index for rime mass fraction
    dum4  = (qirim/qitot)*3._rtype + 1._rtype
    dumii = int(dum4)
    ! set limits
    dum4  = min(dum4,real(rimsize,rtype))
    dum4  = max(dum4,1._rtype)
    dumii = max(1,dumii)
    dumii = min(rimsize-1,dumii)

    ! find index for bulk rime density
    ! (account for uneven spacing in lookup table for density)
    if (rhop.le.650._rtype) then
       dum5 = (rhop-50._rtype)*0.005_rtype + 1._rtype
    else
       dum5 =(rhop-650._rtype)*0.004_rtype + 4._rtype
    endif
    dumjj = int(dum5)
    ! set limits
    dum5  = min(dum5,real(densize,rtype))
    dum5  = max(dum5,1._rtype)
    dumjj = max(1,dumjj)
    dumjj = min(densize-1,dumjj)

    dum6  = -99
    dumzz = -99

    return
  end subroutine find_lookupTable_indices_1a

  !======================================================================================!

  subroutine find_lookupTable_indices_1b(dumj,dum3,rcollsize,qr,nr)

    !------------------------------------------------------------------------------------------!
    ! Finds indices in 3D rain lookup table
    !------------------------------------------------------------------------------------------!
#ifdef SCREAM_CONFIG_IS_CMAKE
    use micro_p3_iso_f, only: find_lookuptable_indices_1b_f
#endif

    implicit none

    ! arguments:
    integer, intent(out) :: dumj
    real(rtype),    intent(out) :: dum3
    integer, intent(in)  :: rcollsize
    real(rtype),    intent(in)  :: qr,nr

    ! local variables:
    real(rtype)                 :: dumlr
    real(rtype)                 :: real_rcollsize

#ifdef SCREAM_CONFIG_IS_CMAKE
    if (use_cxx) then
       call find_lookupTable_indices_1b_f(dumj,dum3,qr,nr)
       return
    endif
#endif
    !------------------------------------------------------------------------------------------!
    real_rcollsize = real(rcollsize)
    ! find index for scaled mean rain size
    ! if no rain, then just choose dumj = 1 and do not calculate rain-ice collection processes
    if (qr.ge.qsmall .and. nr.gt.0._rtype) then
       ! calculate scaled mean size for consistency with ice lookup table
       dumlr = bfb_cbrt(qr/(pi*rhow*nr))
       dum3  = (bfb_log10(1._rtype*dumlr)+5._rtype)*10.70415_rtype
       dumj  = int(dum3)
       ! set limits
       dum3  = min(dum3,real_rcollsize)
       dum3  = max(dum3,1._rtype)
       dumj  = max(1,dumj)
       dumj  = min(rcollsize-1,dumj)
    else
       dumj  = 1
       dum3  = 1._rtype
    endif

    return

  end subroutine find_lookupTable_indices_1b

  !PMC removed find_lookupTable_indices_2 because it was used for multi-category

  !======================================================================================!
  subroutine find_lookupTable_indices_3(dumii,dumjj,dum1,rdumii,rdumjj,inv_dum3,mu_r,lamr)

    !------------------------------------------------------------------------------------------!
    ! Finds indices in rain lookup table (3)
    !------------------------------------------------------------------------------------------!

    implicit none

    ! arguments:
    integer, intent(out) :: dumii,dumjj
    real(rtype),    intent(out) :: dum1,rdumii,rdumjj,inv_dum3
    real(rtype),    intent(in)  :: mu_r,lamr

    !------------------------------------------------------------------------------------------!

    ! find location in scaled mean size space
    dum1 = (mu_r+1._rtype)/lamr
    if (dum1.le.195.e-6_rtype) then
       inv_dum3  = 0.1_rtype
       rdumii = (dum1*1.e6_rtype+5._rtype)*inv_dum3
       rdumii = max(rdumii, 1._rtype)
       rdumii = min(rdumii,20._rtype)
       dumii  = int(rdumii)
       dumii  = max(dumii, 1)
       dumii  = min(dumii,20)
    elseif (dum1.gt.195.e-6_rtype) then
       inv_dum3  = thrd*0.1_rtype            !i.e. 1/30
       rdumii = (dum1*1.e+6_rtype-195._rtype)*inv_dum3 + 20._rtype
       rdumii = max(rdumii, 20._rtype)
       rdumii = min(rdumii,300._rtype)
       dumii  = int(rdumii)
       dumii  = max(dumii, 20)
       dumii  = min(dumii,299)
    endif

    ! find location in mu_r space
    rdumjj = mu_r+1._rtype
    rdumjj = max(rdumjj,1._rtype)
    rdumjj = min(rdumjj,10._rtype)
    dumjj  = int(rdumjj)
    dumjj  = max(dumjj,1)
    dumjj  = min(dumjj,9)

   return

  end subroutine find_lookupTable_indices_3


  !===========================================================================================
  subroutine get_cloud_dsd2(qc,nc,mu_c,rho,nu,dnu,lamc,cdist,cdist1,lcldm)

#ifdef SCREAM_CONFIG_IS_CMAKE
    use micro_p3_iso_f, only: get_cloud_dsd2_f
#endif

    implicit none

    !arguments:
    real(rtype), dimension(:), intent(in)  :: dnu
    real(rtype),     intent(in)            :: qc,rho,lcldm
    real(rtype),     intent(inout)         :: nc
    real(rtype),     intent(out)           :: mu_c,nu,lamc,cdist,cdist1

    !local variables
    real(rtype)                            :: lammin,lammax
    integer                         :: dumi

    !--------------------------------------------------------------------------

#ifdef SCREAM_CONFIG_IS_CMAKE
    if (use_cxx) then
       call get_cloud_dsd2_f(qc,nc,mu_c,rho,nu,lamc,cdist,cdist1,lcldm)
       return
    endif
#endif

    nu = 0.0_rtype

    if (qc.ge.qsmall) then

       ! set minimum nc to prevent floating point error
       nc   = max(nc,nsmall)
       mu_c = 0.0005714_rtype*(nc*1.e-6_rtype*rho)+0.2714_rtype
       mu_c = 1._rtype/(mu_c*mu_c)-1._rtype
       mu_c = max(mu_c,2._rtype)
       mu_c = min(mu_c,15._rtype)

       ! interpolate for mass distribution spectral shape parameter (for SB warm processes)
       if (iparam.eq.1) then
          dumi = int(mu_c)
          nu   = dnu(dumi)+(dnu(dumi+1)-dnu(dumi))*(mu_c-dumi)
       endif

       ! calculate lamc
       lamc = bfb_cbrt(cons1*nc*(mu_c+3._rtype)*(mu_c+2._rtype)*(mu_c+1._rtype)/qc)

       ! apply lambda limiters
       lammin = (mu_c+1._rtype)*2.5e+4_rtype   ! min: 40 micron mean diameter
       lammax = (mu_c+1._rtype)*1.e+6_rtype    ! max:  1 micron mean diameter

       if (lamc.lt.lammin) then
          lamc = lammin
          nc   = 6._rtype*(lamc*lamc*lamc)*qc/(pi*rhow*(mu_c+3._rtype)*(mu_c+2._rtype)*(mu_c+1._rtype))
       elseif (lamc.gt.lammax) then
          lamc = lammax
          nc   = 6._rtype*(lamc*lamc*lamc)*qc/(pi*rhow*(mu_c+3._rtype)*(mu_c+2._rtype)*(mu_c+1._rtype))
       endif

       cdist  = nc*(mu_c+1._rtype)/lamc
       cdist1 = nc*lcldm/bfb_gamma(mu_c+1._rtype)

    else

       lamc   = 0._rtype
       cdist  = 0._rtype
       cdist1 = 0._rtype

    endif

   return

  end subroutine get_cloud_dsd2


  !===========================================================================================
  subroutine get_rain_dsd2(qr,nr,mu_r,lamr,cdistr,logn0r,rcldm)

#ifdef SCREAM_CONFIG_IS_CMAKE
    use micro_p3_iso_f, only: get_rain_dsd2_f
#endif

    ! Computes and returns rain size distribution parameters

    implicit none

    !arguments:
    real(rtype),     intent(in)            :: qr,rcldm
    real(rtype),     intent(inout)         :: nr
    real(rtype),     intent(out)           :: lamr,mu_r,cdistr,logn0r

    !local variables:
    real(rtype)                            :: inv_dum,lammax,lammin

    !--------------------------------------------------------------------------

#ifdef SCREAM_CONFIG_IS_CMAKE
    if (use_cxx) then
       call get_rain_dsd2_f(qr,nr,mu_r,lamr,cdistr,logn0r,rcldm)
       return
    endif
#endif

    if (qr.ge.qsmall) then

       ! use lookup table to get mu
       ! mu-lambda relationship is from Cao et al. (2008), eq. (7)

       ! find spot in lookup table
       ! (scaled N/q for lookup table parameter space_
       nr      = max(nr,nsmall)
       inv_dum = bfb_cbrt(qr/(cons1*nr*6._rtype))

       ! Apply constant mu_r:  Recall the switch to v4 tables means constant mu_r
       mu_r = mu_r_constant
       lamr   = bfb_cbrt(cons1*nr*(mu_r+3._rtype)*(mu_r+2._rtype)*(mu_r+1._rtype)/(qr))  ! recalculate slope based on mu_r
       lammax = (mu_r+1._rtype)*1.e+5_rtype   ! check for slope
       lammin = (mu_r+1._rtype)*1250._rtype   ! set to small value since breakup is explicitly included (mean size 0.8 mm)

       ! apply lambda limiters for rain
       if (lamr.lt.lammin) then
          lamr = lammin
          nr   = bfb_exp(3._rtype*bfb_log(lamr)+bfb_log(qr)+bfb_log(bfb_gamma(mu_r+1._rtype))-bfb_log(bfb_gamma(mu_r+4._rtype)))/(cons1)
       elseif (lamr.gt.lammax) then
          lamr = lammax
          nr   = bfb_exp(3._rtype*bfb_log(lamr)+bfb_log(qr)+bfb_log(bfb_gamma(mu_r+1._rtype))-bfb_log(bfb_gamma(mu_r+4._rtype)))/(cons1)
       endif

       cdistr  = nr*rcldm/bfb_gamma(mu_r+1._rtype)
       logn0r  = bfb_log10(nr)+(mu_r+1._rtype)*bfb_log10(lamr)-bfb_log10(bfb_gamma(mu_r+1._rtype)) !note: logn0r is calculated as log10(n0r)

    else

       lamr   = 0._rtype
       cdistr = 0._rtype
       logn0r = 0._rtype

    endif

   return

  end subroutine get_rain_dsd2


  !===========================================================================================
  subroutine calc_bulkRhoRime(qi_tot,qi_rim,bi_rim,rho_rime)

    !--------------------------------------------------------------------------------
    !  Calculates and returns the bulk rime density from the prognostic ice variables
    !  and adjusts qirim and birim appropriately.
    !--------------------------------------------------------------------------------

#ifdef SCREAM_CONFIG_IS_CMAKE
    use micro_p3_iso_f, only: calc_bulk_rho_rime_f
#endif

    implicit none

    !arguments:
    real(rtype), intent(in)    :: qi_tot
    real(rtype), intent(inout) :: qi_rim,bi_rim
    real(rtype), intent(out)   :: rho_rime

    !--------------------------------------------------------------------------
#ifdef SCREAM_CONFIG_IS_CMAKE
    if (use_cxx) then
       call calc_bulk_rho_rime_f(qi_tot, qi_rim, bi_rim, rho_rime)
       return
    endif
#endif

    if (bi_rim.ge.1.e-15_rtype) then
       rho_rime = qi_rim/bi_rim
       !impose limits on rho_rime;  adjust bi_rim if needed
       if (rho_rime.lt.rho_rimeMin) then
          rho_rime = rho_rimeMin
          bi_rim   = qi_rim/rho_rime
       elseif (rho_rime.gt.rho_rimeMax) then
          rho_rime = rho_rimeMax
          bi_rim   = qi_rim/rho_rime
       endif
    else
       qi_rim   = 0._rtype
       bi_rim   = 0._rtype
       rho_rime = 0._rtype
    endif

    !set upper constraint qi_rim <= qi_tot
    if (qi_rim.gt.qi_tot .and. rho_rime.gt.0._rtype) then
       qi_rim = qi_tot
       bi_rim = qi_rim/rho_rime
    endif

    !impose consistency
    if (qi_rim.lt.qsmall) then
       qi_rim = 0._rtype
       bi_rim = 0._rtype
    endif

   return

  end subroutine calc_bulkRhoRime


  !===========================================================================================
  subroutine impose_max_total_Ni(nitot_local,max_total_Ni,inv_rho_local)

    !--------------------------------------------------------------------------------
    ! Impose maximum total ice number concentration (total of all ice categories).
    ! If the sum of all nitot(:) exceeds maximum allowable, each category to preserve
    ! ratio of number between categories.
    !--------------------------------------------------------------------------------
#ifdef SCREAM_CONFIG_IS_CMAKE
      use micro_p3_iso_f, only: impose_max_total_ni_f
#endif

    implicit none

    !arguments:
    real(rtype), intent(inout)               :: nitot_local      !PMC - scalar now that nCat deleted.
    real(rtype), intent(in)                  :: max_total_Ni,inv_rho_local

    !local variables:
    real(rtype)                              :: dum

#ifdef SCREAM_CONFIG_IS_CMAKE
    if (use_cxx) then
       call impose_max_total_ni_f(nitot_local,max_total_Ni,inv_rho_local)
       return
    endif
#endif
    if (nitot_local.ge.1.e-20_rtype) then
       dum = max_total_Ni*inv_rho_local/nitot_local
       nitot_local = nitot_local*min(dum,1._rtype)
    endif

  end subroutine impose_max_total_Ni


  !===========================================================================================

  real(rtype) function qv_sat(t_atm,p_atm,i_wrt)

    !------------------------------------------------------------------------------------
    ! Calls polysvp1 to obtain the saturation vapor pressure, and then computes
    ! and returns the saturation mixing ratio, with respect to either liquid or ice,
    ! depending on value of 'i_wrt'
    !------------------------------------------------------------------------------------

    implicit none

    !Calling parameters:
    real(rtype)    :: t_atm  !temperature [K]
    real(rtype)    :: p_atm  !pressure    [Pa]
    integer :: i_wrt  !index, 0 = w.r.t. liquid, 1 = w.r.t. ice

    !Local variables:
    real(rtype)            :: e_pres         !saturation vapor pressure [Pa]

    !------------------

    e_pres = polysvp1(t_atm,i_wrt)
    qv_sat = ep_2*e_pres/max(1.e-3_rtype,(p_atm-e_pres))

    return

  end function qv_sat

  !===========================================================================================

  subroutine check_values(Qv,T,kts,kte,timestepcount,force_abort,source_ind,col_loc)

    !------------------------------------------------------------------------------------
    ! Checks current values of prognotic variables for reasonable values and
    ! stops and prints values if they are out of specified allowable ranges.
    !
    ! 'check_consistency' means include trap for inconsistency in moments;
    ! otherwise, only trap for Q, T, and negative Qx, etc.  This option is here
    ! to allow for Q<qsmall.and.N>nsmall or Q>qsmall.and.N<small which can be produced
    ! at the leading edges due to sedimentation and whose values are accpetable
    ! since lambda limiters are later imposed after SEDI (so one does not necessarily
    ! want to trap for inconsistency after sedimentation has been called).
    !
    ! The value 'source_ind' indicates the approximate location in 'p3_main'
    ! from where 'check_values' was called before it resulted in a trap.
    !
    !------------------------------------------------------------------------------------
#ifdef SCREAM_CONFIG_IS_CMAKE
    use micro_p3_iso_f, only: check_values_f
#endif

    implicit none

    !Calling parameters:
    real(rtype), dimension(kts:kte), intent(in) :: Qv, T
    real(rtype), dimension(3), intent(in) :: col_loc
    integer,                intent(in) :: source_ind,timestepcount,kts,kte
    logical(btype),                intent(in) :: force_abort         !.TRUE. = forces abort if value violation is detected

    !Local variables:
    real(rtype), parameter :: T_low  = 160._rtype !173._rtype
    real(rtype), parameter :: T_high = 355._rtype !323._rtype
    real(rtype), parameter :: Q_high = 40.e-3_rtype
    real(rtype), parameter :: N_high = 1.e+20_rtype
    real(rtype), parameter :: B_high = Q_high*1.e-3_rtype
    real(rtype), parameter :: x_high = 1.e+30_rtype
    real(rtype), parameter :: x_low  = 0._rtype
    integer         :: k
    logical(btype)         :: trap,badvalue_found

#ifdef SCREAM_CONFIG_IS_CMAKE
    if (use_cxx) then
       call check_values_f(Qv, T, kts, kte, timestepcount, force_abort, source_ind, col_loc)
       return
    endif
#endif

    trap = .false.

    k_loop: do k = kts, kte

       ! check unrealistic values or NANs for T and Qv
       if (.not.(T(k)>T_low .and. T(k)<T_high)) then
          write(iulog,'(a60,i5,a2,i8,a2,f8.4,a2,f8.4,a2,i4,a2,i8,a2,e16.8)') &
             '** WARNING IN P3_MAIN -- src, gcol, lon, lat, lvl, tstep, T:',source_ind,', ',int(col_loc(1)),', ',col_loc(2),', ',col_loc(3),', ',k,', ',timestepcount,', ',T(k)
          trap = .true.
       endif
       if (.not.(Qv(k)>=0. .and. Qv(k)<Q_high)) then
          write(iulog,'(a60,i5,a2,i8,a2,f8.4,a2,f8.4,a2,i4,a2,i8,a2,e16.8)') &
             '** WARNING IN P3_MAIN -- src, gcol, lon, lat, lvl, tstep, Qv:',source_ind,', ',int(col_loc(1)),', ',col_loc(2),', ',col_loc(3),', ',k,', ',timestepcount,', ',Qv(k)
          !trap = .true.  !note, tentatively no trap, since Qv could be negative passed in to mp
       endif

       ! check NANs for mp variables:
       badvalue_found = .false.

    enddo k_loop

    if (trap .and. force_abort) then
       print*
       print*,'** DEBUG TRAP IN P3_MAIN, s/r CHECK_VALUES -- source: ',source_ind
       print*
       if (source_ind/=100) stop
    endif

   return

  end subroutine check_values

  subroutine ice_cldliq_collection(rho,t,rhofaci,    &
  f1pr04,qitot_incld,qc_incld,nitot_incld,nc_incld,    &
             qccol,nccol,qcshd,ncshdc)

   !.......................
   ! collection of droplets

   ! here we multiply rates by air density, air density fallspeed correction
   ! factor, and collection efficiency since these parameters are not
   ! included in lookup table calculations
   ! for T < 273.15, assume collected cloud water is instantly frozen
   ! note 'f1pr' values are normalized, so we need to multiply by N

#ifdef SCREAM_CONFIG_IS_CMAKE
    use micro_p3_iso_f, only: ice_cldliq_collection_f
#endif

   implicit none

   real(rtype), intent(in) :: rho
   real(rtype), intent(in) :: t
   real(rtype), intent(in) :: rhofaci
   real(rtype), intent(in) :: f1pr04  ! collection of cloud water by ice
   real(rtype), intent(in) :: qitot_incld
   real(rtype), intent(in) :: qc_incld
   real(rtype), intent(in) :: nitot_incld
   real(rtype), intent(in) :: nc_incld


   real(rtype), intent(out) :: qccol
   real(rtype), intent(out) :: nccol
   real(rtype), intent(out) :: qcshd
   real(rtype), intent(out) :: ncshdc

#ifdef SCREAM_CONFIG_IS_CMAKE
    if (use_cxx) then
       call ice_cldliq_collection_f(rho, t, rhofaci, f1pr04, qitot_incld, qc_incld, nitot_incld, &
                                    nc_incld, qccol, nccol, qcshd, ncshdc)
       return
    endif
#endif

   if (qitot_incld .ge.qsmall .and. qc_incld .ge.qsmall) then
      if  (t .le.zerodegc) then
         qccol = rhofaci*f1pr04*qc_incld*eci*rho*nitot_incld
         nccol = rhofaci*f1pr04*nc_incld*eci*rho*nitot_incld
      else if (t .gt. zerodegc) then
         ! for T > 273.15, assume cloud water is collected and shed as rain drops
         ! sink for cloud water mass and number, note qcshed is source for rain mass
         qcshd = rhofaci*f1pr04*qc_incld*eci*rho*nitot_incld
         nccol = rhofaci*f1pr04*nc_incld*eci*rho*nitot_incld
         ! source for rain number, assume 1 mm drops are shed
         ncshdc = qcshd*inv_dropmass
      end if
   end if

   return

  end subroutine ice_cldliq_collection


  subroutine ice_rain_collection(rho,t,rhofaci,    &
  logn0r,f1pr07,f1pr08,qitot_incld,nitot_incld,qr_incld,    &
  qrcol, nrcol)

   !....................
   ! collection of rain

   ! here we multiply rates by air density, air density fallspeed correction
   ! factor, collection efficiency, and n0r since these parameters are not
   ! included in lookup table calculations

   ! for T < 273.15, assume all collected rain mass freezes
   ! note this is a sink for rain mass and number and a source
   ! for ice mass

   ! note 'f1pr' values are normalized, so we need to multiply by N

#ifdef SCREAM_CONFIG_IS_CMAKE
    use micro_p3_iso_f, only: ice_rain_collection_f
#endif

   implicit none

   real(rtype), intent(in) :: rho
   real(rtype), intent(in) :: t
   real(rtype), intent(in) :: rhofaci
   real(rtype), intent(in) :: logn0r
   real(rtype), intent(in) :: f1pr07 !collection of rain number by ice
   real(rtype), intent(in) :: f1pr08 !collection of rain mass by ice
   real(rtype), intent(in) :: qitot_incld
   real(rtype), intent(in) :: nitot_incld
   real(rtype), intent(in) :: qr_incld

   real(rtype), intent(out) :: qrcol
   real(rtype), intent(out) :: nrcol

#ifdef SCREAM_CONFIG_IS_CMAKE
    if (use_cxx) then
       call ice_rain_collection_f(rho, t, rhofaci, logn0r, f1pr07, f1pr08, &
                                  qitot_incld, nitot_incld, qr_incld, qrcol,nrcol)
       return
    endif
#endif

   if (qitot_incld.ge.qsmall .and. qr_incld.ge.qsmall) then
      if (t.le.zerodegc) then
         ! note: f1pr08 and logn0r are already calculated as log_10
         qrcol = bfb_pow(10._rtype,(f1pr08+logn0r))*rho*rhofaci*eri*nitot_incld
         nrcol = bfb_pow(10._rtype,(f1pr07+logn0r))*rho*rhofaci*eri*nitot_incld
      else if (t .gt. zerodegc) then
         ! rain number sink due to collection
         ! for T > 273.15, assume collected rain number is shed as
         ! 1 mm drops
         ! note that melting of ice number is scaled to the loss
         ! rate of ice mass due to melting
         ! collection of rain above freezing does not impact total rain mass
         nrcol  = bfb_pow(10._rtype,(f1pr07 + logn0r))*rho*rhofaci*eri*nitot_incld
         ! for now neglect shedding of ice collecting rain above freezing, since snow is
         ! not expected to shed in these conditions (though more hevaily rimed ice would be
         ! expected to lead to shedding)
      endif
   endif

   return

  end subroutine ice_rain_collection

  subroutine ice_self_collection(rho,rhofaci,    &
  f1pr03,eii,qirim_incld,qitot_incld,nitot_incld,    &
             nislf)

   ! self-collection of ice

   ! here we multiply rates by collection efficiency, air density,
   ! and air density correction factor since these are not included
   ! in the lookup table calculations
   ! note 'f1pr' values are normalized, so we need to multiply by N
#ifdef SCREAM_CONFIG_IS_CMAKE
    use micro_p3_iso_f, only: ice_self_collection_f
#endif

   implicit none

   real(rtype), intent(in) :: rho
   real(rtype), intent(in) :: rhofaci
   real(rtype), intent(in) :: f1pr03 ! ice collection within a category
   real(rtype), intent(in) :: eii
   real(rtype), intent(in) :: qirim_incld
   real(rtype), intent(in) :: qitot_incld
   real(rtype), intent(in) :: nitot_incld

   real(rtype), intent(out) :: nislf

   real(rtype) :: tmp1, Eii_fact

#ifdef SCREAM_CONFIG_IS_CMAKE
    if (use_cxx) then
       call ice_self_collection_f(rho, rhofaci, f1pr03, eii, qirim_incld, &
                                  qitot_incld, nitot_incld, nislf)
       return
    endif
#endif

   if (qitot_incld.ge.qsmall) then
      ! Determine additional collection efficiency factor to be applied to ice-ice collection.
      ! The computed values of qicol and nicol are multipiled by Eii_fact to gradually shut off collection
      ! if ice is highly rimed.
      if (qirim_incld>0._rtype) then
         tmp1 = qirim_incld/qitot_incld   !rime mass fraction
         if (tmp1.lt.0.6_rtype) then
            Eii_fact=1._rtype
         else if (tmp1.ge.0.6_rtype.and.tmp1.lt.0.9_rtype) then
            ! linear ramp from 1 to 0 for Fr between 0.6 and 0.9
            Eii_fact = 1._rtype-(tmp1-0.6_rtype)/0.3_rtype
         else
            Eii_fact = 0._rtype
         endif
      else
         Eii_fact = 1._rtype
      endif

      nislf = f1pr03*rho*eii*Eii_fact*rhofaci*nitot_incld
   endif

   return

end subroutine ice_self_collection

!PMC note - indentation pattern changes here.

subroutine ice_melting(rho,t,pres,rhofaci,    &
f1pr05,f1pr14,xxlv,xlf,dv,sc,mu,kap,qv,qitot_incld,nitot_incld,    &
           qimlt,nimlt)
   ! melting
   ! need to add back accelerated melting due to collection of ice mass by rain (pracsw1)
   ! note 'f1pr' values are normalized, so we need to multiply by N
   ! currently enhanced melting from collision is neglected
   ! include RH dependence

#ifdef SCREAM_CONFIG_IS_CMAKE
    use micro_p3_iso_f, only: ice_melting_f
#endif

   implicit none

   real(rtype), intent(in) :: rho
   real(rtype), intent(in) :: t
   real(rtype), intent(in) :: pres
   real(rtype), intent(in) :: rhofaci
   real(rtype), intent(in) :: f1pr05 ! melting
   real(rtype), intent(in) :: f1pr14 ! melting (ventilation term)
   real(rtype), intent(in) :: xxlv
   real(rtype), intent(in) :: xlf
   real(rtype), intent(in) :: dv
   real(rtype), intent(in) :: sc
   real(rtype), intent(in) :: mu
   real(rtype), intent(in) :: kap
   real(rtype), intent(in) :: qv
   real(rtype), intent(in) :: qitot_incld
   real(rtype), intent(in) :: nitot_incld

   real(rtype), intent(out) :: qimlt
   real(rtype), intent(out) :: nimlt

   real(rtype) :: qsat0

#ifdef SCREAM_CONFIG_IS_CMAKE
   if (use_cxx) then
      call ice_melting_f(rho,t,pres,rhofaci,f1pr05,f1pr14,xxlv,xlf,dv, &
           sc,mu,kap,qv,qitot_incld,nitot_incld,qimlt,nimlt)
      return
   endif
#endif

   if (qitot_incld .ge.qsmall .and. t.gt.zerodegc) then
      qsat0 = qv_sat( zerodegc,pres,0 )

      qimlt = ((f1pr05+f1pr14*bfb_cbrt(sc)*bfb_sqrt(rhofaci*rho/mu))*((t-   &
      zerodegc)*kap-rho*xxlv*dv*(qsat0-qv))*2._rtype*pi/xlf)*nitot_incld

      qimlt = max(qimlt,0._rtype)
      nimlt = qimlt*(nitot_incld/qitot_incld)

   endif

   return

end subroutine ice_melting


subroutine ice_cldliq_wet_growth(rho,t,pres,rhofaci,    &
f1pr05,f1pr14,xxlv,xlf,dv,kap,mu,sc,    &
qv,qc_incld,qitot_incld,nitot_incld,qr_incld,    &
           log_wetgrowth,qrcol,qccol,qwgrth,nrshdr,qcshd)

#ifdef SCREAM_CONFIG_IS_CMAKE
    use micro_p3_iso_f, only: ice_cldliq_wet_growth_f
#endif

   implicit none

   real(rtype), intent(in) :: rho
   real(rtype), intent(in) :: t
   real(rtype), intent(in) :: pres
   real(rtype), intent(in) :: rhofaci
   real(rtype), intent(in) :: f1pr05 ! melting
   real(rtype), intent(in) :: f1pr14 ! melting (ventilation term)
   real(rtype), intent(in) :: xxlv
   real(rtype), intent(in) :: xlf
   real(rtype), intent(in) :: dv
   real(rtype), intent(in) :: kap
   real(rtype), intent(in) :: mu
   real(rtype), intent(in) :: sc
   real(rtype), intent(in) :: qv
   real(rtype), intent(in) :: qc_incld
   real(rtype), intent(in) :: qitot_incld
   real(rtype), intent(in) :: nitot_incld
   real(rtype), intent(in) :: qr_incld

   logical(btype), intent(inout) :: log_wetgrowth
   real(rtype), intent(inout) :: qrcol
   real(rtype), intent(inout) :: qccol
   real(rtype), intent(inout) :: qwgrth
   real(rtype), intent(inout) :: nrshdr
   real(rtype), intent(inout) :: qcshd

   real(rtype) :: qsat0, dum, dum1

#ifdef SCREAM_CONFIG_IS_CMAKE
    if (use_cxx) then
       call ice_cldliq_wet_growth_f(rho,t,pres,rhofaci, &
                                    f1pr05,f1pr14,xxlv,xlf,dv,kap,mu,sc, &
                                    qv,qc_incld,qitot_incld,nitot_incld,qr_incld, &
                                    log_wetgrowth,qrcol,qccol,qwgrth,nrshdr,qcshd)
       return
    endif
#endif

   if (qitot_incld.ge.qsmall .and. qc_incld+qr_incld.ge.1.e-6_rtype .and. t.lt.zerodegc) then
      qsat0=qv_sat( zerodegc,pres,0 )

      qwgrth = ((f1pr05 + f1pr14*bfb_cbrt(sc)*bfb_sqrt(rhofaci*rho/mu))*       &
      2._rtype*pi*(rho*xxlv*dv*(qsat0-qv)-(t-zerodegc)*           &
      kap)/(xlf+cpw*(t-zerodegc)))*nitot_incld

      qwgrth = max(qwgrth,0._rtype)
      dum    = max(0._rtype,(qccol+qrcol)-qwgrth)
      if (dum.ge.1.e-10_rtype) then
         nrshdr = nrshdr + dum*1.923e+6_rtype   ! 1/5.2e-7, 5.2e-7 is the mass of a 1 mm raindrop
         if ((qccol+qrcol).ge.1.e-10_rtype) then
            dum1  = 1._rtype/(qccol+qrcol)
            qcshd = qcshd + dum*qccol*dum1
            qccol = qccol - dum*qccol*dum1
            qrcol = qrcol - dum*qrcol*dum1
         endif
         ! densify due to wet growth
         log_wetgrowth = .true.
      endif


   end if

   return

end subroutine ice_cldliq_wet_growth


subroutine calc_ice_relaxation_timescale(rho,t,rhofaci,     &
f1pr05,f1pr14,dv,mu,sc,qitot_incld,nitot_incld,    &
epsi,epsi_tot)

   !-----------------------------
   ! calcualte total inverse ice relaxation timescale combined for all ice categories
   ! note 'f1pr' values are normalized, so we need to multiply by N
#ifdef SCREAM_CONFIG_IS_CMAKE
    use micro_p3_iso_f, only: ice_relaxation_timescale_f
#endif
   implicit none


   real(rtype), intent(in) :: rho
   real(rtype), intent(in) :: t
   real(rtype), intent(in) :: rhofaci
   real(rtype), intent(in) :: f1pr05 ! melting
   real(rtype), intent(in) :: f1pr14 ! melting (ventilation term)
   real(rtype), intent(in) :: dv
   real(rtype), intent(in) :: mu
   real(rtype), intent(in) :: sc
   real(rtype), intent(in) :: qitot_incld
   real(rtype), intent(in) :: nitot_incld

   real(rtype), intent(out) :: epsi
   real(rtype), intent(inout) :: epsi_tot

#ifdef SCREAM_CONFIG_IS_CMAKE
    if (use_cxx) then
      call ice_relaxation_timescale_f(rho,t,rhofaci,     &
                                      f1pr05,f1pr14,dv,mu,sc,qitot_incld,nitot_incld, &
                                      epsi,epsi_tot)
       return
    endif
#endif

   if (qitot_incld.ge.qsmall .and. t.lt.zerodegc) then
      epsi = ((f1pr05+f1pr14*bfb_cbrt(sc)*bfb_sqrt(rhofaci*rho/mu))*2._rtype*pi* &
      rho*dv)*nitot_incld
      epsi_tot   = epsi_tot + epsi
   else
      epsi = 0._rtype
   endif

   return

end subroutine calc_ice_relaxation_timescale


subroutine calc_liq_relaxation_timescale(rho,f1r,f2r,     &
dv,mu,sc,mu_r,lamr,cdistr,cdist,qr_incld,qc_incld, &
epsr,epsc)

#ifdef SCREAM_CONFIG_IS_CMAKE
   use micro_p3_iso_f, only: calc_liq_relaxation_timescale_f
#endif
   implicit none

   real(rtype), intent(in)  :: rho
   real(rtype), intent(in)  :: f1r
   real(rtype), intent(in)  :: f2r
   real(rtype), intent(in)  :: dv
   real(rtype), intent(in)  :: mu
   real(rtype), intent(in)  :: sc
   real(rtype), intent(in)  :: mu_r
   real(rtype), intent(in)  :: lamr
   real(rtype), intent(in)  :: cdistr
   real(rtype), intent(in)  :: cdist
   real(rtype), intent(in)  :: qr_incld
   real(rtype), intent(in)  :: qc_incld
   real(rtype), intent(out) :: epsr
   real(rtype), intent(out) :: epsc

   integer     :: dumii, dumjj
   real(rtype) :: rdumii, rdumjj
   real(rtype) :: dum, dum1, dum2, inv_dum3

#ifdef SCREAM_CONFIG_IS_CMAKE
   if (use_cxx) then
      call calc_liq_relaxation_timescale_f(rho,f1r,f2r,dv,mu,sc,mu_r,lamr, &
                                           cdistr,cdist,qr_incld,qc_incld,epsr,  &
                                           epsc)
      return
   endif
#endif

   if (qr_incld.ge.qsmall) then
      call find_lookupTable_indices_3(dumii,dumjj,dum1,rdumii,rdumjj,inv_dum3,mu_r,lamr)
      !interpolate value at mu_r
      dum1 = revap_table(dumii,dumjj)+(rdumii-real(dumii))*                            &
             (revap_table(dumii+1,dumjj)-revap_table(dumii,dumjj))

      !interoplate value at mu_r+1
      dum2 = revap_table(dumii,dumjj+1)+(rdumii-real(dumii))*                          &
             (revap_table(dumii+1,dumjj+1)-revap_table(dumii,dumjj+1))
      !final interpolation
      dum  = dum1+(rdumjj-real(dumjj))*(dum2-dum1)

      epsr = 2._rtype*pi*cdistr*rho*dv*                                                &
             (f1r*bfb_gamma(mu_r+2._rtype)/lamr +                                    &
              f2r*bfb_sqrt(rho/mu)*bfb_cbrt(sc)*dum)
   else
      epsr = 0._rtype
   endif

   if (qc_incld.ge.qsmall) then
      epsc = 2._rtype*pi*rho*dv*cdist
   else
      epsc = 0._rtype
   endif

   return

end subroutine calc_liq_relaxation_timescale


subroutine calc_rime_density(t,rhofaci,    &
f1pr02,acn,lamc, mu_c,qc_incld,qccol,    &
           vtrmi1,rhorime_c)

#ifdef SCREAM_CONFIG_IS_CMAKE
   use micro_p3_iso_f, only: calc_rime_density_f
#endif
   !.........................
   ! calculate rime density

   !     FUTURE:  Add source term for birim (=qccol/rhorime_c) so that all process rates calculations
   !              are done together, before conservation.

   ! NOTE: Tc (ambient) is assumed for the surface temperature.  Technically,
   ! we should diagose graupel surface temperature from heat balance equation.
   ! (but the ambient temperature is a reasonable approximation; tests show
   ! very little sensitivity to different assumed values, Milbrandt and Morrison 2012).

   ! Compute rime density: (based on parameterization of Cober and List, 1993 [JAS])
   ! for simplicty use mass-weighted ice and droplet/rain fallspeeds

   implicit none

   real(rtype), intent(in) :: t
   real(rtype), intent(in) :: rhofaci
   real(rtype), intent(in) :: f1pr02 !mass-weighted fallspeed
   real(rtype), intent(in) :: acn
   real(rtype), intent(in) :: lamc
   real(rtype), intent(in) :: mu_c
   real(rtype), intent(in) :: qc_incld
   real(rtype), intent(in) :: qccol

   real(rtype), intent(out) :: vtrmi1
   real(rtype), intent(out) :: rhorime_c

   real(rtype) :: iTc = 0.0_rtype
   real(rtype) :: Vt_qc = 0.0_rtype
   real(rtype) :: D_c  = 0.0_rtype
   real(rtype) :: V_impact = 0.0_rtype
   real(rtype) :: Ri = 0.0_rtype

#ifdef SCREAM_CONFIG_IS_CMAKE
   if (use_cxx) then
      call calc_rime_density_f(t,rhofaci,f1pr02,acn,lamc,mu_c,qc_incld,qccol,vtrmi1,rhorime_c)
      return
   endif
#endif
   ! if (qitot_incld(i,k).ge.qsmall .and. t(i,k).lt.zerodegc) then
   !  NOTE:  condition applicable for cloud only; modify when rain is added back
   if (qccol.ge.qsmall .and. t.lt.zerodegc) then
      ! get mass-weighted mean ice fallspeed
      vtrmi1 = f1pr02*rhofaci
      iTc   = 1._rtype/min(-0.001_rtype,t-zerodegc)

             ! cloud:
      if (qc_incld.ge.qsmall) then
         ! droplet fall speed
         ! (use Stokes' formulation (thus use analytic solution)
         Vt_qc = acn*bfb_gamma(4._rtype+bcn+mu_c)/(bfb_pow(lamc,bcn)*bfb_gamma(mu_c+4._rtype))
         ! use mass-weighted mean size
         D_c = (mu_c+4._rtype)/lamc
         V_impact  = abs(vtrmi1-Vt_qc)
         Ri        = -0.5e+6_rtype * D_c * V_impact * iTc
         !               Ri        = max(1.,min(Ri,8.))
         Ri        = max(1._rtype,min(Ri,12._rtype))
         if (Ri.le.8.) then
            rhorime_c  = (0.051_rtype + 0.114_rtype*Ri - 0.0055_rtype*bfb_square(Ri))*1000._rtype
         else
            ! for Ri > 8 assume a linear fit between 8 and 12,
            ! rhorime = 900 kg m-3 at Ri = 12
            ! this is somewhat ad-hoc but allows a smoother transition
            ! in rime density up to wet growth
            rhorime_c  = 611._rtype+72.25_rtype*(Ri-8._rtype)
         endif
      else
         rhorime_c = 400._rtype
      endif    !if qc>qsmall
   else
      vtrmi1 = 0._rtype ! no velocity if no ice
      rhorime_c = 400._rtype
   endif ! qi > qsmall and T < 273.15

   return

end subroutine calc_rime_density

function subgrid_variance_scaling(relvar, expon) result(res)
  ! Finds a coefficient for process rates based on the inverse relative variance
  ! of cloud water.

#ifdef SCREAM_CONFIG_IS_CMAKE
   use micro_p3_iso_f, only: subgrid_variance_scaling_f
#endif

  real(rtype), intent(in) :: relvar
  real(rtype), intent(in) :: expon
  real(rtype) :: res

#ifdef SCREAM_CONFIG_IS_CMAKE
   if (use_cxx) then
      res = subgrid_variance_scaling_f(relvar,expon)
      return
   endif
#endif

  res = bfb_gamma(relvar+expon)/(bfb_gamma(relvar)*bfb_pow(relvar,expon))

end function subgrid_variance_scaling

subroutine cldliq_immersion_freezing(t,lamc,mu_c,cdist1,qc_incld,qc_relvar,    &
           qcheti,ncheti)

#ifdef SCREAM_CONFIG_IS_CMAKE
   use micro_p3_iso_f, only: cldliq_immersion_freezing_f
#endif
   !............................................................
   ! contact and immersion freezing droplets

   implicit none

   real(rtype), intent(in) :: t
   real(rtype), intent(in) :: lamc
   real(rtype), intent(in) :: mu_c
   real(rtype), intent(in) :: cdist1
   real(rtype), intent(in) :: qc_incld
   real(rtype), intent(in) :: qc_relvar

   real(rtype), intent(out) :: qcheti
   real(rtype), intent(out) :: ncheti

   real(rtype) :: dum1, dum2, Q_nuc, N_nuc, sbgrd_var_coef

#ifdef SCREAM_CONFIG_IS_CMAKE
   if (use_cxx) then
      call cldliq_immersion_freezing_f(t,lamc,mu_c,cdist1,qc_incld,qc_relvar,qcheti,ncheti)
      return
   endif
#endif
   if (qc_incld.ge.qsmall .and. t.le.rainfrze) then
      ! for future: calculate gamma(mu_c+4) in one place since its used multiple times  !AaronDonahue, TODO
      dum1 = bfb_exp(aimm*(zerodegc-t))
      dum2 = bfb_cube(1._rtype/lamc)
      sbgrd_var_coef = subgrid_variance_scaling(qc_relvar, 2._rtype)
      Q_nuc = sbgrd_var_coef*cons6*cdist1*bfb_gamma(7._rtype+mu_c)*dum1*bfb_square(dum2)
      N_nuc = cons5*cdist1*bfb_gamma(mu_c+4._rtype)*dum1*dum2
      qcheti = Q_nuc
      ncheti = N_nuc
   endif

   return

end subroutine cldliq_immersion_freezing

subroutine rain_immersion_freezing(t,    &
lamr, mu_r, cdistr, qr_incld,    &
qrheti, nrheti)

#ifdef SCREAM_CONFIG_IS_CMAKE
   use micro_p3_iso_f, only: rain_immersion_freezing_f
#endif
   !............................................................
   ! immersion freezing of rain
   ! for future: get rid of log statements below for rain freezing

   implicit none

   real(rtype), intent(in) :: t
   real(rtype), intent(in) :: mu_r
   real(rtype), intent(in) :: lamr
   real(rtype), intent(in) :: cdistr
   real(rtype), intent(in) :: qr_incld

   real(rtype), intent(out) :: qrheti
   real(rtype), intent(out) :: nrheti

   real(rtype) :: Q_nuc, N_nuc

#ifdef SCREAM_CONFIG_IS_CMAKE
   if (use_cxx) then
      call rain_immersion_freezing_f(t,lamr,mu_r,cdistr,qr_incld,qrheti,nrheti)
      return
   endif
#endif

   if (qr_incld.ge.qsmall .and. t.le.rainfrze) then

      Q_nuc = cons6*bfb_exp(bfb_log(cdistr) + bfb_log(bfb_gamma(7._rtype+mu_r)) - 6._rtype*bfb_log(lamr))*bfb_exp(aimm*(zerodegc-t))
      N_nuc = cons5*bfb_exp(bfb_log(cdistr) + bfb_log(bfb_gamma(mu_r+4._rtype)) - 3._rtype*bfb_log(lamr))*bfb_exp(aimm*(zerodegc-t))

      qrheti = Q_nuc
      nrheti = N_nuc

   endif

   return

end subroutine rain_immersion_freezing


subroutine ice_nucleation(t,inv_rho,nitot,naai,supi,odt,log_predictNc,    &
   qinuc,ninuc)

   !................................................................
   ! deposition/condensation-freezing nucleation
   ! allow ice nucleation if < -15 C and > 5% ice supersaturation
   ! use CELL-AVERAGE values, freezing of vapor
#ifdef SCREAM_CONFIG_IS_CMAKE
    use micro_p3_iso_f, only: ice_nucleation_f
#endif

   implicit none

   real(rtype), intent(in) :: t
   real(rtype), intent(in) :: inv_rho
   real(rtype), intent(in) :: nitot
   real(rtype), intent(in) :: naai
   real(rtype), intent(in) :: supi
   real(rtype), intent(in) :: odt
   logical(btype), intent(in) :: log_predictNc

   real(rtype), intent(inout) :: qinuc
   real(rtype), intent(inout) :: ninuc


   real(rtype) :: dum, N_nuc, Q_nuc

#ifdef SCREAM_CONFIG_IS_CMAKE
    if (use_cxx) then
       call ice_nucleation_f(t,inv_rho,nitot,naai,supi,odt,log_predictNc,    &
                             qinuc,ninuc)
       return
    endif
#endif

   if ( t .lt.icenuct .and. supi.ge.0.05_rtype) then
      if(.not. log_predictNc) then
!         ! dum = exp(-0.639+0.1296*100.*supi(i,k))*1000.*inv_rho(i,k)  !Meyers et al. (1992)
         dum = 0.005_rtype*bfb_exp(0.304_rtype*(zerodegc-t))*1000._rtype*inv_rho   !Cooper (1986)
         dum = min(dum,100.e3_rtype*inv_rho)
         N_nuc = max(0._rtype,(dum-nitot)*odt)
         if (N_nuc.ge.1.e-20_rtype) then
            Q_nuc = max(0._rtype,(dum-nitot)*mi0*odt)
            qinuc = Q_nuc
            ninuc = N_nuc
         endif
      else
      ! Ice nucleation predicted by aerosol scheme
         ninuc = max(0._rtype, (naai - nitot)*odt)
         qinuc = ninuc * mi0
      endif
   endif

end subroutine

subroutine droplet_self_collection(rho,inv_rho,qc_incld,mu_c,nu,ncautc,    &
   ncslf)

#ifdef SCREAM_CONFIG_IS_CMAKE
   use micro_p3_iso_f, only: droplet_self_collection_f
#endif

   !............................
   ! self-collection of droplets

   implicit none

   real(rtype), intent(in) :: rho
   real(rtype), intent(in) :: inv_rho
   real(rtype), intent(in) :: qc_incld
   real(rtype), intent(in) :: mu_c
   real(rtype), intent(in) :: nu
   real(rtype), intent(in) :: ncautc

   real(rtype), intent(out) :: ncslf

#ifdef SCREAM_CONFIG_IS_CMAKE
   if (use_cxx) then
      call droplet_self_collection_f(rho,inv_rho,qc_incld,mu_c,nu,ncautc,ncslf)
      return
   endif
#endif
   if (qc_incld.ge.qsmall) then

      if (iparam.eq.1) then
         !Seifert and Beheng (2001)
         ncslf = -kc*(1.e-3_rtype*rho*qc_incld)**2*(nu+2._rtype)/(nu+1._rtype)*         &
              1.e+6_rtype*inv_rho+ncautc
      elseif (iparam.eq.2) then
         !Beheng (994)
         ncslf = -5.5e+16_rtype*inv_rho*mu_c**(-0.63_rtype)*(1.e-3_rtype*rho*qc_incld)**2
      elseif (iparam.eq.3) then
         !Khroutdinov and Kogan (2000)
         ncslf = 0._rtype
      endif

   endif

end subroutine droplet_self_collection

subroutine cloud_rain_accretion(rho,inv_rho,qc_incld,nc_incld,qr_incld,qc_relvar,    &
   qcacc,ncacc)

#ifdef SCREAM_CONFIG_IS_CMAKE
   use micro_p3_iso_f, only: cloud_rain_accretion_f
#endif

!............................
! accretion of cloud by rain

implicit none

real(rtype), intent(in) :: rho
real(rtype), intent(in) :: inv_rho
real(rtype), intent(in) :: qc_incld
real(rtype), intent(in) :: nc_incld
real(rtype), intent(in) :: qr_incld
real(rtype), intent(in) :: qc_relvar

real(rtype), intent(out) :: qcacc
real(rtype), intent(out) :: ncacc

real(rtype) :: dum, dum1, sbgrd_var_coef

#ifdef SCREAM_CONFIG_IS_CMAKE
   if (use_cxx) then
      call  cloud_rain_accretion_f(rho,inv_rho,qc_incld,nc_incld,qr_incld, &
         qc_relvar, qcacc, ncacc)
      return
   endif
#endif
if (qr_incld.ge.qsmall .and. qc_incld.ge.qsmall) then

   if (iparam.eq.1) then
      !Seifert and Beheng (2001)
      dum   = 1._rtype-qc_incld/(qc_incld+qr_incld)
      dum1  = (dum/(dum+5.e-4_rtype))**4
      qcacc = kr*rho*0.001_rtype*qc_incld*qr_incld*dum1
      ncacc = qcacc*rho*0.001_rtype*(nc_incld*rho*1.e-6_rtype)/(qc_incld*rho*   &
           0.001_rtype)*1.e+6_rtype*inv_rho
   elseif (iparam.eq.2) then
      !Beheng (994)
      qcacc = 6._rtype*rho*(qc_incld*qr_incld)
      ncacc = qcacc*rho*1.e-3_rtype*(nc_incld*rho*1.e-6_rtype)/(qc_incld*rho*1.e-3_rtype)* &
           1.e+6_rtype*inv_rho
   elseif (iparam.eq.3) then
      !Khroutdinov and Kogan (2000)
      !print*,'p3_QcAccret_Expon = ',p3_QcAccret_Expon
      sbgrd_var_coef = subgrid_variance_scaling(qc_relvar, 1.15_rtype ) !p3_QcAccret_Expon
      qcacc = sbgrd_var_coef*67._rtype*bfb_pow(qc_incld*qr_incld, 1.15_rtype) !p3_QcAccret_Expon
      ncacc = qcacc*nc_incld/qc_incld
   endif

   if (qcacc.eq.0._rtype) ncacc = 0._rtype
   if (ncacc.eq.0._rtype) qcacc = 0._rtype

endif

end subroutine cloud_rain_accretion

subroutine rain_self_collection(rho,qr_incld,nr_incld,    &
   nrslf)

   !.....................................
   ! self-collection and breakup of rain
   ! (breakup following modified Verlinde and Cotton scheme)

#ifdef SCREAM_CONFIG_IS_CMAKE
   use micro_p3_iso_f, only: rain_self_collection_f
#endif

   implicit none

   real(rtype), intent(in) :: rho
   real(rtype), intent(in) :: qr_incld
   real(rtype), intent(in) :: nr_incld
   real(rtype), intent(out) :: nrslf

   real(rtype) :: dum, dum1, dum2

#ifdef SCREAM_CONFIG_IS_CMAKE
   if (use_cxx) then
      call  rain_self_collection_f(rho,qr_incld,nr_incld,    &
         nrslf)
      return
   endif
#endif

   if (qr_incld.ge.qsmall) then

      ! include breakup
      dum1 = 280.e-6_rtype

      ! use mass-mean diameter (do this by using
      ! the old version of lambda w/o mu dependence)
      ! note there should be a factor of 6^(1/3), but we
      ! want to keep breakup threshold consistent so 'dum'
      ! is expressed in terms of lambda rather than mass-mean D

      dum2 = bfb_cbrt(qr_incld/(pi*rhow*nr_incld))
      if (dum2.lt.dum1) then
         dum = 1._rtype
      else if (dum2.ge.dum1) then
         dum = 2._rtype-bfb_exp(2300._rtype*(dum2-dum1))
      endif

      if (iparam.eq.1) then
         nrslf = dum*kr*1.e-3_rtype*qr_incld*nr_incld*rho
      elseif (iparam.eq.2 .or. iparam.eq.3) then
         nrslf = dum*5.78_rtype*nr_incld*qr_incld*rho
      endif

   endif

end subroutine rain_self_collection


subroutine cloud_water_autoconversion(rho,qc_incld,nc_incld,qc_relvar,    &
   qcaut,ncautc,ncautr)

#ifdef SCREAM_CONFIG_IS_CMAKE
   use micro_p3_iso_f, only: cloud_water_autoconversion_f
#endif

   implicit none

   real(rtype), intent(in) :: rho
   real(rtype), intent(in) :: qc_incld
   real(rtype), intent(in) :: nc_incld
   real(rtype), intent(in) :: qc_relvar

   real(rtype), intent(out) :: qcaut
   real(rtype), intent(out) :: ncautc
   real(rtype), intent(out) :: ncautr

   real(rtype) :: dum, sbgrd_var_coef

#ifdef SCREAM_CONFIG_IS_CMAKE
   if (use_cxx) then
      call cloud_water_autoconversion_f(rho,qc_incld,nc_incld,    &
         qc_relvar,qcaut,ncautc,ncautr)
      return
   endif
#endif

   qc_not_small: if (qc_incld.ge.1.e-8_rtype) then

      !Khroutdinov and Kogan (2000)
      !print*,'p3_QcAutoCon_Expon = ',p3_QcAutoCon_Expon
      sbgrd_var_coef = subgrid_variance_scaling(qc_relvar, 2.47_rtype)
      qcaut = sbgrd_var_coef*1350._rtype*bfb_pow(qc_incld,2.47_rtype)*bfb_pow(nc_incld*1.e-6_rtype*rho,-1.79_rtype)
      ! note: ncautr is change in Nr; ncautc is change in Nc
      ncautr = qcaut*cons3
      ncautc = qcaut*nc_incld/qc_incld

      if (qcaut .eq.0._rtype) ncautc = 0._rtype
      if (ncautc.eq.0._rtype) qcaut  = 0._rtype

   endif qc_not_small

end subroutine cloud_water_autoconversion

subroutine back_to_cell_average(lcldm,rcldm,icldm,                         &
   qcacc,qrevp,qcaut,                                                      &
   ncacc,ncslf,ncautc,nrslf,nrevp,ncautr,qisub,nrshdr,qcheti,              &
   qrcol,qcshd,qimlt,qccol,qrheti,nimlt,nccol,ncshdc,ncheti,nrcol,nislf,   &
   qidep,nrheti,nisub,qinuc,ninuc,qiberg)

#ifdef SCREAM_CONFIG_IS_CMAKE
   use micro_p3_iso_f, only: back_to_cell_average_f
#endif

   ! Here we map the microphysics tendency rates back to CELL-AVERAGE quantities for updating
   ! cell-average quantities.

   implicit none

   ! Intersection of cloud fractions for combination of ice (i), rain (r) and liquid (l)
   real(rtype), intent(in) :: lcldm
   real(rtype), intent(in) :: rcldm
   real(rtype), intent(in) :: icldm

   real(rtype), intent(inout) :: qcacc, qrevp, qcaut, ncacc, ncslf, ncautc, nrslf, nrevp, ncautr
   real(rtype), intent(inout) :: qisub, nrshdr, qcheti, qrcol, qcshd, qimlt, qccol, qrheti, nimlt, nccol, ncshdc, ncheti, nrcol, nislf, qidep
   real(rtype), intent(inout) :: nrheti, nisub, qinuc, ninuc, qiberg

   real(rtype) :: ir_cldm, il_cldm, lr_cldm

#ifdef SCREAM_CONFIG_IS_CMAKE
   if (use_cxx) then
      call back_to_cell_average_f(lcldm,rcldm,icldm,qcacc,qrevp,qcaut,&
        ncacc,ncslf,ncautc,nrslf,nrevp,ncautr,qisub,nrshdr,&
        qcheti,qrcol,qcshd,qimlt,qccol,qrheti,nimlt,nccol,ncshdc,ncheti,&
        nrcol,nislf,qidep,nrheti,nisub,qinuc,ninuc,qiberg)
      return
   endif
#endif

   ir_cldm = min(icldm,rcldm)  ! Intersection of ICE and RAIN cloud
   il_cldm = min(icldm,lcldm)  ! Intersection of ICE and LIQUID cloud
   lr_cldm = min(lcldm,rcldm)  ! Intersection of LIQUID and RAIN cloud

   ! Some process rates take place within the intersection of liquid, rain and ice cloud fractions.
   ! We calculate the intersection as the minimum between combinations of cloud fractions and use
   ! these values to map back to cell-average quantities where applicable.

          ! map warm-phase process rates to cell-avg
   qcacc   = qcacc*lr_cldm     ! Accretion of liquid to rain
   qrevp   = qrevp*rcldm       ! Evaporation of rain
   qcaut   = qcaut*lcldm       ! Autoconversion of liquid
   ncacc   = ncacc*lr_cldm     ! Number change due to accretion
   ncslf   = ncslf*lcldm       ! Self collection occurs locally in liq. cloud
   ncautc  = ncautc*lcldm      ! Impact of autoconversion on number
   nrslf   = nrslf*rcldm       ! Self collection occurs locally in rain cloud
   nrevp   = nrevp*rcldm       ! Change in rain number due to evaporation
   ncautr  = ncautr*lr_cldm    ! Autoconversion of rain drops within rain/liq cloud

   ! map ice-phase  process rates to cell-avg
   qisub   = qisub*icldm       ! Sublimation of ice in ice cloud
   nrshdr  = nrshdr*il_cldm    ! Rain # increase due to shedding from rain-ice collisions, occurs when ice and liquid interact
   qcheti  = qcheti*il_cldm    ! Immersion freezing of cloud drops
   qrcol   = qrcol*ir_cldm     ! Collection of rain mass by ice
   qcshd   = qcshd*il_cldm     ! Rain mass growth due to shedding of fain drops after collisions with ice, occurs when ice and liquid interact
   qimlt   = qimlt*icldm       ! Melting of ice
   qccol   = qccol*il_cldm     ! Collection of water by ice
   qrheti  = qrheti*rcldm      ! Immersion freezing of rain
   nimlt   = nimlt*icldm       ! Change in number due to melting
   nccol   = nccol*il_cldm     ! Cloud # change due to collection of cld water by ice
   ncshdc  = ncshdc*il_cldm    ! Number change due to shedding, occurs when ice and liquid interact
   ncheti  = ncheti*lcldm      ! Number change associated with freexzing of cld drops
   nrcol   = nrcol*ir_cldm     ! Rain number change due to collection from ice
   nislf   = nislf*icldm       ! Ice self collection
   qidep   = qidep*icldm       ! Vapor deposition to ice phase
   nrheti  = nrheti*rcldm      ! Change in number due to immersion freezing of rain
   nisub   = nisub*icldm       ! Number change due to sublimation of ice
   qiberg  = qiberg*il_cldm    ! Bergeron process
     ! AaronDonahue: These variables are related to aerosol activation and their usage will be changed in a later PR.
   qinuc   = qinuc             ! Deposition and condensation-freezing nucleation, already cell-averaged
   ninuc   = ninuc             ! Number change due to deposition and condensation-freezing, already cell-averaged

end subroutine back_to_cell_average

subroutine prevent_ice_overdepletion(pres,t,qv,xxls,odt,    &
   qidep,qisub)

   !-- Limit ice process rates to prevent overdepletion of sources such that
   !   the subsequent adjustments are done with maximum possible rates for the
   !   time step.  (note: most ice rates are adjusted here since they must be done
   !   simultaneously (outside of iice-loops) to distribute reduction proportionally
   !   amongst categories.
   !PMC - might need to rethink above statement since only one category now.

#ifdef SCREAM_CONFIG_IS_CMAKE
   use micro_p3_iso_f, only: prevent_ice_overdepletion_f
#endif

   implicit none

   real(rtype), intent(in) :: pres
   real(rtype), intent(in) :: t
   real(rtype), intent(in) :: qv
   real(rtype), intent(in) :: xxls
   real(rtype), intent(in) :: odt

   real(rtype), intent(inout) :: qidep
   real(rtype), intent(inout) :: qisub

   real(rtype) :: dumqvi, qdep_satadj

#ifdef SCREAM_CONFIG_IS_CMAKE
   if (use_cxx) then
      call prevent_ice_overdepletion_f(pres,t,qv,xxls,odt, &
         qidep,qisub)
      return
   endif
#endif

   dumqvi = qv_sat(t,pres,1)
   qdep_satadj = (qv-dumqvi)/(1._rtype+bfb_square(xxls)*dumqvi/(cp*rv*bfb_square(t)))*odt
   qidep  = qidep*min(1._rtype,max(0._rtype, qdep_satadj)/max(qidep, 1.e-20_rtype))
   qisub  = qisub*min(1._rtype,max(0._rtype,-qdep_satadj)/max(qisub, 1.e-20_rtype))

end subroutine prevent_ice_overdepletion

subroutine cloud_water_conservation(qc,dt,    &
   qcaut,qcacc,qccol,qcheti,qcshd,qiberg,qisub,qidep)

#ifdef SCREAM_CONFIG_IS_CMAKE
   use micro_p3_iso_f, only: cloud_water_conservation_f
#endif

   implicit none

   real(rtype), intent(in) :: qc, dt
   real(rtype), intent(inout) :: qcaut, qcacc, qccol, qcheti, qcshd, qiberg, qisub, qidep
   real(rtype) :: sinks, ratio

#ifdef SCREAM_CONFIG_IS_CMAKE
   if (use_cxx) then
      call  cloud_water_conservation_f(qc,dt,    &
         qcaut,qcacc,qccol,qcheti,qcshd,qiberg,qisub,qidep)
      return
   endif
#endif

   sinks   = (qcaut+qcacc+qccol+qcheti+qcshd+qiberg)*dt
   if (sinks .gt. qc .and. sinks.ge.1.e-20_rtype) then
      ratio  = qc/sinks
      qcaut  = qcaut*ratio
      qcacc  = qcacc*ratio
      qccol  = qccol*ratio
      qcheti = qcheti*ratio
      qcshd  = qcshd*ratio
      qiberg = qiberg*ratio
   else
      ratio = 1.0 ! If not limiting sinks on qc then most likely did not run out of qc
   endif

   !PMC: ratio is also frac of step w/ liq. thus we apply qiberg for
   !"ratio" of timestep and vapor deposition and sublimation  for the
   !remaining frac of the timestep.  Only limit if there will be cloud
   !water to begin with.
   if (qc .gt. 1.e-20_rtype) then
      qidep  = qidep*(1._rtype-ratio)
      qisub  = qisub*(1._rtype-ratio)
   end if


end subroutine cloud_water_conservation

subroutine rain_water_conservation(qr,qcaut,qcacc,qimlt,qcshd,dt,    &
   qrevp,qrcol,qrheti)

#ifdef SCREAM_CONFIG_IS_CMAKE
   use micro_p3_iso_f, only: rain_water_conservation_f
#endif

   implicit none

   real(rtype), intent(in) :: qr, qcaut, qcacc, qimlt, qcshd, dt
   real(rtype), intent(inout) :: qrevp, qrcol, qrheti

   real(rtype) :: sinks, sources, ratio

#ifdef SCREAM_CONFIG_IS_CMAKE
   if (use_cxx) then
      call  rain_water_conservation_f(qr,qcaut,qcacc,qimlt,qcshd,dt,    &
         qrevp,qrcol,qrheti)
      return
   endif
#endif

   sinks   = (qrevp+qrcol+qrheti)*dt
   sources = qr + (qcaut+qcacc+qimlt+qcshd)*dt
   if (sinks.gt.sources .and. sinks.ge.1.e-20_rtype) then
      ratio  = sources/sinks
      qrevp  = qrevp*ratio
      qrcol  = qrcol*ratio
      qrheti = qrheti*ratio
   endif

end subroutine rain_water_conservation

subroutine ice_water_conservation(qitot,qidep,qinuc,qiberg,qrcol,qccol,qrheti,qcheti,dt,    &
   qisub,qimlt)

#ifdef SCREAM_CONFIG_IS_CMAKE
   use micro_p3_iso_f, only: ice_water_conservation_f
#endif

   implicit none

   real(rtype), intent(in) :: qitot, qidep, qinuc, qrcol, qccol, qrheti, qcheti, qiberg, dt
   real(rtype), intent(inout) :: qisub, qimlt
   real(rtype) :: sinks, sources, ratio

#ifdef SCREAM_CONFIG_IS_CMAKE
   if (use_cxx) then
      call  ice_water_conservation_f(qitot,qidep,qinuc,qiberg,qrcol,qccol,qrheti,qcheti,dt,    &
      qisub,qimlt)
      return
   endif
#endif

   sinks   = (qisub+qimlt)*dt
   sources = qitot + (qidep+qinuc+qrcol+qccol+  &
        qrheti+qcheti+qiberg)*dt
   if (sinks.gt.sources .and. sinks.ge.1.e-20_rtype) then
      ratio = sources/sinks
      qisub = qisub*ratio
      qimlt = qimlt*ratio
   endif

end subroutine ice_water_conservation


subroutine update_prognostic_ice(qcheti,qccol,qcshd,    &
   nccol,ncheti,ncshdc,    &
   qrcol,nrcol,qrheti,nrheti,nrshdr,    &
   qimlt,nimlt,qisub,qidep,qinuc,ninuc,nislf,nisub,qiberg,    &
   exner,xxls,xlf,    &
   log_predictNc,log_wetgrowth,dt,nmltratio,rhorime_c,    &
   th,qv,qitot,nitot,qirim,birim,qc,nc,qr,nr)

#ifdef SCREAM_CONFIG_IS_CMAKE
   use micro_p3_iso_f, only: update_prognostic_ice_f
#endif

   !-- ice-phase dependent processes:
   implicit none

   real(rtype), intent(in) :: qcheti
   real(rtype), intent(in) :: qccol
   real(rtype), intent(in) :: qcshd
   real(rtype), intent(in) :: nccol
   real(rtype), intent(in) :: ncheti
   real(rtype), intent(in) :: ncshdc

   real(rtype), intent(in) :: qrcol
   real(rtype), intent(in) :: nrcol
   real(rtype), intent(in) :: qrheti
   real(rtype), intent(in) :: nrheti
   real(rtype), intent(in) :: nrshdr

   real(rtype), intent(in) :: qimlt
   real(rtype), intent(in) :: nimlt
   real(rtype), intent(in) :: qisub
   real(rtype), intent(in) :: qidep
   real(rtype), intent(in) :: qinuc
   real(rtype), intent(in) :: ninuc
   real(rtype), intent(in) :: nislf
   real(rtype), intent(in) :: nisub
   real(rtype), intent(in) :: qiberg
   real(rtype), intent(in) :: exner
   real(rtype), intent(in) :: xlf
   real(rtype), intent(in) :: xxls

   logical(btype), intent(in) :: log_predictNc
   logical(btype), intent(in) :: log_wetgrowth
   real(rtype), intent(in) :: dt
   real(rtype), intent(in) :: nmltratio
   real(rtype), intent(in) :: rhorime_c

   real(rtype), intent(inout) :: th
   real(rtype), intent(inout) :: qv
   real(rtype), intent(inout) :: qc
   real(rtype), intent(inout) :: nc
   real(rtype), intent(inout) :: qr
   real(rtype), intent(inout) :: nr
   real(rtype), intent(inout) :: qitot
   real(rtype), intent(inout) :: nitot
   real(rtype), intent(inout) :: qirim
   real(rtype), intent(inout) :: birim

   real(rtype) :: dum

#ifdef SCREAM_CONFIG_IS_CMAKE
   if (use_cxx) then
      call  update_prognostic_ice_f(qcheti,qccol,qcshd,    &
           nccol,ncheti,ncshdc,    &
           qrcol,nrcol,qrheti,nrheti,nrshdr,    &
           qimlt,nimlt,qisub,qidep,qinuc,ninuc,nislf,nisub,qiberg,    &
           exner,xxls,xlf,    &
           log_predictNc,log_wetgrowth,dt,nmltratio,rhorime_c,    &
           th,qv,qitot,nitot,qirim,birim,qc,nc,qr,nr)
      return
   endif
#endif

   qc = qc + (-qcheti-qccol-qcshd-qiberg)*dt
   if (log_predictNc) then
      nc = nc + (-nccol-ncheti)*dt
   endif
   qr = qr + (-qrcol+qimlt-qrheti+qcshd)*dt

   ! apply factor to source for rain number from melting of ice, (ad-hoc
   ! but accounts for rapid evaporation of small melting ice particles)
   nr = nr + (-nrcol-nrheti+nmltratio*nimlt+nrshdr+ncshdc)*dt

   if (qitot.ge.qsmall) then
      ! add sink terms, assume density stays constant for sink terms
      birim = birim - ((qisub+qimlt)/qitot)*dt*birim
      qirim = qirim - ((qisub+qimlt)*qirim/qitot)*dt
      qitot = qitot - (qisub+qimlt)*dt
   endif

   dum = (qrcol+qccol+qrheti+qcheti)*dt
   qitot = qitot + (qidep+qinuc+qiberg)*dt + dum
   qirim = qirim + dum

   birim = birim + (qrcol*inv_rho_rimeMax+qccol/rhorime_c+(qrheti+ &
        qcheti)*inv_rho_rimeMax)*dt

   nitot = nitot + (ninuc-nimlt-nisub-nislf+nrheti+ncheti)*dt

   !PMC nCat deleted interactions_loop

   if (qirim.lt.0._rtype) then
      qirim = 0._rtype
      birim = 0._rtype
   endif

   ! densify under wet growth
   ! -- to be removed post-v2.1.  Densification automatically happens
   !    during wet growth due to parameterized rime density --
   if (log_wetgrowth) then
      qirim = qitot
      birim = qirim*inv_rho_rimeMax
   endif

   ! densify in above freezing conditions and melting
   ! -- future work --
   !   Ideally, this will be treated with the predicted liquid fraction in ice.
   !   Alternatively, it can be simplified by tending qirim -- qitot
   !   and birim such that rho_rim (qirim/birim) --> rho_liq during melting.
   ! ==

   qv = qv + (-qidep+qisub-qinuc)*dt

   th = th + exner*((qidep-qisub+qinuc)*xxls*inv_cp +(qrcol+qccol+   &
       qcheti+qrheti-qimlt+qiberg)* xlf*inv_cp)*dt
end subroutine update_prognostic_ice

subroutine update_prognostic_liquid(qcacc,ncacc,qcaut,ncautc,ncautr,ncslf,    &
    qrevp,nrevp,nrslf,                                                        &
    log_predictNc,inv_rho,exner,xxlv,dt,                                      &
    th,qv,qc,nc,qr,nr)

#ifdef SCREAM_CONFIG_IS_CMAKE
   use micro_p3_iso_f, only: update_prognostic_liquid_f
#endif

   !-- warm-phase only processes:
   implicit none

   real(rtype), intent(in) :: qcacc
   real(rtype), intent(in) :: ncacc
   real(rtype), intent(in) :: qcaut
   real(rtype), intent(in) :: ncautc
   real(rtype), intent(in) :: ncautr
   real(rtype), intent(in) :: ncslf
   real(rtype), intent(in) :: qrevp
   real(rtype), intent(in) :: nrevp
   real(rtype), intent(in) :: nrslf


   logical(btype), intent(in) :: log_predictNc
   real(rtype), intent(in) :: inv_rho
   real(rtype), intent(in) :: exner
   real(rtype), intent(in) :: xxlv
   real(rtype), intent(in) :: dt

   real(rtype), intent(inout) :: th
   real(rtype), intent(inout) :: qv
   real(rtype), intent(inout) :: qc
   real(rtype), intent(inout) :: nc
   real(rtype), intent(inout) :: qr
   real(rtype), intent(inout) :: nr

#ifdef SCREAM_CONFIG_IS_CMAKE
   if (use_cxx) then
      call  update_prognostic_liquid_f(qcacc,ncacc,qcaut,ncautc,ncautr,ncslf,    &
           qrevp,nrevp,nrslf,    &
           log_predictNc,inv_rho,exner,xxlv,dt,    &
           th,qv,qc,nc,qr,nr)
      return
   endif
#endif

   qc = qc + (-qcacc-qcaut)*dt
   qr = qr + (qcacc+qcaut-qrevp)*dt

   if (log_predictNc) then
      nc = nc + (-ncacc-ncautc+ncslf)*dt
   else
      nc = nccnst*inv_rho
   endif
   if (iparam.eq.1 .or. iparam.eq.2) then
      nr = nr + (0.5_rtype*ncautc-nrslf-nrevp)*dt
   else
      nr = nr + (ncautr-nrslf-nrevp)*dt
   endif

   qv = qv + qrevp*dt
   th = th + exner*(-qrevp*xxlv*    &
        inv_cp)*dt

end subroutine update_prognostic_liquid



subroutine ice_deposition_sublimation(qitot_incld,nitot_incld,t,    &
qvs,qvi,epsi,abi,qv,    &
qidep,qisub,nisub,qiberg)

#ifdef SCREAM_CONFIG_IS_CMAKE
  use micro_p3_iso_f, only: ice_deposition_sublimation_f
#endif

   implicit none

   real(rtype), intent(in)  :: qitot_incld
   real(rtype), intent(in)  :: nitot_incld
   real(rtype), intent(in)  :: t
   real(rtype), intent(in)  :: qvs
   real(rtype), intent(in)  :: qvi
   real(rtype), intent(in)  :: epsi
   real(rtype), intent(in)  :: abi
   real(rtype), intent(in)  :: qv
   real(rtype), intent(out) :: qidep
   real(rtype), intent(out) :: qisub
   real(rtype), intent(out) :: nisub
   real(rtype), intent(out) :: qiberg

   real(rtype) :: oabi

#ifdef SCREAM_CONFIG_IS_CMAKE
   if (use_cxx) then
      call ice_deposition_sublimation_f(qitot_incld,nitot_incld,t,    &
           qvs,qvi,epsi,abi,qv,    &
           qidep,qisub,nisub,qiberg)
      return
   endif
#endif

   oabi = 1._rtype/abi
   if (qitot_incld>=qsmall) then
      !Compute deposition/sublimation
      qidep = epsi * oabi * (qv - qvi)
      !Split into deposition or sublimation.
      if (t < zerodegc .and. qidep>0._rtype) then
         qisub=0._rtype
      else
      ! make qisub positive for consistency with other evap/sub processes
         qisub=-min(qidep,0._rtype)
         qidep=0._rtype
      end if
      !sublimation occurs @ any T. Not so for berg.
      if (t < zerodegc) then
         !Compute bergeron rate assuming cloud for whole step.
         qiberg = max(epsi*oabi*(qvs - qvi), 0._rtype)
      else !T>frz
         qiberg=0._rtype
      end if !T<frz
      nisub = qisub*(nitot_incld/qitot_incld)
   else
      qiberg = 0._rtype
      qidep  = 0._rtype
      qisub  = 0._rtype
      nisub  = 0._rtype
   end if

   return

end subroutine ice_deposition_sublimation


subroutine evaporate_sublimate_precip(qr_incld,qc_incld,nr_incld,qitot_incld,    &
lcldm,rcldm,qvs,ab,epsr,qv,    &
qrevp,nrevp)

#ifdef SCREAM_CONFIG_IS_CMAKE
  use micro_p3_iso_f, only: evaporate_sublimate_precip_f
#endif

   implicit none

   real(rtype), intent(in)  :: qr_incld
   real(rtype), intent(in)  :: qc_incld
   real(rtype), intent(in)  :: nr_incld
   real(rtype), intent(in)  :: qitot_incld
   real(rtype), intent(in)  :: lcldm
   real(rtype), intent(in)  :: rcldm
   real(rtype), intent(in)  :: qvs
   real(rtype), intent(in)  :: ab
   real(rtype), intent(in)  :: epsr
   real(rtype), intent(in)  :: qv
   real(rtype), intent(out) :: qrevp
   real(rtype), intent(out) :: nrevp

   real(rtype) :: qclr, cld

#ifdef SCREAM_CONFIG_IS_CMAKE
   if (use_cxx) then
      call evaporate_sublimate_precip_f(qr_incld,qc_incld,nr_incld,qitot_incld,    &
           lcldm,rcldm,qvs,ab,epsr,qv,    &
           qrevp,nrevp)
      return
   endif
#endif

   ! It is assumed that macrophysics handles condensation/evaporation of qc and
   ! that there is no condensation of rain. Thus qccon, qrcon and qcevp have
   ! been removed from the original P3-WRF.

   ! Determine temporary cloud fraction, set to zero if cloud water + ice is
   ! very small.  This will ensure that evap/subl of precip occurs over entire
   ! grid cell, since min cloud fraction is specified otherwise.
   if (qc_incld + qitot_incld < 1.e-6_rtype) then
      cld = 0._rtype
   else
      cld = lcldm
   end if

   ! Only calculate if there is some rain fraction > cloud fraction
   qrevp = 0.0_rtype
   if (rcldm > cld) then
      ! calculate q for out-of-cloud region
      qclr = (qv-cld*qvs)/(1._rtype-cld)

      ! rain evaporation
      if (qr_incld.ge.qsmall) then
         qrevp = epsr * (qclr-qvs)/ab
      end if

      ! only evap in out-of-cloud region
      qrevp = -min(qrevp*(rcldm-cld),0._rtype)
      qrevp = qrevp/rcldm
   end if ! rcld>cld
   if (qr_incld.gt.qsmall)  nrevp = qrevp*(nr_incld/qr_incld)

   return

end subroutine evaporate_sublimate_precip

subroutine get_time_space_phys_variables( &
t,pres,rho,xxlv,xxls,qvs,qvi, &
mu,dv,sc,dqsdt,dqsidt,ab,abi,kap,eii)

#ifdef SCREAM_CONFIG_IS_CMAKE
    use micro_p3_iso_f, only: get_time_space_phys_variables_f, cxx_pow, cxx_sqrt
#endif

   implicit none

   real(rtype), intent(in)  :: t
   real(rtype), intent(in)  :: pres
   real(rtype), intent(in)  :: rho
   real(rtype), intent(in)  :: xxlv
   real(rtype), intent(in)  :: xxls
   real(rtype), intent(in)  :: qvs
   real(rtype), intent(in)  :: qvi
   real(rtype), intent(out) :: mu
   real(rtype), intent(out) :: dv
   real(rtype), intent(out) :: sc
   real(rtype), intent(out) :: dqsdt
   real(rtype), intent(out) :: dqsidt
   real(rtype), intent(out) :: ab
   real(rtype), intent(out) :: abi
   real(rtype), intent(out) :: kap
   real(rtype), intent(out) :: eii

   real(rtype) :: dum
#ifdef SCREAM_CONFIG_IS_CMAKE
   if (use_cxx) then
      call get_time_space_phys_variables_f(t,pres,rho,xxlv,xxls,qvs,qvi, &
           mu,dv,sc,dqsdt,dqsidt,ab,abi,kap,eii)
      return
   endif
#endif

   !time/space varying physical variables
   mu     = 1.496e-6_rtype*bfb_pow(t,1.5_rtype)/(t+120._rtype)
   dv     = 8.794e-5_rtype*bfb_pow(t,1.81_rtype)/pres
   sc     = mu/(rho*dv)
   dum    = 1._rtype/(rv*bfb_square(t))
   dqsdt  = xxlv*qvs*dum
   dqsidt = xxls*qvi*dum
   ab     = 1._rtype+dqsdt*xxlv*inv_cp
   abi    = 1._rtype+dqsidt*xxls*inv_cp
   kap    = 1.414e+3_rtype*mu

   ! very simple temperature dependent aggregation efficiency
   if (t.lt.253.15_rtype) then
      eii=0.1_rtype
   else if (t.ge.253.15_rtype.and.t.lt.268.15_rtype) then
      eii=0.1_rtype+(t-253.15_rtype)/15._rtype*0.9_rtype  ! linear ramp from 0.1 to 1 between 253.15 and 268.15 K
   else
      eii=1._rtype
   end if

   return

end subroutine get_time_space_phys_variables

subroutine cloud_sedimentation(kts,kte,ktop,kbot,kdir,   &
   qc_incld,rho,inv_rho,lcldm,acn,inv_dzq,&
   dt,odt,dnu,log_predictNc, &
   qc, nc, nc_incld,mu_c,lamc,prt_liq,qc_tend,nc_tend)

#ifdef SCREAM_CONFIG_IS_CMAKE
    use micro_p3_iso_f, only: cloud_sedimentation_f
#endif

   implicit none
   integer, intent(in) :: kts, kte
   integer, intent(in) :: ktop, kbot, kdir

   real(rtype), intent(in), dimension(kts:kte) :: qc_incld
   real(rtype), intent(in), dimension(kts:kte) :: rho
   real(rtype), intent(in), dimension(kts:kte) :: inv_rho
   real(rtype), intent(in), dimension(kts:kte) :: lcldm
   real(rtype), intent(in), dimension(kts:kte) :: acn
   real(rtype), intent(in), dimension(kts:kte) :: inv_dzq
   real(rtype), intent(in) :: dt
   real(rtype), intent(in) :: odt
   real(rtype), dimension(:), intent(in) :: dnu
   logical(btype), intent(in) :: log_predictNc

   real(rtype), intent(inout), dimension(kts:kte), target :: qc
   real(rtype), intent(inout), dimension(kts:kte), target :: nc
   real(rtype), intent(inout), dimension(kts:kte) :: nc_incld
   real(rtype), intent(inout), dimension(kts:kte) :: mu_c
   real(rtype), intent(inout), dimension(kts:kte) :: lamc
   real(rtype), intent(inout) :: prt_liq
   real(rtype), intent(inout), dimension(kts:kte) :: qc_tend
   real(rtype), intent(inout), dimension(kts:kte) :: nc_tend

   logical(btype) :: log_qxpresent
   integer :: k
   integer :: k_qxtop, k_qxbot, k_temp
   integer :: tmpint1
   integer, parameter :: num_arrays = 2
   type(realptr), dimension(num_arrays) :: vs, fluxes, qnr

   real(rtype) :: dt_left
   real(rtype) :: prt_accum
   real(rtype) :: Co_max
   real(rtype) :: dt_sub
   real(rtype) :: nu
   real(rtype), dimension(kts:kte), target :: V_qc
   real(rtype), dimension(kts:kte), target :: V_nc
   real(rtype), dimension(kts:kte), target :: flux_qx
   real(rtype), dimension(kts:kte), target :: flux_nx

   real(rtype) :: tmp1, tmp2, dum

#ifdef SCREAM_CONFIG_IS_CMAKE
   if (use_cxx) then
      call cloud_sedimentation_f(kts,kte,ktop,kbot,kdir,   &
           qc_incld,rho,inv_rho,lcldm,acn,inv_dzq,&
           dt,odt,log_predictNc, &
           qc, nc, nc_incld,mu_c,lamc,prt_liq,qc_tend,nc_tend)
      return
   endif
#endif

   k_qxtop = kbot
   log_qxpresent = .false.

   vs(1)%p => V_qc
   vs(2)%p => V_nc
   fluxes(1)%p => flux_qx
   fluxes(2)%p => flux_nx
   qnr(1)%p => qc
   qnr(2)%p => nc

   !find top, determine qxpresent
   do k = ktop,kbot,-kdir
      if (qc(k).ge.qsmall) then
         log_qxpresent = .true.
         k_qxtop = k
         exit
      endif
   enddo

   qc_present: if (log_qxpresent) then

      dt_left   = dt  !time remaining for sedi over full model (mp) time step
      prt_accum = 0._rtype  !precip rate for individual category

      !find bottom
      do k = kbot,k_qxtop,kdir
         if (qc(k).ge.qsmall) then
            k_qxbot = k
            exit
         endif
      enddo

      two_moment: if (log_predictNc) then  !2-moment cloud:
         substep_sedi_c2: do while (dt_left.gt.1.e-4_rtype)

            Co_max = 0._rtype
            V_qc = 0._rtype
            V_nc = 0._rtype

            kloop_sedi_c2: do k = k_qxtop,k_qxbot,-kdir

               qc_notsmall_c2: if (qc_incld(k)>qsmall) then
                  !-- compute Vq, Vn
                  call get_cloud_dsd2(qc_incld(k),nc_incld(k),mu_c(k),rho(k),nu,dnu,   &
                       lamc(k),tmp1,tmp2,lcldm(k))

                  nc(k) = nc_incld(k)*lcldm(k)
                  dum = 1._rtype / bfb_pow(lamc(k), bcn)
                  V_qc(k) = acn(k)*bfb_gamma(4._rtype+bcn+mu_c(k))*dum/(bfb_gamma(mu_c(k)+4._rtype))
                  V_nc(k) = acn(k)*bfb_gamma(1._rtype+bcn+mu_c(k))*dum/(bfb_gamma(mu_c(k)+1._rtype))

               endif qc_notsmall_c2
               Co_max = max(Co_max, V_qc(k)*dt_left*inv_dzq(k))

            enddo kloop_sedi_c2

            call generalized_sedimentation(kts, kte, kdir, k_qxtop, k_qxbot, kbot, Co_max, dt_left, prt_accum, inv_dzq, inv_rho, rho, num_arrays, vs, fluxes, qnr)

         enddo substep_sedi_c2
      else
         substep_sedi_c1: do while (dt_left.gt.1.e-4_rtype)

            Co_max  = 0._rtype
            V_qc = 0._rtype

            kloop_sedi_c1: do k = k_qxtop,k_qxbot,-kdir
               qc_notsmall_c1: if (qc_incld(k)>qsmall) then
                  call get_cloud_dsd2(qc_incld(k),nc_incld(k),mu_c(k),rho(k),nu,dnu,   &
                       lamc(k),tmp1,tmp2,lcldm(k))
                  nc(k) = nc_incld(k)*lcldm(k)
                  dum = 1._rtype / bfb_pow(lamc(k), bcn)
                  V_qc(k) = acn(k)*bfb_gamma(4._rtype+bcn+mu_c(k))*dum/(bfb_gamma(mu_c(k)+4._rtype))
               endif qc_notsmall_c1

               Co_max = max(Co_max, V_qc(k)*dt_left*inv_dzq(k))
            enddo kloop_sedi_c1

            call generalized_sedimentation(kts, kte, kdir, k_qxtop, k_qxbot, kbot, Co_max, dt_left, prt_accum, inv_dzq, inv_rho, rho, 1, vs, fluxes, qnr)

         enddo substep_sedi_c1

      endif two_moment

      ! JGF: Is prt_liq intended to be inout or just out? Inconsistent with rain and ice sed.
      prt_liq = prt_accum*inv_rhow*odt  !note, contribution from rain is added below

   endif qc_present

   qc_tend(:) = ( qc(:) - qc_tend(:) ) * odt ! Liq. sedimentation tendency, measure
   nc_tend(:) = ( nc(:) - nc_tend(:) ) * odt ! Liq. # sedimentation tendency, measure

end subroutine cloud_sedimentation

subroutine rain_sedimentation(kts,kte,ktop,kbot,kdir,   &
   qr_incld,rho,inv_rho,rhofacr,rcldm,inv_dzq,dt,odt,  &
   qr,nr,nr_incld,mu_r,lamr,prt_liq,rflx,qr_tend,nr_tend)

#ifdef SCREAM_CONFIG_IS_CMAKE
  use micro_p3_iso_f, only: rain_sedimentation_f
#endif

   implicit none
   integer, intent(in) :: kts, kte
   integer, intent(in) :: ktop, kbot, kdir

   real(rtype), intent(in), dimension(kts:kte) :: qr_incld

   real(rtype), intent(in), dimension(kts:kte) :: rho
   real(rtype), intent(in), dimension(kts:kte) :: inv_rho
   real(rtype), intent(in), dimension(kts:kte) :: rhofacr
   real(rtype), intent(in), dimension(kts:kte) :: rcldm
   real(rtype), intent(in), dimension(kts:kte) :: inv_dzq
   real(rtype), intent(in) :: dt
   real(rtype), intent(in) :: odt

   real(rtype), intent(inout), target, dimension(kts:kte) :: qr
   real(rtype), intent(inout), target, dimension(kts:kte) :: nr
   real(rtype), intent(inout), dimension(kts:kte) :: nr_incld
   real(rtype), intent(inout), dimension(kts:kte) :: mu_r
   real(rtype), intent(inout), dimension(kts:kte) :: lamr
   real(rtype), intent(inout) :: prt_liq
   real(rtype), intent(inout), dimension(kts:kte+1) :: rflx
   real(rtype), intent(inout), dimension(kts:kte) :: qr_tend
   real(rtype), intent(inout), dimension(kts:kte) :: nr_tend

   logical(btype) :: log_qxpresent
   integer :: k
   integer :: k_qxtop, k_qxbot, k_temp
   integer, parameter :: num_arrays = 2
   type(realptr), dimension(num_arrays) :: vs, fluxes, qnr

   real(rtype) :: dt_left
   real(rtype) :: prt_accum
   real(rtype) :: Co_max
   real(rtype), dimension(kts:kte), target :: V_qr
   real(rtype), dimension(kts:kte), target :: V_nr
   real(rtype), dimension(kts:kte), target :: flux_qx
   real(rtype), dimension(kts:kte), target :: flux_nx

#ifdef SCREAM_CONFIG_IS_CMAKE
   if (use_cxx) then
      call rain_sedimentation_f(kts,kte,ktop,kbot,kdir,   &
           qr_incld,rho,inv_rho,rhofacr,rcldm,inv_dzq,dt,odt,  &
           qr,nr,nr_incld,mu_r,lamr,prt_liq,rflx,qr_tend,nr_tend)
      return
   endif
#endif

   vs(1)%p => V_qr
   vs(2)%p => V_nr
   fluxes(1)%p => flux_qx
   fluxes(2)%p => flux_nx
   qnr(1)%p => qr
   qnr(2)%p => nr

   k_qxtop = kbot
   log_qxpresent = .false.

   !find top, determine qxpresent
   do k = ktop,kbot,-kdir
      if (qr(k).ge.qsmall) then
         log_qxpresent = .true.
         k_qxtop = k
         exit
      endif !
   enddo

   qr_present: if (log_qxpresent) then

      dt_left   = dt  !time remaining for sedi over full model (mp) time step
      prt_accum = 0._rtype  !precip rate for individual category

      !find bottom
      do k = kbot,k_qxtop,kdir
         if (qr(k).ge.qsmall) then
            k_qxbot = k
            exit
         endif
      enddo

      substep_sedi_r: do while (dt_left.gt.1.e-4_rtype)

         Co_max = 0._rtype
         V_qr = 0._rtype
         V_nr = 0._rtype

         kloop_sedi_r1: do k = k_qxtop,k_qxbot,-kdir

            qr_notsmall_r1: if (qr_incld(k)>qsmall) then

               call compute_rain_fall_velocity(qr_incld(k), rcldm(k), rhofacr(k), nr(k), nr_incld(k), &
                    mu_r(k), lamr(k), V_qr(k), V_nr(k))

            endif qr_notsmall_r1

            Co_max = max(Co_max, V_qr(k)*dt_left*inv_dzq(k))
            !            Co_max = max(Co_max, max(V_nr(k),V_qr(k))*dt_left*inv_dzq(i,k))

         enddo kloop_sedi_r1

         call generalized_sedimentation(kts, kte, kdir, k_qxtop, k_qxbot, kbot, Co_max, dt_left, prt_accum, inv_dzq, inv_rho, rho, num_arrays, vs, fluxes, qnr)

         !-- AaronDonahue, rflx output
         do k = k_qxbot,k_qxtop,kdir
            rflx(k+1) = rflx(k+1) + flux_qx(k) ! AaronDonahue
         enddo

      enddo substep_sedi_r

      prt_liq = prt_liq + prt_accum*inv_rhow*odt

   endif qr_present

   qr_tend(:) = ( qr(:) - qr_tend(:) ) * odt ! Rain sedimentation tendency, measure
   nr_tend(:) = ( nr(:) - nr_tend(:) ) * odt ! Rain # sedimentation tendency, measure

end subroutine rain_sedimentation

subroutine compute_rain_fall_velocity(qr_incld, rcldm, rhofacr, nr, nr_incld, mu_r, lamr, V_qr, V_nr)

#ifdef SCREAM_CONFIG_IS_CMAKE
    use micro_p3_iso_f, only: compute_rain_fall_velocity_f
#endif

   real(rtype), intent(in) :: qr_incld
   real(rtype), intent(in) :: rcldm
   real(rtype), intent(in) :: rhofacr
   real(rtype), intent(inout) :: nr
   real(rtype), intent(inout) :: nr_incld
   real(rtype), intent(out) :: mu_r
   real(rtype), intent(out) :: lamr
   real(rtype), intent(out) :: V_qr
   real(rtype), intent(out) :: V_nr

   real(rtype) :: tmp1, tmp2, dum1, dum2, inv_dum3, rdumii, rdumjj
   integer :: dumii, dumjj

#ifdef SCREAM_CONFIG_IS_CMAKE
   if (use_cxx) then
      call compute_rain_fall_velocity_f(qr_incld, rcldm, rhofacr, nr, nr_incld, mu_r, lamr, V_qr, V_nr)
      return
   endif
#endif

   !Compute Vq, Vn:

   call get_rain_dsd2(qr_incld,nr_incld,mu_r,lamr,tmp1,tmp2,rcldm)

   call find_lookupTable_indices_3(dumii,dumjj,dum1,rdumii,rdumjj,inv_dum3,mu_r,lamr)

   nr = nr_incld*rcldm

   !mass-weighted fall speed:

   dum1 = vm_table(dumii,dumjj)+(rdumii-real(dumii))*                       &
      (vm_table(dumii+1,dumjj)-vm_table(dumii,dumjj))       !at mu_r
   dum2 = vm_table(dumii,dumjj+1)+(rdumii-real(dumii))*                     &
      (vm_table(dumii+1,dumjj+1)-vm_table(dumii,dumjj+1))   !at mu_r+1

   V_qr = dum1 + (rdumjj-real(dumjj))*(dum2-dum1)         !interpolated
   V_qr = V_qr*rhofacr                                    !corrected for air density

   ! number-weighted fall speed:
   dum1 = vn_table(dumii,dumjj)+(rdumii-real(dumii))*                       &
      (vn_table(dumii+1,dumjj)-vn_table(dumii,dumjj))       !at mu_r
   dum2 = vn_table(dumii,dumjj+1)+(rdumii-real(dumii))*                     &
      (vn_table(dumii+1,dumjj+1)-vn_table(dumii,dumjj+1))   !at mu_r+1

   V_nr = dum1+(rdumjj-real(dumjj))*(dum2-dum1)            !interpolated
   V_nr = V_nr*rhofacr               !corrected for air density
end subroutine compute_rain_fall_velocity

subroutine ice_sedimentation(kts,kte,ktop,kbot,kdir,    &
   rho,inv_rho,rhofaci,icldm,inv_dzq,dt,odt,  &
   qitot,qitot_incld,nitot,qirim,qirim_incld,birim,birim_incld,nitot_incld,prt_sol,qi_tend,ni_tend)

#ifdef SCREAM_CONFIG_IS_CMAKE
    use micro_p3_iso_f, only: ice_sedimentation_f
#endif

   implicit none
   integer, intent(in) :: kts, kte
   integer, intent(in) :: ktop, kbot, kdir

   real(rtype), intent(in), dimension(kts:kte) :: rho
   real(rtype), intent(in), dimension(kts:kte) :: inv_rho
   real(rtype), intent(in), dimension(kts:kte) :: rhofaci
   real(rtype), intent(in), dimension(kts:kte) :: icldm
   real(rtype), intent(in), dimension(kts:kte) :: inv_dzq
   real(rtype), intent(in) :: dt
   real(rtype), intent(in) :: odt

   real(rtype), intent(inout), dimension(kts:kte), target :: qitot
   real(rtype), intent(inout), dimension(kts:kte) :: qitot_incld
   real(rtype), intent(inout), dimension(kts:kte), target :: nitot
   real(rtype), intent(inout), dimension(kts:kte) :: nitot_incld
   real(rtype), intent(inout), dimension(kts:kte), target :: qirim
   real(rtype), intent(inout), dimension(kts:kte) :: qirim_incld
   real(rtype), intent(inout), dimension(kts:kte), target :: birim
   real(rtype), intent(inout), dimension(kts:kte) :: birim_incld

   real(rtype), intent(inout) :: prt_sol
   real(rtype), intent(inout), dimension(kts:kte) :: qi_tend
   real(rtype), intent(inout), dimension(kts:kte) :: ni_tend

   logical(btype) :: log_qxpresent
   integer :: k
   integer :: k_qxtop, k_qxbot, k_temp
   integer :: tmpint1
   integer, parameter :: num_arrays = 4
   type(realptr), dimension(num_arrays) :: vs, fluxes, qnr

   real(rtype) :: dt_left
   real(rtype) :: prt_accum
   real(rtype) :: Co_max
   real(rtype) :: dt_sub
   real(rtype) :: rhop
   real(rtype), dimension(kts:kte), target :: V_qit
   real(rtype), dimension(kts:kte), target :: V_nit
   real(rtype), dimension(kts:kte), target :: flux_nit
   real(rtype), dimension(kts:kte), target :: flux_bir
   real(rtype), dimension(kts:kte), target :: flux_qir
   real(rtype), dimension(kts:kte), target :: flux_qit
   real(rtype) :: f1pr01 ! number-weighted fallspeed            See lines  731 -  808  uns
   real(rtype) :: f1pr02 ! mass-weighted fallspeed              See lines  731 -  808  ums
   real(rtype) :: f1pr09 ! minimum ice number (lambda limiter)  See lines  704 -  705  nlarge
   real(rtype) :: f1pr10 ! maximum ice number (lambda limiter)  See lines  704 -  705  nsmall

   real(rtype) :: dum1, dum4, dum5, dum6
   integer dumi, dumii, dumjj, dumzz

#ifdef SCREAM_CONFIG_IS_CMAKE
   if (use_cxx) then
      call ice_sedimentation_f(kts,kte,ktop,kbot,kdir,    &
           rho,inv_rho,rhofaci,icldm,inv_dzq,dt,odt,  &
           qitot,qitot_incld,nitot,qirim,qirim_incld,birim,birim_incld,nitot_incld,prt_sol,qi_tend,ni_tend)
      return
   endif
#endif

   log_qxpresent = .false.  !note: this applies to ice category 'iice' only
   k_qxtop       = kbot

   vs(1)%p => V_qit
   vs(2)%p => V_nit
   vs(3)%p => V_qit
   vs(4)%p => V_qit
   fluxes(1)%p => flux_qit
   fluxes(2)%p => flux_nit
   fluxes(3)%p => flux_qir
   fluxes(4)%p => flux_bir
   qnr(1)%p => qitot
   qnr(2)%p => nitot
   qnr(3)%p => qirim
   qnr(4)%p => birim

   !find top, determine qxpresent
   do k = ktop,kbot,-kdir
      if (qitot(k).ge.qsmall) then
         log_qxpresent = .true.
         k_qxtop = k
         exit
      endif !
   enddo  !k-loop

   qi_present: if (log_qxpresent) then

      dt_left   = dt  !time remaining for sedi over full model (mp) time step
      prt_accum = 0._rtype  !precip rate for individual category

      !find bottom
      do k = kbot,k_qxtop,kdir
         if (qitot(k).ge.qsmall) then
            k_qxbot = k
            exit
         endif
      enddo

      substep_sedi_i: do while (dt_left.gt.1.e-4_rtype)

         Co_max = 0._rtype
         V_qit = 0._rtype
         V_nit = 0._rtype

         kloop_sedi_i1: do k = k_qxtop,k_qxbot,-kdir

            !-- compute Vq, Vn (get values from lookup table)
            qi_notsmall_i1: if (qitot_incld(k)>qsmall) then

               !--Compute Vq, Vn:
               nitot_incld(k) = max(nitot_incld(k),nsmall) !impose lower limits to prevent log(<0)
               call calc_bulkRhoRime(qitot_incld(k),qirim_incld(k),birim_incld(k),rhop)
               !if (.not. tripleMoment_on) zitot(i,k) = diag_mom6(qitot(i,k),nitot(i,k),rho(i,k))
               call find_lookupTable_indices_1a(dumi,dumjj,dumii,dumzz,dum1,dum4,    &
                    dum5,dum6,isize,rimsize,densize,          &
                    qitot_incld(k),nitot_incld(k),qirim_incld(k),&
                    rhop)
               call access_lookup_table(dumjj,dumii,dumi, 1,dum1,dum4,dum5,f1pr01)
               call access_lookup_table(dumjj,dumii,dumi, 2,dum1,dum4,dum5,f1pr02)
               call access_lookup_table(dumjj,dumii,dumi, 7,dum1,dum4,dum5,f1pr09)
               call access_lookup_table(dumjj,dumii,dumi, 8,dum1,dum4,dum5,f1pr10)
               !-impose mean ice size bounds (i.e. apply lambda limiters)
               ! note that the Nmax and Nmin are normalized and thus need to be multiplied by existing N
               nitot_incld(k) = min(nitot_incld(k),f1pr09*nitot_incld(k))
               nitot_incld(k) = max(nitot_incld(k),f1pr10*nitot_incld(k))
               nitot(k) = nitot_incld(k)*icldm(k)
               !zitot(i,k) = min(zitot(i,k),f1pr020)  !adjust Zi if needed to make sure mu_i is in bounds
               !zitot(i,k) = max(zitot(i,k),f1pr021)
               V_qit(k) = f1pr02*rhofaci(k)     !mass-weighted  fall speed (with density factor)
               V_nit(k) = f1pr01*rhofaci(k)     !number-weighted    fall speed (with density factor)
               !==

            endif qi_notsmall_i1

            Co_max = max(Co_max, V_qit(k)*dt_left*inv_dzq(k))

         enddo kloop_sedi_i1

         call generalized_sedimentation(kts, kte, kdir, k_qxtop, k_qxbot, kbot, Co_max, dt_left, prt_accum, inv_dzq, inv_rho, rho, num_arrays, vs, fluxes, qnr)

      enddo substep_sedi_i

      prt_sol = prt_sol + prt_accum*inv_rhow*odt

   endif qi_present

   qi_tend(:) = ( qitot(:) - qi_tend(:) ) * odt ! Ice sedimentation tendency, measure
   ni_tend(:) = ( nitot(:) - ni_tend(:) ) * odt ! Ice # sedimentation tendency, measure

end subroutine ice_sedimentation

subroutine generalized_sedimentation(kts, kte, kdir, k_qxtop, k_qxbot, kbot, Co_max, dt_left, prt_accum, inv_dzq, inv_rho, rho, &
     num_arrays, vs, fluxes, qnx)

#ifdef SCREAM_CONFIG_IS_CMAKE
    use micro_p3_iso_f, only: generalized_sedimentation_f
    use iso_c_binding
#endif

   implicit none

   integer, intent(in) :: kts, kte, kdir, k_qxtop, kbot, num_arrays
   integer, intent(inout) :: k_qxbot
   real(rtype), intent(in) :: Co_max
   real(rtype), intent(inout) :: dt_left, prt_accum
   real(rtype), dimension(kts:kte), intent(in) :: inv_dzq
   real(rtype), dimension(kts:kte), intent(in) :: inv_rho
   real(rtype), dimension(kts:kte), intent(in) :: rho

   type(realptr), intent(in), dimension(num_arrays), target :: vs, fluxes, qnx

   integer :: tmpint1, k_temp, k, i
   real(rtype) :: dt_sub

#ifdef SCREAM_CONFIG_IS_CMAKE
  type(c_ptr), dimension(num_arrays) :: fluxes_c, vs_c, qnx_c

  if (use_cxx) then
     do i = 1, num_arrays
        fluxes_c(i) = c_loc(fluxes(i)%p)
        vs_c(i)     = c_loc(vs(i)%p)
        qnx_c(i)    = c_loc(qnx(i)%p)
     end do
     call generalized_sedimentation_f(kts, kte, kdir, k_qxtop, k_qxbot, kbot, Co_max, dt_left, prt_accum, inv_dzq, inv_rho, rho, &
          num_arrays, vs_c, fluxes_c, qnx_c)
     return
  endif
#endif

   !-- compute dt_sub
   tmpint1 = int(Co_max+1._rtype)    !number of substeps remaining if dt_sub were constant
   dt_sub  = min(dt_left, dt_left/float(tmpint1))

   ! -- Move bottom cell down by 1 if not at ground already
   if (k_qxbot.eq.kbot) then
      k_temp = k_qxbot
   else
      k_temp = k_qxbot-kdir
   endif

   call calc_first_order_upwind_step(kts, kte, kdir, k_temp, k_qxtop, dt_sub, rho, inv_rho, inv_dzq, num_arrays, fluxes, vs, qnx)

   !accumulated precip during time step
   if (k_qxbot.eq.kbot) prt_accum = prt_accum + fluxes(1)%p(kbot)*dt_sub

   dt_left = dt_left - dt_sub  !update time remaining for sedimentation
   if (k_qxbot.ne.kbot) k_qxbot = k_qxbot - kdir

end subroutine generalized_sedimentation

subroutine calc_first_order_upwind_step(kts, kte, kdir, kbot, k_qxtop, dt_sub, rho, inv_rho, inv_dzq, num_arrays, fluxes, vs, qnx)

#ifdef SCREAM_CONFIG_IS_CMAKE
    use micro_p3_iso_f, only: calc_first_order_upwind_step_f
    use iso_c_binding
#endif

  implicit none

  integer, intent(in) :: kts, kte, kdir, kbot, k_qxtop, num_arrays
  real(rtype), intent(in) :: dt_sub
  real(rtype), dimension(kts:kte), intent(in) :: rho, inv_rho, inv_dzq
  type(realptr), intent(in), dimension(num_arrays), target :: fluxes, vs, qnx

  integer :: i, k
  real(rtype) :: fluxdiv

#ifdef SCREAM_CONFIG_IS_CMAKE
  type(c_ptr), dimension(num_arrays) :: fluxes_c, vs_c, qnx_c

  if (use_cxx) then
     do i = 1, num_arrays
        fluxes_c(i) = c_loc(fluxes(i)%p)
        vs_c(i)     = c_loc(vs(i)%p)
        qnx_c(i)    = c_loc(qnx(i)%p)
     end do
     call calc_first_order_upwind_step_f(kts, kte, kdir, kbot, k_qxtop, dt_sub, rho, inv_rho, inv_dzq, &
          num_arrays, fluxes_c, vs_c, qnx_c)
     return
  endif
#endif

  !-- calculate fluxes
  do k = kbot,k_qxtop,kdir
     do i = 1, num_arrays
        fluxes(i)%p(k) = vs(i)%p(k) * qnx(i)%p(k) * rho(k)
     end do
  enddo

  do i = 1, num_arrays
     k = k_qxtop

     !--- for top level only (since flux is 0 above)

     !- compute flux divergence
     fluxdiv = -fluxes(i)%p(k) * inv_dzq(k)
     !- update prognostic variables
     qnx(i)%p(k) = qnx(i)%p(k) + fluxdiv*dt_sub*inv_rho(k)

     do k = k_qxtop-kdir,kbot,-kdir
        !-- compute flux divergence
        fluxdiv = (fluxes(i)%p(k+kdir) - fluxes(i)%p(k))*inv_dzq(k)
        !-- update prognostic variables
        qnx(i)%p(k) = qnx(i)%p(k) + fluxdiv*dt_sub*inv_rho(k)
     end do
  end do

end subroutine calc_first_order_upwind_step

subroutine homogeneous_freezing(kts,kte,ktop,kbot,kdir,t,exner,xlf,    &
   qc,nc,qr,nr,qitot,nitot,qirim,birim,th)

#ifdef SCREAM_CONFIG_IS_CMAKE
  use micro_p3_iso_f, only: homogeneous_freezing_f
#endif

   !.......................................
   ! homogeneous freezing of cloud and rain

   implicit none
   integer, intent(in) :: kts, kte
   integer, intent(in) :: ktop, kbot, kdir
   real(rtype), intent(in), dimension(kts:kte) :: t
   real(rtype), intent(in), dimension(kts:kte) :: exner
   real(rtype), intent(in), dimension(kts:kte) :: xlf

   real(rtype), intent(inout), dimension(kts:kte) :: qc
   real(rtype), intent(inout), dimension(kts:kte) :: nc
   real(rtype), intent(inout), dimension(kts:kte) :: qr
   real(rtype), intent(inout), dimension(kts:kte) :: nr

   real(rtype), intent(inout), dimension(kts:kte) :: qitot
   real(rtype), intent(inout), dimension(kts:kte) :: nitot
   real(rtype), intent(inout), dimension(kts:kte) :: qirim
   real(rtype), intent(inout), dimension(kts:kte) :: birim
   real(rtype), intent(inout), dimension(kts:kte) :: th

   real(rtype) :: Q_nuc
   real(rtype) :: N_nuc
   integer :: k

#ifdef SCREAM_CONFIG_IS_CMAKE
    if (use_cxx) then
       call homogeneous_freezing_f(kts,kte,ktop,kbot,kdir,t,exner,xlf,    &
            qc,nc,qr,nr,qitot,nitot,qirim,birim,th)
       return
    endif
#endif

   k_loop_fz:  do k = kbot,ktop,kdir
      if (qc(k).ge.qsmall .and. t(k).lt.homogfrze) then
         Q_nuc = qc(k)
         N_nuc = max(nc(k),nsmall)

         qirim(k) = qirim(k) + Q_nuc
         qitot(k) = qitot(k) + Q_nuc
         birim(k) = birim(k) + Q_nuc*inv_rho_rimeMax
         nitot(k) = nitot(k) + N_nuc
         th(k) = th(k) + exner(k)*Q_nuc*xlf(k)*inv_cp
         qc(k) = 0._rtype
         nc(k) = 0._rtype

      endif

      if (qr(k).ge.qsmall .and. t(k).lt.homogfrze) then
         Q_nuc = qr(k)
         N_nuc = max(nr(k),nsmall)

         qirim(k) = qirim(k) + Q_nuc
         qitot(k) = qitot(k) + Q_nuc
         birim(k) = birim(k) + Q_nuc*inv_rho_rimeMax
         nitot(k) = nitot(k) + N_nuc
         th(k) = th(k) + exner(k)*Q_nuc*xlf(k)*inv_cp
         qr(k) = 0._rtype
         nr(k) = 0._rtype
      endif

   enddo k_loop_fz

end subroutine homogeneous_freezing

end module micro_p3<|MERGE_RESOLUTION|>--- conflicted
+++ resolved
@@ -872,11 +872,7 @@
       vap_ice_exchange(k) = qidep - qisub + qinuc
       vap_liq_exchange(k) = - qrevp
       liq_ice_exchange(k) = qcheti + qrheti - qimlt + qiberg + qccol + qrcol
-<<<<<<< HEAD
-      vap_cld_exchange(k) = qcnuc
-
-=======
->>>>>>> 0691c54b
+
       ! clipping for small hydrometeor values
       if (qc(k).lt.qsmall) then
          qv(k) = qv(k) + qc(k)
