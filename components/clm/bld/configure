--- conflicted
+++ resolved
@@ -653,19 +653,15 @@
 		     "biogeophys",
 		     "biogeochem", 
 		     "dyn_subgrid",
-<<<<<<< HEAD
 		     "external_models/fates/main",
 		     "external_models/fates/biogeophys",
 		     "external_models/fates/biogeochem",
 		     "external_models/fates/fire",
-=======
-		     "ED/main",
 		     "external_models/mpp/src/mpp/dtypes",
 		     "external_models/mpp/src/mpp/thermal",
 		     "external_models/mpp/src/mpp/util",
 		     "external_models/mpp/src/mpp/vsfm",
 		     "external_models/emi/src/",
->>>>>>> ed969b28
 		     "utils", 
 		     "cpl" );
 
