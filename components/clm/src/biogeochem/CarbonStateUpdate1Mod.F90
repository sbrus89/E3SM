--- conflicted
+++ resolved
@@ -13,12 +13,8 @@
   use clm_varpar              , only : i_met_lit, i_cel_lit, i_lig_lit, i_cwd
   use clm_varcon              , only : dzsoi_decomp
   use clm_varctl              , only : nu_com
-<<<<<<< HEAD
   use clm_varctl              , only : use_pflotran, pf_cmode, use_cn
-=======
-  use clm_varctl              , only : use_pflotran, pf_cmode, use_fates
   use clm_varctl              , only : use_c13, use_c14
->>>>>>> cbb12f2f
   use pftvarcon               , only : npcropmin, nc3crop
   use CNDecompCascadeConType  , only : decomp_cascade_type
   use CNStateType             , only : cnstate_type
