#!/usr/bin/env perl
#-----------------------------------------------------------------------------------------------
#
# build-namelist
#
# This is the build-namelist script for the CIME docn (Data Ocean Model).
#--------------------------------------------------------------------------------------------

use strict;
#use warnings;
#use diagnostics;
use Cwd qw(getcwd abs_path);
use English;
use Getopt::Long;
use IO::File;
use File::Basename;
use Data::Dumper;

#-----------------------------------------------------------------------------------------------

sub usage {
    die <<EOF;
SYNOPSIS
     build-namelist [options]

     Build the docn namelist 
OPTIONS
     -help [or -h]            	   Print usage to STDOUT.					    
     -infile "filepath"       	   Specify a file or list of files (comma delimited) 	    
                              	   containing namelists to read values from.			    
     -namelist "namelist"     	   Specify namelist settings directly on the commandline by 	    
                              	   supplying a string containing FORTRAN namelist syntax, e.g.,  
                              	      -namelist "&docn_exp taxmode='extend'/"		    
     -print "level"           	   Print level for debugging:				    
                              	      0 = silent						    
                              	      1 = regular						    
                              	      2 = verbose						    
     -caseroot                     CASEROOT directory variable
     -cimeroot                     CIMEROOT directory variable
     -inst_string                  INST_STRING variable
     -user_xml_dir "directory"     Directory of where to look for user versions of 
                                      namelist XML files (usually your SourceMods/src.docn directory)
                                      (such as namelist_definition_docn.xml, or namelist_defaults_docn.xml)


Note: The precedence for setting the values of namelist variables is (highest to lowest):
      0. namelist values set by specific command-line options
      1. values set on the command-line using the -namelist option,
      2. values read from the file specified by -infile,
      3. values from the namelist defaults file.

EOF
}

#-----------------------------------------------------------------------------------------------
# Set the directory that contains the DOCN configuration cime.  If the command was
# issued using a relative or absolute path, that path is in $ProgDir.  Otherwise assume the
# command was issued from the current working directory.

(my $ProgName = $0) =~ s!(.*)/!!;      # name of this script
my $ProgDir = $1;                      # name of directory containing this script -- may be a
                                       # relative or absolute path, or null if the script is in
                                       # the user's PATH
my $cmdline = "@ARGV";                 # Command line arguments to script
my $cwd = getcwd();                    # current working directory
my $cfgdir;                            # absolute pathname of directory that contains this script
my $nm = "ProgName::";                 # name to use if script dies
if ($ProgDir) { 
    $cfgdir = abs_path($ProgDir);
} else {
    $cfgdir = $cwd;
}

my $cfg_cache = "config_cache.xml";       # Default name of configuration cache file
my $outdirname = "$cwd";                  # Default name of output directory name

#-----------------------------------------------------------------------------------------------
# Process command-line options.
#
my %opts = ( help        => 0,
	     silent      => 0,
	     caseroot    => 0,
	     cimeroot => 0,
	     inst_string => 0,
             user_xml_dir=> undef,
	    );

GetOptions(
    "h|help"        => \$opts{'help'},
    "infile=s"      => \$opts{'infile'},
    "namelist=s"    => \$opts{'namelist'},
    "print=i"       => \$opts{'print'},
    "caseroot=s"    => \$opts{'caseroot'},
    "cimeroot=s" => \$opts{'cimeroot'},
    "inst_string=s" => \$opts{'inst_string'},	   
    "user_xml_dir=s" => \$opts{'user_xml_dir'},
)  or usage();

# Give usage message.
usage() if $opts{'help'};

# Check for unparsed arguments
if (@ARGV) {
    print "ERROR: unrecognized arguments: @ARGV\n";
    usage();
}

# Define print levels:
#   0 - only issue fatal error messages
#   1 - only informs what files are created (default)
#   2 - verbose
my $print = $opts{'print'};
my $eol = "\n";

# user_xml_dir
my $opt = 'user_xml_dir';
if (defined $opts{$opt}) {
   my $dir = $opts{$opt};
   if ( ! -d "$dir" ) {
     die << "EOF";
** $ProgName - $opt: $dir does NOT exist
EOF
   }
}

my $CASEROOT    = $opts{'caseroot'}; 
my $CIMEROOT    = $opts{'cimeroot'};       
my $INST_STRING = $opts{'inst_string'}; 

if ($print>=2) { print "Setting docn configuration script directory to $cfgdir$eol"; }

#-----------------------------------------------------------------------------------------------
# Create config_cache.xml file (needed below)

my $config_cache = "$CASEROOT/Buildconf/docnconf/config_cache.xml";
my  $fh = new IO::File;
$fh->open(">$config_cache") or die "** can't open file: $config_cache\n";
print $fh  <<"EOF";
<?xml version="1.0"?>
<config_definition>
</config_definition>
EOF
$fh->close;
if ($print>=1) { print "Wrote file $config_cache $eol"; }
(-f $config_cache)  or  die <<"EOF";
** $ProgName - Cannot find configuration cache file: $config_cache\" **
EOF

#-----------------------------------------------------------------------------------------------
# Make sure we can find required perl modules, definition, and defaults files.
# Look for them under the directory that contains the configure script.

# The root directory to utils Tools
my $cimeroot = abs_path($CIMEROOT);
my $perl5lib = "$cimeroot/utils/perl5lib";

# The XML::Lite module is required to parse the XML files.
(-f "$perl5lib/XML/Lite.pm")  or  die <<"EOF";
** $ProgName - Cannot find perl module \"XML/Lite.pm\" in directory 
    \"$perl5lib\" **
EOF

# The Build::Config module provides utilities to access the configuration information
# in the config_cache.xml file
(-f "$perl5lib/Build/Config.pm")  or  die <<"EOF";
** $ProgName - Cannot find perl module \"Build/Config.pm\" in directory 
    \"$perl5lib\" **
EOF

# The namelist definition file contains entries for all namelist variables that
# can be output by build-namelist.
my $nl_definition_file = "$cfgdir/namelist_files/namelist_definition_docn.xml";

# If user has user namelist definition files
if (defined $opts{'user_xml_dir'}) {
   my $filename = $nl_definition_file;
   $filename    =~ s!(.*)/!!;
   my $newfile  = "$opts{'user_xml_dir'}/$filename";
   if ( -f "$newfile" ) {
      $nl_definition_file = $newfile;
   }
}


(-f "$nl_definition_file")  or  die <<"EOF";
** $ProgName - Cannot find namelist definition file \"$nl_definition_file\" **
EOF
if ($print>=2) { print "Using namelist definition file $nl_definition_file$eol"; }

# The Build::NamelistDefinition module provides utilities to validate that the output
# namelists are consistent with the namelist definition file
(-f "$perl5lib/Build/NamelistDefinition.pm")  or  die <<"EOF";
** $ProgName - Cannot find perl module \"Build/NamelistDefinition.pm\" in directory 
    \"$perl5lib\" **
EOF

# The namelist defaults file contains default values for all required namelist variables.
my $nl_defaults_file = "$cfgdir/namelist_files/namelist_defaults_docn.xml"; 

# If user has user namelist defaults files
if (defined $opts{'user_xml_dir'}) {
   my $filename = $nl_defaults_file;
   $filename    =~ s!(.*)/!!;
   my $newfile  = "$opts{'user_xml_dir'}/$filename";
   if ( -f "$newfile" ) {
      $nl_defaults_file = $newfile;
   }
}

(-f "$nl_defaults_file")  or  die <<"EOF";
** $ProgName - Cannot find namelist defaults file \"$nl_defaults_file\" **
EOF
if ($print>=2) { print "Using namelist defaults file $nl_defaults_file$eol"; }

# The Build::NamelistDefaults module provides a utility to obtain default values of namelist
# variables based on finding a best fit with the attributes specified in the defaults file.
(-f "$perl5lib/Build/NamelistDefaults.pm")  or  die <<"EOF";
** $ProgName - Cannot find perl module \"Build/NamelistDefaults.pm\" in directory 
    \"$perl5lib\" **
EOF

# The Build::Namelist module provides utilities to parse input namelists, to query and modify
# namelists, and to write output namelists.
(-f "$perl5lib/Build/Namelist.pm")  or  die <<"EOF";
** $ProgName - Cannot find perl module \"Build/Namelist.pm\" in directory 
    \"$perl5lib\" **
EOF

#-----------------------------------------------------------------------------------------------
# Add $cfgdir/perl5lib to the list of paths that Perl searches for modules
my @dirs = ( "$cfgdir/..", "$perl5lib");
unshift @INC, @dirs;
require XML::Lite;
require Build::Config;
require Build::NamelistDefinition;
require Build::NamelistDefaults;
require Build::Namelist;
require Streams::TemplateGeneric;
require Config::SetupTools;

#-----------------------------------------------------------------------------------------------
# Create a configuration object from the DOCN config_cache.xml file. 
my $cfg = Build::Config->new('config_cache.xml');

# Validate some of the commandline option values.
validate_options("commandline", $cfg, \%opts);

# Create a namelist definition object.  This object provides a method for verifying that the
# output namelist variables are in the definition file, and are output in the correct
# namelist groups.
my $definition = Build::NamelistDefinition->new($nl_definition_file);

# Create a namelist defaults object.  This object provides default values for variables
# contained in the input defaults file.  The configuration object provides attribute
# values that are relevent for the DOCN for which the namelist is being produced.
my $defaults = Build::NamelistDefaults->new( $nl_defaults_file, $cfg);
$defaults->add( "$nl_defaults_file" );

# Create an empty namelist object.  Add values to it in order of precedence.
my $nl = Build::Namelist->new();

#-----------------------------------------------------------------------------------------------
# Process the user input in order of precedence.  At each point we'll only add new
# values to the namelist and not overwrite previously specified specified values which
# have higher precedence.

# Process the -namelist arg.
if (defined $opts{'namelist'}) {
    # Parse commandline namelist
    my $nl_arg = Build::Namelist->new($opts{'namelist'});

    # Validate input namelist -- trap exceptions
    my $nl_arg_valid;
    eval { $nl_arg_valid = $definition->validate($nl_arg); };
    if ($@) {
	die "$ProgName - ERROR: Invalid namelist variable in commandline arg '-namelist'.\n $@";
    }

    # Merge input values into namelist.  Previously specified values have higher precedence
    # and are not overwritten.
    $nl->merge_nl($nl_arg_valid);
}

# Process the -infile arg.
if (defined $opts{'infile'}) {
   foreach my $infile ( split( /,/, $opts{'infile'} ) ) {
      # Parse namelist input from a file
      my $nl_infile = Build::Namelist->new($infile);

      # Validate input namelist -- trap exceptions
      my $nl_infile_valid;
      eval { $nl_infile_valid = $definition->validate($nl_infile); };
      if ($@) {
         die "$ProgName - ERROR: Invalid namelist variable in '-infile' $infile.\n $@";
      }

      # Merge input values into namelist.  Previously specified values have higher precedence
      # and are not overwritten.
      $nl->merge_nl($nl_infile_valid);
   }
}

#-----------------------------------------------------------------------------------------------

####################################
# Required xml variables           #
####################################

my %xmlvars = ();
SetupTools::getxmlvars(${CASEROOT},\%xmlvars);
foreach my $attr (keys %xmlvars) {
    $xmlvars{$attr} = SetupTools::expand_xml_var($xmlvars{$attr}, \%xmlvars);
}

my $RUN_TYPE        = $xmlvars{'RUN_TYPE'};
my $DIN_LOC_ROOT    = $xmlvars{'DIN_LOC_ROOT'};
my $OCN_DOMAIN_FILE = $xmlvars{'OCN_DOMAIN_FILE'};
my $OCN_DOMAIN_PATH = $xmlvars{'OCN_DOMAIN_PATH'};
my $OCN_GRID        = $xmlvars{'OCN_GRID'};
my $DOCN_MODE       = $xmlvars{'DOCN_MODE'};
my $SSTICE_STREAM   = $xmlvars{'SSTICE_STREAM'};

<<<<<<< HEAD
=======
(-d $DIN_LOC_ROOT)  or mkdir $DIN_LOC_ROOT;
>>>>>>> 0a2d29ce
if ($print>=2) { 
    print "Inputdata root directory: $DIN_LOC_ROOT \n"; 
    print "  docn mode is $DOCN_MODE \n";
    print "  docn grid is $OCN_GRID \n";
}

####################################
# Streams file(s)                  #
####################################

# Create input data list file (written to later)
my $fh_out = new IO::File;
$fh_out->open(">$CASEROOT/Buildconf/docn.input_data_list") or
    die "** can't open filepath file: docn.input_data_list\n";

# Create hash needed to parse namelist_defaults_docn.xml file
my %default_namelist_opts;
$default_namelist_opts{'docn_mode'}     = $DOCN_MODE;
$default_namelist_opts{'ocn_grid'}      = $OCN_GRID;
$default_namelist_opts{'sstice_stream'} = $SSTICE_STREAM;
    
# Create streams template file(s) - loop over streams
my $streams = $defaults->get_value( "streamslist", \%default_namelist_opts );
my @streams = split ",", $streams, -1;

my $ostreams  = undef;
my $omapalgo  = undef;
my $omapmask  = undef;
my $otintalgo = undef;
my $otaxmode  = undef;
my $ofillalgo = undef;
my $ofillmask = undef;
my $filepath  = undef ; 
foreach my $stream ( @streams ) {

    # Set stream specific part of default_namelist_opts hash
    $default_namelist_opts{'stream'} = $stream;
	
    my $outstream = "docn.streams.txt" . ".$stream" . "$INST_STRING";
    if ($print>=1) {print "  docn stream is $stream$INST_STRING \n";}

    if ($stream eq "NULL") {

	# do nothing

    } elsif (-e "$CASEROOT/user_$outstream") {  

	my $command = "cp -p $CASEROOT/user_$outstream $CASEROOT/Buildconf/docnconf/$outstream";
	system($command) == 0  or die "system $command failed: $? \n";

    } else {

	# Create hash to initialze streams object
	my %stream_template_opts;
	
	if ( $print == 0 ) {
	    $stream_template_opts{'printing'} = 0;
	} else {
	    $stream_template_opts{'printing'} = 1;
	}
	$stream_template_opts{'test'}       = $opts{'test'};
	$stream_template_opts{'ProgName'}   = $ProgName;
	$stream_template_opts{'ProgDir'}    = "$cfgdir";
	$stream_template_opts{'cmdline'}    = $cmdline;
	
	if ($stream eq "prescribed" || $stream eq "copyall") {
	    # Currently ASSUME ONLY 1 FILE for prescribed mode
	    my $grid_file = $defaults->get_value( "strm_grid_file", \%default_namelist_opts );
	    my $data_file = $defaults->get_value( "strm_data_file", \%default_namelist_opts );

	    my $grid_file = SetupTools::expand_xml_var($grid_file, \%xmlvars);
	    my $data_file = SetupTools::expand_xml_var($data_file, \%xmlvars);

	    $stream_template_opts{'domainpath'} = dirname($grid_file);  
	    $stream_template_opts{'domain'}     = basename($grid_file);  
	    $stream_template_opts{'filepath'}   = dirname($data_file);  
	    $stream_template_opts{'filenames'}  = basename($data_file);  
	} else {
	    $stream_template_opts{'domainpath'} = SetupTools::expand_xml_var($defaults->get_value( "strm_domdir", \%default_namelist_opts ), \%xmlvars);
	    $stream_template_opts{'domain'}     = SetupTools::expand_xml_var($defaults->get_value( "strm_domfil", \%default_namelist_opts ), \%xmlvars);
	    $stream_template_opts{'filepath'}   = SetupTools::expand_xml_var($defaults->get_value( "strm_datdir", \%default_namelist_opts ), \%xmlvars);
	    $stream_template_opts{'filenames'}  = SetupTools::expand_xml_var($defaults->get_value( "strm_datfil", \%default_namelist_opts ), \%xmlvars);
	}    
	
	$stream_template_opts{'offset'}     = 0;
	$stream_template_opts{'datvarnames'}= $defaults->get_value( "strm_datvar"    , \%default_namelist_opts );
	$stream_template_opts{'domvarnames'}= $defaults->get_value( "strm_domvar"    , \%default_namelist_opts );
	$stream_template_opts{'yearfirst'}  = SetupTools::expand_xml_var($defaults->get_value( "strm_year_start", \%default_namelist_opts ), \%xmlvars);
	$stream_template_opts{'yearlast'}   = SetupTools::expand_xml_var($defaults->get_value( "strm_year_end"  , \%default_namelist_opts ), \%xmlvars);
	
	# Create the streams txt file for this stream (from a generic template)
	my $stream_template = Streams::TemplateGeneric->new( \%stream_template_opts );
	$stream_template->Read( "${CASEROOT}/Buildconf/docn.template.streams.xml" );
	$stream_template->Write( $outstream );
	
	# Append to docn.input_data_list
	my @filenames = $stream_template->GetDataFilenames( 'domain');
	my $i = 0;
	foreach my $file ( @filenames ) {
	    $i++; 
	    print $fh_out "domain${i} = $file\n";
	}
	
	my @filenames = $stream_template->GetDataFilenames( 'data');
	my $i = 0;
	foreach my $file ( @filenames ) {
	    $i++;
	    print $fh_out "file${i} = $file\n";
	}
	
    }

    # Stream specific namelist variables used below for $nl
    my $tintalgo   = $defaults->get_value( "strm_tintalgo"  , \%default_namelist_opts);
    my $mapalgo    = $defaults->get_value( 'strm_mapalgo'   , \%default_namelist_opts);
    my $mapmask    = $defaults->get_value( 'strm_mapmask'   , \%default_namelist_opts);
    my $taxmode    = $defaults->get_value( "strm_taxmode"   , \%default_namelist_opts);
    my $fillalgo   = $defaults->get_value( 'strm_fillalgo'  , \%default_namelist_opts);
    my $fillmask   = $defaults->get_value( 'strm_fillmask'  , \%default_namelist_opts);
    my $beg_year   = SetupTools::expand_xml_var($defaults->get_value( 'strm_year_start', \%default_namelist_opts), \%xmlvars);
    my $end_year   = SetupTools::expand_xml_var($defaults->get_value( 'strm_year_end'  , \%default_namelist_opts), \%xmlvars);
    my $align_year = SetupTools::expand_xml_var($defaults->get_value( 'strm_year_align', \%default_namelist_opts), \%xmlvars);
    
    if ( $beg_year > $end_year ) {
	print "\n\nbeg_year=$beg_year end_year=$end_year\n";
	die "$ProgName ERROR:: beg_year greater than end_year\n";
    }

    if ( ! defined($ostreams) ) {
	$ostreams  = "\"$outstream $align_year $beg_year $end_year\"";
	$omapalgo  = "\'$mapalgo\'";
	$omapmask  = "\'$mapmask\'";
	$otintalgo = "\'$tintalgo\'";
	$otaxmode  = "\'$taxmode\'";
	$ofillalgo = "\'$fillalgo\'";
	$ofillmask = "\'$fillmask\'";
    } else {
	$ostreams  = "$ostreams,\"$outstream $align_year $beg_year $end_year\"";
	$omapalgo  .= ",\'$mapalgo\'";
	$omapmask  .= ",\'$mapmask\'";
	$otintalgo .= ",\'$tintalgo\'";
	$otaxmode  .= ",\'$taxmode\'";
	$ofillalgo .= ",\'$fillalgo\'";
	$ofillmask .= ",\'$fillmask\'";
    }
}

$fh_out->close;
    
####################################
# namelist group: shr_strdata_nml  #
####################################

my $datamode   = $defaults->get_value( "datamode", \%default_namelist_opts );
add_default($nl, 'datamode',   'val' => "$datamode" );
add_default($nl, 'domainfile', 'val' => "${OCN_DOMAIN_PATH}/${OCN_DOMAIN_FILE}");
if ($datamode ne 'NULL') {
    add_default($nl, 'streams',    'val' => "$ostreams"  );
    add_default($nl, 'mapalgo',    'val' => "$omapalgo"  );
    add_default($nl, 'mapmask',    'val' => "$omapmask"  );
    add_default($nl, 'tintalgo',   'val' => "$otintalgo" );
    add_default($nl, 'taxmode',    'val' => "$otaxmode"  );
    add_default($nl, 'fillalgo',   'val' => "$ofillalgo" );
    add_default($nl, 'fillmask',   'val' => "$ofillmask" );
}

#############################
# namelist group: docn_nml  #
#############################

add_default($nl, 'ocn_in', 'val'=>"docn_ocn_in$INST_STRING");
add_default($nl, 'decomp');
add_default($nl, 'force_prognostic_true', 'val'=>'.false.');

if ( $RUN_TYPE =~ /branch/ ) {
   # The docn master restart file is currently unused
   #if (not defined $nl->get_value('restfilm')) {
   #   die "$ProgName ERROR:: restfilm is required for a branch type.\n";
   #}
}

#-----------------------------------------------------------------------------------------------
# Validate that the entire resultant namelist is valid
#
$definition->validate($nl);

#-----------------------------------------------------------------------------------------------
# Write output files
#
my $note = "";

# docn_ocn_in
my @groups = qw(shr_strdata_nml);
my $outfile = "./docn_ocn_in";
$nl->write($outfile, 'groups'=>\@groups, 'note'=>"$note" );
if ($print>=2) { print "Writing docn_dshr namelist to $outfile $eol"; }

# docn_in
@groups = qw(docn_nml);
$outfile = "./docn_in";
$nl->write($outfile, 'groups'=>\@groups, 'note'=>"$note" );
if ($print>=2) { print "Writing docn_in namelist to $outfile $eol"; }

# ocn_modelio
@groups = qw(modelio);
$outfile = "./ocn_modelio.nml";
$nl->set_variable_value( "modelio", "logfile", "'ocn.log'" );
$nl->write($outfile, 'groups'=>\@groups, 'note'=>"$note" );
if ($print>=2) { print "Writing ocn_modelio.nml namelist to $outfile $eol"; }

# Write out required local input files
check_input_files($nl, $DIN_LOC_ROOT, "$CASEROOT/Buildconf/docn.input_data_list");

#===============================================================================================
#===============================================================================================
# END OF MAIN SCRIPT
#===============================================================================================
#===============================================================================================

sub add_default {

# Add a value for the specified variable to the specified namelist object.  The variables
# already in the object have the higher precedence, so if the specified variable is already
# defined in the object then don't overwrite it, just return.
#
# This method checks the definition file and adds the variable to the correct
# namelist group.
#
# The value can be provided by using the optional argument key 'val' in the
# calling list.  Otherwise a default value is obtained from the namelist
# defaults object.  If no default value is found this method throws an exception
# unless the 'nofail' option is set true.
#
# Example 1: Specify the default value $val for the namelist variable $var in namelist
#            object $nl:
#
#  add_default($nl, $var, 'val'=>$val)
#
# Example 2: Add a default for variable $var if an appropriate value is found.  Otherwise
#            don't add the variable
#
#  add_default($nl, $var, 'nofail'=>1)
#
#
# ***** N.B. ***** This routine assumes the following variables are in package main::
#  $definition        -- the namelist definition object
#  $defaults          -- the namelist defaults object
#  $DIN_LOC_ROOT      -- inputdata root directory

    my $nl = shift;     # namelist object
    my $var = shift;    # name of namelist variable
    my %opts = @_;      # options

    # If variable has quotes around it
    if ( $var =~ /'(.+)'/ ) {
       $var = $1;
    }
    # Query the definition to find which group the variable belongs to.  Exit if not found.
    my $group = $definition->get_group_name($var);
    unless ($group) {
	my $fname = $definition->get_file_name();
	die "$ProgName - ERROR: variable \"$var\" not found in namelist definition file $fname.\n";
    }

    # check whether the variable has a value in the namelist object -- if so then skip to end
    my $val = $nl->get_variable_value($group, $var);
    if (! defined $val) {

       # Look for a specified value in the options hash

       if (defined $opts{'val'}) {
	   $val = $opts{'val'};
       }
       # or else get a value from namelist defaults object.
       # Note that if the 'val' key isn't in the hash, then just pass anything else
       # in %opts to the get_value method to be used as attributes that are matched
       # when looking for default values.
       else {
	   $val = $defaults->get_value($var, \%opts);

           # Truncate model_version appropriately
   
           if ( $var eq "model_version" ) {
               $val =~ /(URL: https:\/\/[a-zA-Z0-9._-]+\/)([a-zA-Z0-9\/._-]+)(\/bld\/.+)/;
               $val = $2;
           }
       }

       unless ( defined($val) ) {
	   unless ($opts{'nofail'}) {
	       die "$ProgName - No default value found for $var.\n" . 
                   "            Are defaults provided? \n";
	   }
	   else {
	       return;
	   }
       }


       # query the definition to find out if the variable is an input pathname
       my $is_input_pathname = $definition->is_input_pathname($var);

       # The default values for input pathnames are relative.  If the namelist
       # variable is defined to be an absolute pathname, then prepend
       # the inputdata root directory.
       if (not defined $opts{'no_abspath'}) {
	   if (defined $opts{'set_abspath'}) {
	       $val = set_abs_filepath($val, $opts{'set_abspath'});
	   } else {
	       if ($is_input_pathname eq 'abs') {
		   $val = set_abs_filepath($val, $DIN_LOC_ROOT);
	       }
	   }
       }

       # query the definition to find out if the variable takes a string value.
       # The returned string length will be >0 if $var is a string, and 0 if not.
       my $str_len = $definition->get_str_len($var);

       # If the variable is a string, then add quotes if they're missing
       if ($str_len > 0) {
	   $val = quote_string($val);
       }

       # set the value in the namelist
       $nl->set_variable_value($group, $var, $val);
    }

}

#-----------------------------------------------------------------------------------------------

sub check_input_files {

# For each variable in the namelist which is an input dataset, check to see if it
# exists locally.
#
# ***** N.B. ***** This routine assumes the following variables are in package main::
#  $definition        -- the namelist definition object

    my $nl = shift;     # namelist object
    my $inputdata_rootdir = shift;    # if false prints test, else creates inputdata file
    my $outfile = shift;
    open(OUTFILE, ">>$outfile") if defined $inputdata_rootdir;

    # Look through all namelist groups
    my @groups = $nl->get_group_names();
    foreach my $group (@groups) {

	# Look through all variables in each group
	my @vars = $nl->get_variable_names($group);
	foreach my $var (@vars) {

	    # Is the variable an input dataset?
	    my $input_pathname_type = $definition->is_input_pathname($var);

	    # If it is, check whether it exists locally and print status
	    if ($input_pathname_type) {

		# Get pathname of input dataset
		my $pathname = $nl->get_variable_value($group, $var);
		# Need to strip the quotes
		$pathname =~ s/[\'\"]//g;

		if ($input_pathname_type eq 'abs') {
                    if ($inputdata_rootdir) {
                        print OUTFILE "$var = $pathname\n";
                    }
                    else {
		        if (-e $pathname) {  # use -e rather than -f since the absolute pathname
			                     # might be a directory
			    print "OK -- found $var = $pathname\n";
		        }
		        else {
			    print "NOT FOUND:  $var = $pathname\n";
		        }
                    }
		}
		elsif ($input_pathname_type =~ m/rel:(.+)/o) {
		    # The match provides the namelist variable that contains the
		    # root directory for a relative filename
		    my $rootdir_var = $1;
		    my $rootdir = $nl->get_variable_value($group, $rootdir_var);
		    $rootdir =~ s/[\'\"]//g;
                    if ($inputdata_rootdir) {
                        $pathname = "$rootdir/$pathname";
                        print OUTFILE "$var = $pathname\n";
                    }
                    else {
		        if (-f "$rootdir/$pathname") {
			    print "OK -- found $var = $rootdir/$pathname\n";
		        }
		        else {
			    print "NOT FOUND:  $var = $rootdir/$pathname\n";
		        }
                    }
		}
	    }
	}
    }
    close OUTFILE if defined $inputdata_rootdir;
    return 0 if defined $inputdata_rootdir;
}

#-----------------------------------------------------------------------------------------------

sub set_abs_filepath {

# check whether the input filepath is an absolute path, and if it isn't then
# prepend a root directory

    my ($filepath, $rootdir) = @_;

    # strip any leading/trailing whitespace
    $filepath =~ s/^\s+//;
    $filepath =~ s/\s+$//;
    $rootdir  =~ s/^\s+//;
    $rootdir  =~ s/\s+$//;

    # strip any leading/trailing quotes
    $filepath =~ s/^['"]+//;
    $filepath =~ s/["']+$//;
    $rootdir =~ s/^['"]+//;
    $rootdir =~ s/["']+$//;

    my $out = $filepath;
    unless ( $filepath =~ /^\// ) {  # unless $filepath starts with a /
	$out = "$rootdir/$filepath"; # prepend the root directory
    }
    return $out;
}

#-----------------------------------------------------------------------------------------------

sub valid_option {

    my ($val, @expect) = @_;
    my ($expect);

    $val =~ s/^\s+//;
    $val =~ s/\s+$//;
    foreach $expect (@expect) {
	if ($val =~ /^$expect$/i) { return $expect; }
    }
    return undef;
}

#-----------------------------------------------------------------------------------------------

sub validate_options {

    my $source = shift;   # text string declaring the source of the options being validated
    my $cfg    = shift;   # configure object
    my $opts   = shift;   # reference to hash that contains the options

    my ($opt, $old, @expect);
}

#-----------------------------------------------------------------------------------------------

sub quote_string {
    my $str = shift;
    $str =~ s/^\s+//;
    $str =~ s/\s+$//;
    unless ($str =~ /^['"]/) {        #"'
        $str = "\'$str\'";
    }
    return $str;
}
<|MERGE_RESOLUTION|>--- conflicted
+++ resolved
@@ -320,10 +320,8 @@
 my $DOCN_MODE       = $xmlvars{'DOCN_MODE'};
 my $SSTICE_STREAM   = $xmlvars{'SSTICE_STREAM'};
 
-<<<<<<< HEAD
-=======
 (-d $DIN_LOC_ROOT)  or mkdir $DIN_LOC_ROOT;
->>>>>>> 0a2d29ce
+
 if ($print>=2) { 
     print "Inputdata root directory: $DIN_LOC_ROOT \n"; 
     print "  docn mode is $DOCN_MODE \n";
