module mo_gas_phase_chemdr

  use shr_kind_mod,     only : r8 => shr_kind_r8
  use shr_const_mod,    only : pi => shr_const_pi
  use constituents,     only : pcnst
  use cam_history,      only : fieldname_len
  use chem_mods,        only : phtcnt, rxntot, gas_pcnst
  use chem_mods,        only : rxt_tag_cnt, rxt_tag_lst, rxt_tag_map, extcnt
  use dust_model,       only : dust_names, ndust => dust_nbin
  use ppgrid,           only : pcols, pver
  use spmd_utils,       only : iam, masterproc
  use phys_control,     only : phys_getopts
  use cam_logfile,      only : iulog
  use physics_buffer,   only : pbuf_get_index

  implicit none
  save

  private
  public :: gas_phase_chemdr, gas_phase_chemdr_inti 
  public :: map2chm
  public :: gas_ac_name, gas_ac_name_2D

  integer :: map2chm(pcnst) = 0           ! index map to/from chemistry/constituents list
  character(len=fieldname_len) :: gas_ac_name(gas_pcnst)
  character(len=fieldname_len) :: gas_ac_name_2D(gas_pcnst)

  integer :: o3_ndx, synoz_ndx, so4_ndx, h2o_ndx, o2_ndx, o_ndx, hno3_ndx, dst_ndx, cldice_ndx, e90_ndx
  !integer :: o3lnz_ndx, n2olnz_ndx, noylnz_ndx, ch4lnz_ndx
  integer :: o3lnz_ndx
  integer :: uci1_ndx
  integer :: het1_ndx
  integer :: ndx_cldfr, ndx_cmfdqr, ndx_nevapr, ndx_cldtop, ndx_prain, ndx_sadsulf
  integer :: ndx_h2so4
  integer :: inv_ndx_cnst_o3, inv_ndx_m
! for ozone budget 
  integer :: jo2_b_ndx, lch3o2_no_ndx, lno_ho2_ndx, lc2h5o2_no_ndx, lch3co3_no_ndx, lroho2_no_ndx, lisopo2_no_ndx, lmvko2_no_ndx
  integer :: jo1dU_ndx, jno2_ndx, jno3_a_ndx, jn2o5_b_ndx, po3_oh_ndx
  integer :: uci2_ndx, uci3_ndx, lc2h4_o3_ndx, lisop_o3_ndx, lo3_oh_ndx, lo3_ho2_ndx, lmvkmacr_o3_ndx  
  integer :: ch3o2_ndx, no_ndx, ho2_ndx, c2h5o2_ndx, ch3co3_ndx, roho2_ndx, isopo2_ndx, mvko2_ndx
  integer :: h2_ndx, ch4_ndx, c2h4_ndx, isop_ndx, oh_ndx, mvkmacr_ndx
  integer :: no2_ndx, no3_ndx, n2o5_ndx
  integer :: lo3_no_ndx, lo3_no2_ndx 

  character(len=fieldname_len),dimension(rxntot-phtcnt) :: rxn_names
  character(len=fieldname_len),dimension(phtcnt)        :: pht_names
  character(len=fieldname_len),dimension(rxt_tag_cnt)   :: tag_names
  character(len=fieldname_len),dimension(extcnt)        :: extfrc_name
  logical :: convproc_do_aer 

  real(r8), parameter :: low_limit = 0.1_r8  ! lower limit factor for dry deposition
  integer,  parameter :: srf_emit_nlayer = 3 ! number of layers adding surface emission

contains

  subroutine gas_phase_chemdr_inti(chem_name)

    use mo_chem_utls,      only : get_spc_ndx, get_extfrc_ndx, get_inv_ndx, get_rxt_ndx
    use cam_history,       only : addfld, horiz_only
    use cam_abortutils,        only : endrun
    use cam_history,       only : add_default
    use mo_chm_diags,      only : chm_diags_inti
    use mo_tracname,       only : solsym
    use constituents,      only : cnst_get_ind
    use rate_diags,        only : rate_diags_init
    use rad_constituents,  only : rad_cnst_get_info

    implicit none

    character(len=*), intent(in) :: chem_name

    character(len=3)  :: string
    integer           :: n, m
    logical           :: history_aerosol      ! Output the MAM aerosol tendencies

    !-----------------------------------------------------------------------

    call phys_getopts( history_aerosol_out = history_aerosol, &
         convproc_do_aer_out = convproc_do_aer ) 
   
    ndx_h2so4 = get_spc_ndx('H2SO4')

    uci1_ndx= get_rxt_ndx('uci1')
    het1_ndx= get_rxt_ndx('het1')
    o3_ndx  = get_spc_ndx('O3')
    o_ndx   = get_spc_ndx('O')
    o2_ndx  = get_spc_ndx('O2')
    so4_ndx = get_spc_ndx('SO4')
    h2o_ndx = get_spc_ndx('H2O')
    hno3_ndx = get_spc_ndx('HNO3')
    dst_ndx = get_spc_ndx( dust_names(1) )
    synoz_ndx = get_extfrc_ndx( 'SYNOZ' )
    e90_ndx  = get_spc_ndx('E90')
    o3lnz_ndx =   get_spc_ndx('O3LNZ')
!    n2olnz_ndx =  get_spc_ndx('N2OLNZ')
!    noylnz_ndx =  get_spc_ndx('NOYLNZ')
!    ch4lnz_ndx =  get_spc_ndx('CH4LNZ')
    ! for ozone budget 
    jo2_b_ndx      = get_rxt_ndx('jo2_b')
    lch3o2_no_ndx  = get_rxt_ndx('lch3o2_no')
    lno_ho2_ndx    = get_rxt_ndx('lno_ho2')
    lc2h5o2_no_ndx = get_rxt_ndx('lc2h5o2_no')
    lch3co3_no_ndx = get_rxt_ndx('lch3co3_no')
    lroho2_no_ndx  = get_rxt_ndx('lroho2_no')
    lisopo2_no_ndx = get_rxt_ndx('lisopo2_no')
    lmvko2_no_ndx  = get_rxt_ndx('lmvko2_no')
    ch3o2_ndx      = get_spc_ndx('CH3O2')
    no_ndx         = get_spc_ndx('NO')
    ho2_ndx        = get_spc_ndx('HO2')
    c2h5o2_ndx     = get_spc_ndx('C2H5O2')
    ch3co3_ndx     = get_spc_ndx('CH3CO3')
    roho2_ndx      = get_spc_ndx('ROHO2')
    isopo2_ndx     = get_spc_ndx('ISOPO2')
    mvko2_ndx      = get_spc_ndx('MVKO2')
    no2_ndx        = get_spc_ndx('NO2')
    no3_ndx        = get_spc_ndx('NO3')
    n2o5_ndx       = get_spc_ndx('N2O5')
 
    uci2_ndx       = get_rxt_ndx('uci2')
    uci3_ndx       = get_rxt_ndx('uci3')
    lc2h4_o3_ndx   = get_rxt_ndx('lc2h4_o3')
    lisop_o3_ndx   = get_rxt_ndx('lisop_o3')
    lo3_oh_ndx     = get_rxt_ndx('lo3_oh')
    lo3_ho2_ndx    = get_rxt_ndx('lo3_ho2')
    lmvkmacr_o3_ndx = get_rxt_ndx('lmvkmacr_o3')
    h2_ndx         = get_spc_ndx('H2')
    ch4_ndx        = get_spc_ndx('CH4')
    c2h4_ndx       = get_spc_ndx('C2H4')
    isop_ndx       = get_spc_ndx('ISOP')
    oh_ndx         = get_spc_ndx('OH')
    mvkmacr_ndx    = get_spc_ndx('MVKMACR')
    lo3_no_ndx     = get_rxt_ndx('lo3_no')
    lo3_no2_ndx    = get_rxt_ndx('lo3_no2')
    jo1dU_ndx      = get_rxt_ndx('jo1dU')
    jno2_ndx       = get_rxt_ndx('jno2')
    jno3_a_ndx     = get_rxt_ndx('jno3_a')
    jn2o5_b_ndx    = get_rxt_ndx('jn2o5_b')
    po3_oh_ndx     = get_rxt_ndx('po3_oh')

    call cnst_get_ind( 'CLDICE', cldice_ndx )

    call addfld( 'Photolysis_CLOUD',       (/ 'lev' /), 'I', 'fraction', 'Cloud fraction in photolysis')
    call addfld( 'Photolysis_CLOUD_water', (/ 'lev' /), 'I', 'g/g',      'Cloud liquid water in photolysis')
    call addfld( 'Photolysis_CLOUD_ice',   (/ 'lev' /), 'I', 'g/g',      'Cloud ice in photolysis')
    
    do m = 1,extcnt
       WRITE(UNIT=string, FMT='(I2.2)') m
       extfrc_name(m) = 'extfrc_'// trim(string)
       call addfld( extfrc_name(m), (/ 'lev' /), 'I', ' ', 'ext frcing' )
       !call add_default( extfrc_name(m), 3, ' ' )
    end do

    do n = 1,rxt_tag_cnt
       tag_names(n) = trim(rxt_tag_lst(n))
       if (n<=phtcnt) then
          call addfld(      tag_names(n),              (/ 'lev' /), 'I', '/s', 'photolysis rate' )
          call addfld( trim(tag_names(n))//"_nocloud", (/ 'lev' /), 'I', '/s', 'photolysis rate (cloud free)' )
          call addfld( trim(tag_names(n))//"_aerosol", (/ 'lev' /), 'I', '/s', 'photolysis rate (including aerosols)' )
          call addfld( trim(tag_names(n))//"_lookup", (/ 'lev' /), 'I', '/s', 'photolysis rate (lookup table: diagnostic)' )
       else
          call addfld( tag_names(n),             (/ 'lev' /), 'I', '/cm3/s', 'reaction rate' )
       endif
       !call add_default( tag_names(n), 1, ' ' )
    enddo

    do n = 1,phtcnt
       WRITE(UNIT=string, FMT='(I3.3)') n
       pht_names(n) = 'J_' // trim(string)
       call addfld(      pht_names(n),              (/ 'lev' /), 'I', '/s', 'photolysis rate' )
       call addfld( trim(pht_names(n))//"_nocloud", (/ 'lev' /), 'I', '/s', 'photolysis rate (cloud free)' )
       call addfld( trim(pht_names(n))//"_aerosol", (/ 'lev' /), 'I', '/s', 'photolysis rate (including aerosols)' )
       call addfld( trim(pht_names(n))//"_lookup", (/ 'lev' /), 'I', '/s', 'photolysis rate (lookup table: diagnostic)' )
       !call add_default( pht_names(n), 3, ' ' )
    enddo

    do n = 1,rxntot-phtcnt
       WRITE(UNIT=string, FMT='(I3.3)') n
       rxn_names(n) = 'R_' // trim(string)
       call addfld( rxn_names(n), (/ 'lev' /), 'I', '/cm3/s', 'reaction rate' )
       !call add_default( rxn_names(n), 1, ' ' )
    enddo

    call addfld( 'DTCBS',  horiz_only, 'I',   ' ','photolysis diagnostic black carbon OD' )
    call addfld( 'DTOCS',  horiz_only, 'I',   ' ','photolysis diagnostic organic carbon OD' )
    call addfld( 'DTSO4',  horiz_only, 'I',   ' ','photolysis diagnostic SO4 OD' )
    call addfld( 'DTSOA',  horiz_only, 'I',   ' ','photolysis diagnostic SOA OD' )
    call addfld( 'DTANT',  horiz_only, 'I',   ' ','photolysis diagnostic NH4SO4 OD' )
    call addfld( 'DTSAL',  horiz_only, 'I',   ' ','photolysis diagnostic salt OD' )
    call addfld( 'DTDUST',  horiz_only, 'I',  ' ','photolysis diagnostic dust OD' )
    call addfld( 'DTTOTAL',  horiz_only, 'I', ' ','photolysis diagnostic total aerosol OD' )   
    call addfld( 'FRACDAY',  horiz_only, 'I', ' ','photolysis diagnostic fraction of day' )

    call addfld( 'QDSAD', (/ 'lev' /), 'I', '/s', 'water vapor sad delta' )
    call addfld( 'SAD', (/ 'lev' /), 'I', 'cm2/cm3', 'sulfate aerosol SAD' )
    call addfld( 'SAD_SULFC', (/ 'lev' /), 'I', 'cm2/cm3', 'chemical sulfate aerosol SAD' )
    call addfld( 'SAD_SAGE', (/ 'lev' /), 'I', 'cm2/cm3', 'SAGE sulfate aerosol SAD' )
    call addfld( 'SAD_LNAT', (/ 'lev' /), 'I', 'cm2/cm3', 'large-mode NAT aerosol SAD' )
    call addfld( 'SAD_ICE', (/ 'lev' /), 'I', 'cm2/cm3', 'water-ice aerosol SAD' )
    call addfld( 'RAD_SULFC', (/ 'lev' /), 'I', 'cm', 'chemical sad sulfate' )
    call addfld( 'RAD_LNAT', (/ 'lev' /), 'I', 'cm', 'large nat radius' )
    call addfld( 'RAD_ICE', (/ 'lev' /), 'I', 'cm', 'sad ice' )
    call addfld( 'SAD_TROP', (/ 'lev' /), 'I', 'cm2/cm3', 'tropospheric aerosol SAD' )
    call addfld( 'HNO3_STS', (/ 'lev' /), 'I', 'mol/mol', 'STS condensed HNO3' )
    call addfld( 'HNO3_NAT', (/ 'lev' /), 'I', 'mol/mol', 'NAT condensed HNO3' )
    call addfld( 'QDSETT', (/ 'lev' /), 'I', '/s', 'water vapor settling delta' )
    call addfld( 'QDCHEM', (/ 'lev' /), 'I', '/s', 'water vapor chemistry delta' )
    call addfld( 'HNO3_GAS', (/ 'lev' /), 'I', 'mol/mol', 'gas-phase hno3' )
    call addfld( 'H2O_GAS', (/ 'lev' /), 'I', 'mol/mol', 'gas-phase h2o' )
    if (het1_ndx>0) then
       call addfld( 'het1_total', (/ 'lev' /), 'I', '/s', 'total N2O5 + H2O het rate constant' )
    endif
    call addfld( 'SZA', horiz_only, 'I', 'degrees', 'solar zenith angle' )

    call chm_diags_inti()
    call rate_diags_init()

!-----------------------------------------------------------------------
! get pbuf indicies
!-----------------------------------------------------------------------
    ndx_cldfr  = pbuf_get_index('CLD')
    ndx_cmfdqr = pbuf_get_index('RPRDTOT')
    ndx_nevapr = pbuf_get_index('NEVAPR')
    ndx_prain  = pbuf_get_index('PRAIN')
    ndx_cldtop = pbuf_get_index('CLDTOP')
    
!-----------------------------------------------------------------------
! get fixed oxidant (troposphere) index for Linoz_MAM
!-----------------------------------------------------------------------
   
     inv_ndx_cnst_o3 = get_inv_ndx( 'cnst_O3' ) ! prescribed O3 oxidant field
     inv_ndx_m       = get_inv_ndx( 'M' )        ! airmass.  Elsewhere this variable is known as m_ndx
     
     if ( chem_name == 'linoz_mam3'.or.chem_name == 'linoz_mam4_resus'.or.chem_name == 'linoz_mam4_resus_mom' &
         .or.chem_name == 'linoz_mam4_resus_soag'.or.chem_name == 'linoz_mam4_resus_mom_soag') then
       if ( inv_ndx_cnst_o3 < 1 ) then
          call endrun('ERROR: chem_name = '//trim(chem_name)//&
          ' requies cnst_O3 fixed oxidant field. Use cnst_O3:O3 in namelist tracer_cnst_specifier')
       end if
     end if


  end subroutine gas_phase_chemdr_inti


!-----------------------------------------------------------------------
!-----------------------------------------------------------------------
  subroutine gas_phase_chemdr(lchnk, ncol, imozart, q, &
                              phis, zm, zi, calday, &
                              tfld, pmid, pdel, pdeldry, pint,  &
                              cldw, cldw_liq, troplev, &
                              ncldwtr, ufld, vfld,  &
                              delt, ps, xactive_prates, &
                              do_cloudj_photolysis, do_cloudj_clouds, do_cloudj_aerosols, &
                              do_cloudj_lookup_diag, do_cloudj_aerosol_diag, do_cloudj_nocloud_diag, &
                              fsds, ts, asdir, ocnfrac, icefrac, &
                              precc, precl, snowhland, ghg_chem, latmapback, &
                              chem_name, drydepflx, cflx, qtend, pbuf, ixcldliq, ixcldice, tropFlag, tropFlagInt)

    !-----------------------------------------------------------------------
    !     ... Chem_solver advances the volumetric mixing ratio
    !         forward one time step via a combination of explicit,
    !         ebi, hov, fully implicit, and/or rodas algorithms.
    !-----------------------------------------------------------------------

    use chem_mods,         only : nabscol, nfs, indexm
    use physconst,         only : rga
    use mo_photo,          only : set_ub_col, setcol, table_photo, xactive_photo
    use mo_exp_sol,        only : exp_sol
    use mo_imp_sol,        only : imp_sol
    use mo_setrxt,         only : setrxt
    use mo_adjrxt,         only : adjrxt
    use mo_phtadj,         only : phtadj
    use llnl_O1D_to_2OH_adj,only : O1D_to_2OH_adj
    use mo_usrrxt,         only : usrrxt
    use mo_setinv,         only : setinv
    use mo_negtrc,         only : negtrc
    use mo_sulf,           only : sulf_interp
    use mo_lightning,      only : prod_no
    use mo_setext,         only : setext
    use mo_sethet,         only : sethet
    use mo_drydep,         only : drydep, set_soilw
    use seq_drydep_mod,    only : DD_XLND, DD_XATM, DD_TABL, drydep_method
    use mo_fstrat,         only : set_fstrat_vals, set_fstrat_h2o
    use mo_flbc,           only : flbc_set
    use phys_grid,         only : get_rlat_all_p, get_rlon_all_p, get_lat_all_p, get_lon_all_p
    use mo_mean_mass,      only : set_mean_mass
    use cam_history,       only : outfld
    use wv_saturation,     only : qsat
    use constituents,      only : cnst_mw
    use mo_drydep,         only : has_drydep
    use time_manager,      only : get_ref_date
    use mo_ghg_chem,       only : ghg_chem_set_rates, ghg_chem_set_flbc
    use mo_sad,            only : sad_strat_calc
    use charge_neutrality, only : charge_balance
    use mo_strato_sad,     only : strato_sad_set
    use mo_strato_rates,   only : ratecon_sfstrat
    use mo_aero_settling,  only : strat_aer_settling
    use shr_orb_mod,       only : shr_orb_decl
    use cam_control_mod,   only : lambm0, eccen, mvelpp, obliqr
    use mo_strato_rates,   only : has_strato_chem
    use short_lived_species,only: set_short_lived_species,get_short_lived_species
    use mo_chm_diags,      only : chm_diags, het_diags, gaschmmass_diags, aer_species
    use perf_mod,          only : t_startf, t_stopf
    use mo_tracname,       only : solsym
    use physconst,         only : gravit
    use chem_mods,         only : adv_mass
    use mo_neu_wetdep,     only : do_neu_wetdep
    use physics_buffer,    only : physics_buffer_desc, pbuf_get_field, pbuf_old_tim_idx
    use infnan,            only : nan, assignment(=)
    use rate_diags,        only : rate_diags_calc
    use mo_mass_xforms,    only : mmr2vmr, vmr2mmr, h2o_to_vmr, mmr2vmri
    use orbit,             only : zenith
    use UCI_cloudJ_interface, only : cloudJ_interface
    use cam_abortutils,    only : endrun
    use mo_constants, only : pi, rgrav, rearth, avogadro
!
! LINOZ
!
    use lin_strat_chem,    only : do_lin_strat_chem,linoz_v2, linoz_v3, linv2_strat_chem_solve, linv3_strat_chem_solve, lin_strat_sfcsink, fstrat_efold_decay 
    use linoz_data,        only : has_linoz_data
!
! for aqueous chemistry and aerosol growth
!
    use aero_model,        only : aero_model_gasaerexch

    implicit none

    !-----------------------------------------------------------------------
    !        ... Dummy arguments
    !-----------------------------------------------------------------------
    integer,        intent(in)    :: lchnk                          ! chunk index
    integer,        intent(in)    :: ncol                           ! number columns in chunk
    integer,        intent(in)    :: imozart                        ! gas phase start index in q
    real(r8),       intent(in)    :: delt                           ! timestep (s)
    real(r8),       intent(in)    :: calday                         ! day of year
    real(r8),       intent(in)    :: ps(pcols)                      ! surface pressure
    real(r8),       intent(in)    :: phis(pcols)                    ! surface geopotential
    real(r8),       intent(in)    :: tfld(pcols,pver)               ! midpoint temperature (K)
    real(r8),       intent(in)    :: pmid(pcols,pver)               ! midpoint pressures (Pa)
    real(r8),       intent(in)    :: pdel(pcols,pver)               ! pressure delta about midpoints (Pa)
    real(r8),       intent(in)    :: pdeldry(pcols,pver)            ! dry pressure delta about midpoints (Pa)
    real(r8),       intent(in)    :: ufld(pcols,pver)               ! zonal velocity (m/s)
    real(r8),       intent(in)    :: vfld(pcols,pver)               ! meridional velocity (m/s)
    real(r8),       intent(in)    :: cldw(pcols,pver)               ! cloud water (kg/kg)
    real(r8),       intent(in)    :: cldw_liq(pcols,pver)           ! cloud liquid (kg/kg)
    real(r8),       intent(in)    :: ncldwtr(pcols,pver)            ! droplet number concentration (#/kg)
    real(r8),       intent(in)    :: zm(pcols,pver)                 ! midpoint geopotential height above the surface (m)
    real(r8),       intent(in)    :: zi(pcols,pver+1)               ! interface geopotential height above the surface (m)
    real(r8),       intent(in)    :: pint(pcols,pver+1)             ! interface pressures (Pa)
    real(r8),       intent(in)    :: q(pcols,pver,pcnst)            ! species concentrations (kg/kg)
    logical,        intent(in)    :: xactive_prates
    logical,        intent(in)    :: do_cloudj_photolysis           ! Use Cloud-J for photolysis rates.
    logical,        intent(in)    :: do_cloudj_clouds               ! Include Clouds in Cloud-J.
    logical,        intent(in)    :: do_cloudj_aerosols             ! Include Aerosols in Cloud-J photolysis rates.
    logical,        intent(in)    :: do_cloudj_lookup_diag          ! Output lookup table photolysis rates to compare to cloud-J.
    logical,        intent(in)    :: do_cloudj_aerosol_diag         ! Output Cloud-J photolysis rates that include aerosols.
    logical,        intent(in)    :: do_cloudj_nocloud_diag         ! Output Cloud-J photolysis rates with no clouds.
    real(r8),       intent(in)    :: fsds(pcols)                    ! longwave down at sfc
    real(r8),       intent(in)    :: icefrac(pcols)                 ! sea-ice areal fraction
    real(r8),       intent(in)    :: ocnfrac(pcols)                 ! ocean areal fraction
    real(r8),       intent(in)    :: asdir(pcols)                   ! albedo: shortwave, direct
    real(r8),       intent(in)    :: ts(pcols)                      ! sfc temp (merged w/ocean if coupled)
    real(r8),       intent(in)    :: precc(pcols)                   !
    real(r8),       intent(in)    :: precl(pcols)                   !
    real(r8),       intent(in)    :: snowhland(pcols)               !
    logical,        intent(in)    :: ghg_chem 
    integer,        intent(in)    :: latmapback(pcols)
    character(len=*), intent(in)  :: chem_name
    integer,         intent(in)   :: troplev(pcols)

    real(r8),       intent(inout) :: qtend(pcols,pver,pcnst)        ! species tendencies (kg/kg/s)
    real(r8),       intent(inout) :: cflx(pcols,pcnst)              ! constituent surface flux (kg/m^2/s)
    real(r8),       intent(out)   :: drydepflx(pcols,pcnst)         ! dry deposition flux (kg/m^2/s)

    type(physics_buffer_desc), pointer :: pbuf(:)

    integer,        intent(in)    :: ixcldliq, ixcldice                     ! indicies of liquid and ice cloud water
    logical, optional, intent(in) :: tropFlag(pcols,pver)      ! 3D tropospheric level flag
                                                               ! true: tropospheric box
    real(r8), optional, intent(in) :: tropFlagInt(pcols,pver)      ! 3D tropospheric level flag
                                                                   ! 1: tropospheric box

    
    !-----------------------------------------------------------------------
    !     	... Local variables
    !-----------------------------------------------------------------------
    real(r8), parameter :: m2km  = 1.e-3_r8
    real(r8), parameter :: Pa2mb = 1.e-2_r8

    real(r8),       pointer    :: prain(:,:)
    real(r8),       pointer    :: nevapr(:,:)
    real(r8),       pointer    :: cmfdqr(:,:)
    real(r8),       pointer    :: cldfr(:,:)
    real(r8),       pointer    :: cldtop(:)

    integer      ::  i, k, m, n
    integer      ::  tim_ndx
    real(r8)     ::  delt_inverse
    real(r8)     ::  esfact
    integer      ::  latndx(pcols)                         ! chunk lat indicies
    integer      ::  lonndx(pcols)                         ! chunk lon indicies
    real(r8)     ::  invariants(ncol,pver,nfs)
    real(r8)     ::  col_dens(ncol,pver,   max(1, nabscol+1) )    ! column densities (molecules/cm^2)
    real(r8)     ::  col_delta(ncol,0:pver,max(1, nabscol+1) )    ! layer column densities (molecules/cm^2)
    real(r8)     ::  extfrc(ncol,pver,max(1,extcnt))
    real(r8)     ::  vmr(ncol,pver,gas_pcnst)         ! xported species (vmr)
    real(r8)     ::  reaction_rates(ncol,pver,max(1,rxntot))      ! reaction rates
    real(r8)     ::  depvel(ncol,gas_pcnst)                ! dry deposition velocity (cm/s)
    real(r8)     ::  het_rates(ncol,pver,max(1,gas_pcnst)) ! washout rate (1/s)
    real(r8), dimension(ncol,pver) :: &
         h2ovmr, &                                         ! water vapor volume mixing ratio
         mbar, &                                           ! mean wet atmospheric mass ( amu )
         zmid, &                                           ! midpoint geopotential in km
         zmidr, &                                          ! midpoint geopotential in km realitive to surf
         sulfate, &                                        ! trop sulfate aerosols
         pmb                                               ! pressure at midpoints ( hPa )
    real(r8), dimension(ncol,pver) :: &
         cwat,cwat_liq,               &                    ! cloud water mass mixing ratio (kg/kg), cloud liquid (kg/kg)
         wrk
    real(r8), dimension(ncol,pver+1) :: &
         zintr                                              ! interface geopotential in km realitive to surf
    real(r8), dimension(ncol,pver+1) :: &
         zint                                              ! interface geopotential in km
    real(r8), dimension(ncol)  :: &
         zen_angle, &                                      ! solar zenith angles
         zsurf, &                                          ! surface height (m)
         rlats, rlons                                      ! chunk latitudes and longitudes (radians)
    real(r8) :: sza(ncol)                                  ! solar zenith angles (degrees)
    real(r8), parameter :: rad2deg = 180._r8/pi                ! radians to degrees conversion factor
    real(r8) :: relhum(ncol,pver)                          ! relative humidity
    real(r8) :: satv(ncol,pver)                            ! wrk array for relative humidity
    real(r8) :: satq(ncol,pver)                            ! wrk array for relative humidity

    integer                   :: j,wd_index
    real(r8), dimension(ncol) :: noy_wk, sox_wk, nhx_wk
    integer                   ::  ltrop_sol(pcols)                 ! tropopause vertical index used in chem solvers
    real(r8)                  ::  strato_sad(pcols,pver)           ! stratospheric SAD (cm2/cm3)
    real(r8)                  ::  sad_total(pcols,pver)            ! total trop. SAD (cm2/cm3)
    real(r8)                  ::  sad_sage(pcols,pver)             ! SAGE SAD (cm2/cm3)

    real(r8) :: tvs(pcols)
    integer  :: ncdate,yr,mon,day,sec
    real(r8) :: wind_speed(pcols)        ! surface wind speed (m/s)
    logical, parameter :: dyn_soilw = .false.
    logical  :: table_soilw
    real(r8) :: soilw(pcols)
    real(r8) :: prect(pcols)
    real(r8) :: sflx(pcols,gas_pcnst)
    real(r8) :: sflx2(pcols,gas_pcnst)
    real(r8) :: dust_vmr(ncol,pver,ndust)
    real(r8) :: noy(ncol,pver)
    real(r8) :: sox(ncol,pver)
    real(r8) :: nhx(ncol,pver)
    real(r8) :: dt_diag(pcols,8)               ! od diagnostics
    real(r8) :: fracday(pcols)                 ! fraction of day
    real(r8) :: o2mmr(ncol,pver)               ! o2 concentration (kg/kg)
    real(r8) :: ommr(ncol,pver)                ! o concentration (kg/kg)
    real(r8) :: mmr(pcols,pver,gas_pcnst)      ! chem working concentrations (kg/kg)
    real(r8) :: mmr_new(pcols,pver,gas_pcnst)      ! chem working concentrations (kg/kg)
    real(r8) :: hno3_gas(ncol,pver)            ! hno3 gas phase concentration (mol/mol)
    real(r8) :: hno3_cond(ncol,pver,2)         ! hno3 condensed phase concentration (mol/mol)
    real(r8) :: h2o_gas(ncol,pver)             ! h2o gas phase concentration (mol/mol)
    real(r8) :: h2o_cond(ncol,pver)            ! h2o condensed phase concentration (mol/mol)
    real(r8) :: cldice(pcols,pver)             ! cloud water "ice" (kg/kg)
    real(r8) :: radius_strat(ncol,pver,3)      ! radius of sulfate, nat, & ice ( cm )
    real(r8) :: sad_strat(ncol,pver,3)         ! surf area density of sulfate, nat, & ice ( cm^2/cm^3 )
    real(r8) :: mmr_tend(pcols,pver,gas_pcnst) ! chemistry species tendencies (kg/kg/s)
    real(r8) :: qh2o(pcols,pver)               ! specific humidity (kg/kg)
    real(r8) :: qvmr(ncol,pver)                ! water vapor vmr
    real(r8) :: delta
     !linoz v3
    real(r8) :: xsfc(4, ncol)                  ! constant surface concentration for o3/o3lnz, n2o, noylnz, and ch4 if called
    real(r8) :: o3lsfcsink(ncol)               ! linoz o3lnz surface sink from call lin_strat_sfcsink
  !  
  ! for aerosol formation....  
    real(r8) :: del_h2so4_gasprod(ncol,pver)

    real(r8) :: vmr0(ncol,pver,gas_pcnst)
    real(r8) :: vmr_old(ncol,pver,gas_pcnst)
    real(r8) :: vmr_old2(ncol,pver,gas_pcnst)
    real(r8) :: tmp(ncol)
    
    ! for explicit chem prodcution and loss
    real(r8)     ::  chem_prod(ncol,pver,gas_pcnst)         ! xported species (vmr/delt)
    real(r8)     ::  chem_loss(ncol,pver,gas_pcnst)         ! xported species (vmr/delt)
    real(r8)     ::  chemmp_prod(ncol,pver,gas_pcnst)         ! xported species (vmr/delt)
    real(r8)     ::  chemmp_loss(ncol,pver,gas_pcnst)         ! xported species (vmr/delt)
    real(r8)     ::  diags_reaction_rates(ncol,pver,max(1,rxntot))       
   
    ! flags for MMF configuration
    logical :: use_MMF, use_ECPP

    ! output gas chemistry tracer concentrations and tendencies
    logical :: history_gaschmbudget
    logical :: history_gaschmbudget_2D
    logical :: history_gaschmbudget_2D_levels
    logical :: history_UCIgaschmbudget_2D
    logical :: history_UCIgaschmbudget_2D_levels

    integer ::  gas_ac_idx
    real(r8), pointer, dimension(:) :: gas_ac_2D
    real(r8), pointer, dimension(:,:) :: gas_ac
    real(r8) :: ftem(pcols,pver) ! tmp space

    call phys_getopts (use_MMF_out = use_MMF)
    call phys_getopts (use_ECPP_out  = use_ECPP )
    call phys_getopts( history_gaschmbudget_out = history_gaschmbudget, &
                    history_gaschmbudget_2D_out = history_gaschmbudget_2D, &
             history_gaschmbudget_2D_levels_out = history_gaschmbudget_2D_levels,&
                 history_UCIgaschmbudget_2D_out = history_UCIgaschmbudget_2D, &
          history_UCIgaschmbudget_2D_levels_out = history_UCIgaschmbudget_2D_levels)

    call t_startf('chemdr_init')

    ! initialize to NaN to hopefully catch user defined rxts that go unset
    reaction_rates(:,:,:) = nan

    delt_inverse = 1._r8 / delt
    !-----------------------------------------------------------------------      
    !        ... Get chunck latitudes and longitudes
    !-----------------------------------------------------------------------      
    call get_lat_all_p( lchnk, ncol, latndx )
    call get_lon_all_p( lchnk, ncol, lonndx )
    call get_rlat_all_p( lchnk, ncol, rlats )
    call get_rlon_all_p( lchnk, ncol, rlons )
    tim_ndx = pbuf_old_tim_idx()
    call pbuf_get_field(pbuf, ndx_prain,      prain,  start=(/1,1/), kount=(/ncol,pver/))
    call pbuf_get_field(pbuf, ndx_cldfr,      cldfr,  start=(/1,1,tim_ndx/), kount=(/ncol,pver,1/) )
    call pbuf_get_field(pbuf, ndx_cmfdqr,     cmfdqr, start=(/1,1/), kount=(/ncol,pver/))
    call pbuf_get_field(pbuf, ndx_nevapr,     nevapr, start=(/1,1/), kount=(/ncol,pver/))
    call pbuf_get_field(pbuf, ndx_cldtop,     cldtop )

    !-----------------------------------------------------------------------      
    !        ... Calculate cosine of zenith angle
    !            then cast back to angle (radians)
    !-----------------------------------------------------------------------      
    call zenith( calday, rlats, rlons, zen_angle, ncol )
    zen_angle(:) = acos( zen_angle(:) )

    sza(:) = zen_angle(:) * rad2deg
    call outfld( 'SZA',   sza,    ncol, lchnk )

    !-----------------------------------------------------------------------      
    !        ... Xform geopotential height from m to km 
    !            and pressure from Pa to mb
    !-----------------------------------------------------------------------      
    zsurf(:ncol) = rga * phis(:ncol)
    do k = 1,pver
       zintr(:ncol,k) = m2km * zi(:ncol,k)
       zmidr(:ncol,k) = m2km * zm(:ncol,k)
       zmid(:ncol,k) = m2km * (zm(:ncol,k) + zsurf(:ncol))
       zint(:ncol,k) = m2km * (zi(:ncol,k) + zsurf(:ncol))
       pmb(:ncol,k)  = Pa2mb * pmid(:ncol,k)
    end do
    zint(:ncol,pver+1) = m2km * (zi(:ncol,pver+1) + zsurf(:ncol))
    zintr(:ncol,pver+1)= m2km *  zi(:ncol,pver+1)

    !-----------------------------------------------------------------------      
    !        ... map incoming concentrations to working array
    !-----------------------------------------------------------------------      
    do m = 1,pcnst
       n = map2chm(m)
       if( n > 0 ) then
          mmr(:ncol,:,n) = q(:ncol,:,m)
       end if
    end do

    call get_short_lived_species( mmr, lchnk, ncol, pbuf )

    !-----------------------------------------------------------------------      
    !        ... Set atmosphere mean mass
    !-----------------------------------------------------------------------      
    call set_mean_mass( ncol, mmr, mbar )

    !-----------------------------------------------------------------------      
    !        ... Xform from mmr to vmr
    !-----------------------------------------------------------------------      
    call mmr2vmr( mmr, vmr, mbar, ncol )

    if (h2o_ndx>0) then
       !-----------------------------------------------------------------------      
       !        ... store water vapor in wrk variable
       !-----------------------------------------------------------------------      
       qh2o(:ncol,:) = mmr(:ncol,:,h2o_ndx)
       h2ovmr(:ncol,:) = vmr(:ncol,:,h2o_ndx)
    else
       qh2o(:ncol,:) = q(:ncol,:,1)
       !-----------------------------------------------------------------------      
       !        ... Xform water vapor from mmr to vmr and set upper bndy values
       !-----------------------------------------------------------------------      
       call h2o_to_vmr( q(:,:,1), h2ovmr, mbar, ncol )

       call set_fstrat_h2o( h2ovmr, pmid, troplev, calday, ncol, lchnk )

    endif

    !-----------------------------------------------------------------------      
    !        ... force ion/electron balance
    !-----------------------------------------------------------------------      
    call charge_balance( ncol, vmr )

    !-----------------------------------------------------------------------      
    !        ... Set the "invariants"
    !-----------------------------------------------------------------------  
    call setinv( invariants, tfld, h2ovmr, vmr, pmid, ncol, lchnk, pbuf )

    !-----------------------------------------------------------------------      
    !        ... interpolate SAGEII data for surface area
    !-----------------------------------------------------------------------
    strato_sad(:,:) = 0.0_r8
    sad_sage(:,:) = 0.0_r8
    call strato_sad_set( pmid, sad_sage, ncol, lchnk)

    !-----------------------------------------------------------------------      
    !        ... set tropospheric ozone for Linoz_MAM  (pjc, 2015)
    !-----------------------------------------------------------------------
!    if ( chem_name == 'linoz_mam3'.or.chem_name == 'linoz_mam4_resus'.or.chem_name == 'linoz_mam4_resus_mom' &
!       .or.chem_name == 'linoz_mam4_resus_soag'.or.chem_name == 'linoz_mam4_resus_mom_soag' ) then
!     write(iulog,*) 'Set tropospheric ozone for linoz_mam: inv_ndx_cnst_o3 =',inv_ndx_cnst_o3
!      do k = 1, pver                !Following loop logic from below.  However, reordering loops can get rid of IF statement.
!         do i = 1, ncol
!            if( k > troplev(i) ) then
!              vmr(i,k,o3_ndx) = invariants(i,k,inv_ndx_cnst_o3) / invariants(i,k,inv_ndx_m)   ! O3 and cnst_o3
!            endif
!         end do
!      end do
!    end if

    !-----------------------------------------------------------------
    ! ... zero out sulfate below tropopause
    !-----------------------------------------------------------------
    do k = 1, pver
       do i = 1, ncol
          if( k < troplev(i) ) then
             strato_sad(i,k) = sad_sage(i,k)
          else
             strato_sad(i,k) = 0.0_r8
          endif
       end do
    end do

    if ( has_strato_chem ) then
       !-----------------------------------------------------------------------      
       !        ... initialize condensed and gas phases; all hno3 to gas
       !-----------------------------------------------------------------------      
       do k = 1,pver
          hno3_gas(:,k)   = vmr(:,k,hno3_ndx)
          h2o_gas(:,k)    = h2ovmr(:,k)
          wrk(:,k)        = h2ovmr(:,k)
          cldice(:ncol,k) = q(:ncol,k,cldice_ndx)
       end do
       do m = 1,2
          do k = 1,pver
             hno3_cond(:,k,m) = 0._r8
          end do
       end do
       call mmr2vmri( cldice, h2o_cond, mbar, cnst_mw(cldice_ndx), ncol )

       !-----------------------------------------------------------------------      
       !        ... call SAD routine
       !-----------------------------------------------------------------------      
       call sad_strat_calc( lchnk, invariants(:ncol,:,indexm), pmb, tfld, hno3_gas, &
            hno3_cond, h2o_gas, h2o_cond, strato_sad(:ncol,:), radius_strat, &
            sad_strat, ncol, pbuf )
       do k = 1,pver
          vmr(:,k,hno3_ndx) = hno3_gas(:,k)
          h2ovmr(:,k)       = h2o_gas(:,k)
          vmr(:,k,h2o_ndx)  = h2o_gas(:,k)
          wrk(:,k)          = (h2ovmr(:,k) - wrk(:,k))*delt_inverse
       end do
       call outfld( 'QDSAD', wrk(:,:), ncol, lchnk )
       call outfld( 'SAD', strato_sad(:ncol,:), ncol, lchnk )
       call outfld( 'SAD_SULFC', sad_strat(:,:,1), ncol, lchnk )
       call outfld( 'SAD_SAGE',   sad_sage(:,:), ncol, lchnk )
       call outfld( 'SAD_LNAT', sad_strat(:,:,2), ncol, lchnk )
       call outfld( 'SAD_ICE', sad_strat(:,:,3), ncol, lchnk )
       call outfld( 'RAD_SULFC', radius_strat(:,:,1), ncol, lchnk )
       call outfld( 'RAD_LNAT', radius_strat(:,:,2), ncol, lchnk )
       call outfld( 'RAD_ICE', radius_strat(:,:,3), ncol, lchnk )

       !-----------------------------------------------------------------------      
       !        ... call aerosol reaction rates
       !-----------------------------------------------------------------------      
       call ratecon_sfstrat( invariants(:,:,indexm), pmid, tfld, &
            radius_strat(:,:,1), sad_strat(:,:,1), sad_strat(:,:,2), &
            sad_strat(:,:,3), h2ovmr, vmr, reaction_rates, ncol )

    endif

    !-----------------------------------------------------------------------      
    !        ... Set the column densities at the upper boundary
    !-----------------------------------------------------------------------      
    call set_ub_col( col_delta, vmr, invariants, pint(:,1), pdel, ncol, lchnk)

    !-----------------------------------------------------------------------      
    !       ...  Set rates for "tabular" and user specified reactions
    !-----------------------------------------------------------------------      
    call setrxt( reaction_rates, tfld, invariants(1,1,indexm), ncol )

    sulfate(:,:) = 0._r8
    if( so4_ndx < 1 ) then ! get offline so4 field if not prognostic
       call sulf_interp( ncol, lchnk, sulfate )
    else
       sulfate(:,:) = vmr(:,:,so4_ndx)
    endif

    !-----------------------------------------------------------------
    ! ... zero out sulfate above tropopause
    !-----------------------------------------------------------------
    do k = 1, pver
       do i = 1, ncol
          if( k < troplev(i) ) then
             sulfate(i,k) = 0.0_r8
          else
             sulfate(i,k) = sulfate(i,k)
          end if
       end do
    end do

    !-----------------------------------------------------------------
    !	... compute the relative humidity
    !-----------------------------------------------------------------
    call qsat(tfld(:ncol,:), pmid(:ncol,:), satv, satq)

    do k = 1,pver
       relhum(:,k) = .622_r8 * h2ovmr(:,k) / satq(:,k)
       relhum(:,k) = max( 0._r8,min( 1._r8,relhum(:,k) ) )
    end do
    
    cwat(:ncol,:pver) = cldw(:ncol,:pver)
    cwat_liq(:ncol,:pver) = cldw_liq(:ncol,:pver)

    call usrrxt( reaction_rates, tfld, tfld, tfld, invariants, h2ovmr, ps, &
                 pmid, invariants(:,:,indexm), sulfate, mmr, relhum, strato_sad, &
                 troplev, ncol, sad_total, cwat, mbar, pbuf )

    call outfld( 'SAD_TROP', sad_total(:ncol,:), ncol, lchnk )

    if (het1_ndx>0) then
       call outfld( 'het1_total', reaction_rates(:,:,het1_ndx), ncol, lchnk )
    endif

    if (ghg_chem) then
       call ghg_chem_set_rates( reaction_rates, latmapback, zen_angle, ncol, lchnk )
    endif

    do i = phtcnt+1,rxntot
       call outfld( rxn_names(i-phtcnt), reaction_rates(:,:,i), ncol, lchnk )
    enddo

    call adjrxt( reaction_rates, invariants, invariants(1,1,indexm), ncol )

    !-----------------------------------------------------------------------
    !        ... Compute the photolysis rates at time = t(n+1)
    !-----------------------------------------------------------------------      
    !-----------------------------------------------------------------------      
    !     	... Set the column densities
    !-----------------------------------------------------------------------      
    call setcol( col_delta, col_dens, vmr, pdel,  ncol )

    !-----------------------------------------------------------------------      
    !     	... Calculate the photodissociation rates
    !-----------------------------------------------------------------------      

    esfact = 1._r8
    call shr_orb_decl( calday, eccen, mvelpp, lambm0, obliqr  , &
         delta, esfact )

    if ( do_cloudj_photolysis ) then 

       !------------------------------------------------------------------
       !	... compute the photolysis rates using CLoud-J and Fast-JX
       !------------------------------------------------------------------
       
!!! Photolosys rates for clear sky (Diagnostic sensitivity)
       if ( do_cloudj_nocloud_diag ) then
          
          call cloudJ_interface( reaction_rates, vmr, mmr, invariants, tfld, &
            cldfr, q(:ncol,:,ixcldliq), q(:ncol,:,ixcldice), &
               pmid, pint, zmidr, zint, rlats, rlons, col_dens, zen_angle, asdir, &
               invariants(1,1,indexm), ps, ts, &
               esfact, relhum, dust_vmr, &
               ncol, lchnk, .false., do_cloudj_aerosols ) 
          
          do i = 1,phtcnt
             call outfld( trim(pht_names(i))//"_nocloud", reaction_rates(:ncol,:,i), ncol, lchnk )
             call outfld( trim(tag_names(i))//"_nocloud", reaction_rates(:ncol,:,rxt_tag_map(i)), ncol, lchnk )
          enddo
       endif
       
!!! Photolosys rates with aerosols and clouds (Diagnostic sensitivity)
       if ( do_cloudj_aerosol_diag ) then
       
          call cloudJ_interface( reaction_rates, vmr, mmr, invariants, tfld, &
               cldfr, q(:ncol,:,ixcldliq), q(:ncol,:,ixcldice), &
               pmid, pint, zmidr, zint, rlats, rlons, col_dens, zen_angle, asdir, &
               invariants(1,1,indexm), ps, ts, &
               esfact, relhum, dust_vmr, &
               ncol, lchnk, do_cloudj_clouds, .true. ) 
          
          do i = 1,phtcnt
             call outfld( trim(pht_names(i))//"_aerosol", reaction_rates(:ncol,:,i), ncol, lchnk )
             call outfld( trim(tag_names(i))//"_aerosol", reaction_rates(:ncol,:,rxt_tag_map(i)), ncol, lchnk )
          enddo
       endif

!!! Photolosys rates from lookup table (Diagnostic sensitivity)
       if ( do_cloudj_lookup_diag ) then

          call table_photo( reaction_rates, pmid, pdel, tfld, zmid, zint, &
               col_dens, zen_angle, asdir, cwat, cldfr, &
               esfact, vmr, invariants, ncol, lchnk, pbuf )
          
          do i = 1,phtcnt
             call outfld( trim(pht_names(i))//"_lookup", reaction_rates(:ncol,:,i), ncol, lchnk )
             call outfld( trim(tag_names(i))//"_lookup", reaction_rates(:ncol,:,rxt_tag_map(i)), ncol, lchnk )
          enddo
       endif

!!! Photolosys rates for E3SM
       
       call cloudJ_interface( reaction_rates, vmr, mmr, invariants, tfld, &
            cldfr, q(:ncol,:,ixcldliq), q(:ncol,:,ixcldice), &
            pmid, pint, zmidr, zint, rlats, rlons, col_dens, zen_angle, asdir, &
            invariants(1,1,indexm), ps, ts, &
            esfact, relhum, dust_vmr, &
            ncol, lchnk, do_cloudj_clouds, do_cloudj_aerosols ) 

    else if ( xactive_prates ) then
       if ( dst_ndx > 0 ) then
          dust_vmr(:ncol,:,1:ndust) = vmr(:ncol,:,dst_ndx:dst_ndx+ndust-1)
       else 
          dust_vmr(:ncol,:,:) = 0._r8
       endif

       !-----------------------------------------------------------------
       !	... compute the photolysis rates
       !-----------------------------------------------------------------
       call xactive_photo( reaction_rates, vmr, tfld, cwat, cldfr, &
            pmid, zmidr, col_dens, zen_angle, asdir, &
            invariants(1,1,indexm), ps, ts, &
            esfact, relhum, dust_vmr, dt_diag, fracday, ncol, lchnk )

       call outfld('DTCBS',   dt_diag(:ncol,1), ncol, lchnk )
       call outfld('DTOCS',   dt_diag(:ncol,2), ncol, lchnk )
       call outfld('DTSO4',   dt_diag(:ncol,3), ncol, lchnk )
       call outfld('DTANT',   dt_diag(:ncol,4), ncol, lchnk )
       call outfld('DTSAL',   dt_diag(:ncol,5), ncol, lchnk )
       call outfld('DTDUST',  dt_diag(:ncol,6), ncol, lchnk )
       call outfld('DTSOA',   dt_diag(:ncol,7), ncol, lchnk )
       call outfld('DTTOTAL', dt_diag(:ncol,8), ncol, lchnk )
       call outfld('FRACDAY', fracday(:ncol), ncol, lchnk )

    else

       !-----------------------------------------------------------------
       !	... lookup the photolysis rates from table
       !-----------------------------------------------------------------
       call table_photo( reaction_rates, pmid, pdel, tfld, zmid, zint, &
                         col_dens, zen_angle, asdir, cwat, cldfr, &
                         esfact, vmr, invariants, ncol, lchnk, pbuf )
    endif

    do i = 1,phtcnt
       call outfld( pht_names(i), reaction_rates(:ncol,:,i), ncol, lchnk )
       call outfld( tag_names(i), reaction_rates(:ncol,:,rxt_tag_map(i)), ncol, lchnk )
    enddo

    !! NOTE: the lookup table and xactive_photo use cwat, which is the sum of liquid and ice.
    call outfld( 'Photolysis_CLOUD',       cldfr,               ncol, lchnk )
    call outfld( 'Photolysis_CLOUD_water', q(:ncol,:,ixcldliq), ncol, lchnk )
    call outfld( 'Photolysis_CLOUD_ice',   q(:ncol,:,ixcldice), ncol, lchnk )
     
    !-----------------------------------------------------------------------      
    !     	... Adjust the photodissociation rates
    !-----------------------------------------------------------------------  
    call O1D_to_2OH_adj( reaction_rates, invariants, invariants(:,:,indexm), ncol, tfld )
    call phtadj( reaction_rates, invariants, invariants(:,:,indexm), ncol )

    !-----------------------------------------------------------------------
    !        ... Compute the extraneous frcing at time = t(n+1)
    !-----------------------------------------------------------------------      
    if ( o2_ndx > 0 .and. o_ndx > 0 ) then
       do k = 1,pver
          o2mmr(:ncol,k) = mmr(:ncol,k,o2_ndx)
          ommr(:ncol,k)  = mmr(:ncol,k,o_ndx)
       end do
    endif
    !-----------------------------------------------------------------------
    !        ... Compute the extraneous frcing at time = t(n+1)
    !-----------------------------------------------------------------------      
    call setext( extfrc, zint, zintr, cldtop, &
                 zmid, lchnk, tfld, o2mmr, ommr, &
                 pmid, mbar, rlats, calday, ncol, rlons, pbuf )

    do m = 1,extcnt
       if( m /= synoz_ndx ) then
          do k = 1,pver
             extfrc(:ncol,k,m) = extfrc(:ncol,k,m) / invariants(:ncol,k,indexm)
          end do
       endif
       call outfld( extfrc_name(m), extfrc(:ncol,:,m), ncol, lchnk )
    end do

    !-----------------------------------------------------------------------
    !        ... Form the washout rates
    !-----------------------------------------------------------------------      
    if ( do_neu_wetdep ) then
      het_rates = 0._r8
    else
      if (use_MMF .and. use_ECPP) then
        ! ECPP handles wet removal, so set to zero here
        het_rates(:,:,:) = 0.0
      else
        call sethet( het_rates, pmid, zmid, phis, tfld, &
                     cmfdqr, prain, nevapr, delt, invariants(:,:,indexm), &
                     vmr, ncol, lchnk )
      end if

       if(.not. convproc_do_aer) then 
          call het_diags( het_rates(:ncol,:,:), mmr(:ncol,:,:), pdel(:ncol,:), lchnk, ncol )
       endif
    end if

    do i = phtcnt+1,rxt_tag_cnt
       call outfld( tag_names(i), reaction_rates(:ncol,:,rxt_tag_map(i)), ncol, lchnk )
    enddo

    if ( has_linoz_data .and. .not. &
       (chem_name == 'linoz_mam3'.or.chem_name == 'linoz_mam4_resus'.or.chem_name == 'linoz_mam4_resus_mom' &
       .or.chem_name == 'linoz_mam4_resus_soag'.or.chem_name == 'linoz_mam4_resus_mom_soag' ) ) then
       ltrop_sol(:ncol) = troplev(:ncol)
    else
       ltrop_sol(:ncol) = 0 ! apply solver to all levels
    endif

    ! save h2so4 before gas phase chem (for later new particle nucleation)
    if (ndx_h2so4 > 0) then
       del_h2so4_gasprod(1:ncol,:) = vmr(1:ncol,:,ndx_h2so4)
    else
       del_h2so4_gasprod(:,:) = 0.0_r8
    endif

    vmr0(:ncol,:,:) = vmr(:ncol,:,:) ! mixing ratios before chemistry changes

    call t_stopf('chemdr_init')

    if ( history_gaschmbudget_2D .or. history_gaschmbudget_2D_levels) then
       vmr_old(:ncol,:,:) = vmr(:ncol,:,:)
       call gaschmmass_diags( lchnk, ncol, vmr(:ncol,:,:), vmr_old(:ncol,:,:), &
                                 pdeldry(:ncol,:), mbar, delt_inverse, '2DMSW' )
    endif

    !=======================================================================
    !        ... Call the class solution algorithms
    !=======================================================================
    !-----------------------------------------------------------------------
    !	... Solve for "Implicit" species
    !-----------------------------------------------------------------------
    if ( has_strato_chem ) wrk(:,:) = vmr(:,:,h2o_ndx)
    !
    if (uci1_ndx > 0) then
       vmr_old2(:ncol,:,:) = vmr(:ncol,:,:)
    endif
    call t_startf('imp_sol')
    call imp_sol( vmr, reaction_rates, het_rates, extfrc, delt, &
                  invariants(1,1,indexm), ncol, lchnk, ltrop_sol(:ncol) ) 
    call t_stopf('imp_sol')

    if ( history_gaschmbudget .or. history_gaschmbudget_2D .or. history_gaschmbudget_2D_levels) then
       if ( history_gaschmbudget ) then
          call gaschmmass_diags( lchnk, ncol, vmr(:ncol,:,:), vmr_old(:ncol,:,:), &
                                 pdeldry(:ncol,:), mbar, delt_inverse, 'TDI' )
       endif
       if ( history_gaschmbudget_2D ) then
          call gaschmmass_diags( lchnk, ncol, vmr(:ncol,:,:), vmr_old(:ncol,:,:), &
                                 pdeldry(:ncol,:), mbar, delt_inverse, '2DTDI' )
          call gaschmmass_diags( lchnk, ncol, vmr(:ncol,:,:), vmr_old(:ncol,:,:), &
                                 pdeldry(:ncol,:), mbar, delt_inverse, '2DMSI' )
       endif
       if ( history_gaschmbudget_2D_levels ) then
         call gaschmmass_diags( lchnk, ncol, vmr(:ncol,:,:), vmr_old(:ncol,:,:), &
                                pdeldry(:ncol,:), mbar, delt_inverse, '2DTDI_LL' )
         call gaschmmass_diags( lchnk, ncol, vmr(:ncol,:,:), vmr_old(:ncol,:,:), &
                                pdeldry(:ncol,:), mbar, delt_inverse, '2DTDI_trop', tropFlagInt )
       endif
       vmr_old(:ncol,:,:) = vmr(:ncol,:,:)
    endif

    ! ozone production 
    if (uci1_ndx > 0) then
      chem_prod(:,:,:) = 0._r8
      chem_loss(:,:,:) = 0._r8

      level0_loop: do k = 1, pver
      column0_loop: do i = 1, ncol
      IF (k <= ltrop_sol(i)) CYCLE column0_loop
      chem_prod(i,k,o3_ndx ) =  2._r8 * reaction_rates(i,k,jo2_b_ndx) &
         +  reaction_rates(i,k,jno2_ndx)*vmr(i,k,no2_ndx) &
         +  reaction_rates(i,k,jno3_a_ndx)*vmr(i,k,no3_ndx) &
         +  reaction_rates(i,k,jn2o5_b_ndx)*vmr(i,k,n2o5_ndx) &
         +  reaction_rates(i,k,po3_oh_ndx)*vmr(i,k,oh_ndx)*vmr(i,k,oh_ndx)

      chem_loss(i,k,o3_ndx) = (reaction_rates(i,k,uci1_ndx) &
         + reaction_rates(i,k,uci2_ndx) &
         + reaction_rates(i,k,uci3_ndx) &
         + reaction_rates(i,k,lc2h4_o3_ndx)*vmr(i,k,c2h4_ndx) &
         + reaction_rates(i,k,lisop_o3_ndx)*vmr(i,k,isop_ndx)  &
         + reaction_rates(i,k,lo3_oh_ndx)*vmr(i,k,oh_ndx)  &
         + reaction_rates(i,k,lo3_ho2_ndx)*vmr(i,k,ho2_ndx)  &
         + reaction_rates(i,k,lo3_no_ndx)*vmr(i,k,no_ndx)  &
         + reaction_rates(i,k,lo3_no2_ndx)*vmr(i,k,no2_ndx)  &
         + reaction_rates(i,k,lmvkmacr_o3_ndx)*vmr(i,k,mvkmacr_ndx)  &
         + het_rates(i,k,o3_ndx)) *vmr(i,k,o3_ndx)  

      end do column0_loop
      end do level0_loop
    endif

    if ( history_UCIgaschmbudget_2D .or. history_UCIgaschmbudget_2D_levels) then
       if ( history_UCIgaschmbudget_2D .and. uci1_ndx > 0) then
          call gaschmmass_diags( lchnk, ncol, chem_prod(:ncol,:,:), vmr_old(ncol,:,:), &
                                 pdeldry(:ncol,:), mbar, delt_inverse, '2DTIP' )
          call gaschmmass_diags( lchnk, ncol, chem_loss(:ncol,:,:), vmr_old(:ncol,:,:), &
                                 pdeldry(:ncol,:), mbar, delt_inverse, '2DTIL' )
       endif
       if ( history_UCIgaschmbudget_2D_levels .and. uci1_ndx > 0) then
         call gaschmmass_diags( lchnk, ncol, chem_prod(:ncol,:,:), vmr_old(:ncol,:,:), &
                                pdeldry(:ncol,:), mbar, delt_inverse, '2DTIP_LL' )
         call gaschmmass_diags( lchnk, ncol, chem_prod(:ncol,:,:), vmr_old(:ncol,:,:), &
                                pdeldry(:ncol,:), mbar, delt_inverse, '2DTIP_trop', tropFlagInt )
         call gaschmmass_diags( lchnk, ncol, chem_loss(:ncol,:,:), vmr_old(:ncol,:,:), &
                                pdeldry(:ncol,:), mbar, delt_inverse, '2DTIL_LL' )
         call gaschmmass_diags( lchnk, ncol, chem_loss(:ncol,:,:), vmr_old(:ncol,:,:), &
                                pdeldry(:ncol,:), mbar, delt_inverse, '2DTIL_trop', tropFlagInt )
       endif
    endif

    ! reset vmr to pre-imp_sol values for stratospheric boxes
    if (uci1_ndx > 0) then
       diags_reaction_rates(:,:,:) = reaction_rates(:,:,:)
       do i = 1,ncol
          do k = 1,pver
             if ( .not. tropFlag(i,k) ) then
                vmr(i,k,:) = vmr_old2(i,k,:)
                diags_reaction_rates(i,k,:) = 0._r8
             endif
          enddo
       enddo
    endif

    if ( history_gaschmbudget .or. history_gaschmbudget_2D .or. history_gaschmbudget_2D_levels) then
       if ( history_gaschmbudget  .and. uci1_ndx > 0) then
          call gaschmmass_diags( lchnk, ncol, vmr(:ncol,:,:), vmr_old(:ncol,:,:), &
                                 pdeldry(:ncol,:), mbar, delt_inverse, 'TRI' )
       endif
       if ( history_gaschmbudget_2D .and. uci1_ndx > 0) then
          call gaschmmass_diags( lchnk, ncol, vmr(:ncol,:,:), vmr_old(:ncol,:,:), &
                                 pdeldry(:ncol,:), mbar, delt_inverse, '2DTRI' )
       endif
       if ( history_gaschmbudget_2D_levels .and. uci1_ndx > 0) then
         call gaschmmass_diags( lchnk, ncol, vmr(:ncol,:,:), vmr_old(:ncol,:,:), &
                                pdeldry(:ncol,:), mbar, delt_inverse, '2DTRI_LL' )
         call gaschmmass_diags( lchnk, ncol, vmr(:ncol,:,:), vmr_old(:ncol,:,:), &
                                pdeldry(:ncol,:), mbar, delt_inverse, '2DTRI_trop', tropFlagInt )
       endif
       vmr_old(:ncol,:,:) = vmr(:ncol,:,:)
    endif

    if (uci1_ndx > 0) then
      chemmp_prod(:,:,:) = 0._r8
      chemmp_loss(:,:,:) = 0._r8
      chem_prod(:,:,:) = 0._r8
      chem_loss(:,:,:) = 0._r8
      ! ozone production 
      level_loop: do k = 1, pver
      column_loop: do i = 1, ncol
      IF (k <= ltrop_sol(i)) CYCLE column_loop
      chemmp_prod(i,k,o3_ndx) = 2._r8 * diags_reaction_rates(i,k,jo2_b_ndx) & 
         + diags_reaction_rates(i,k,lch3o2_no_ndx)*vmr(i,k,ch3o2_ndx)*vmr(i,k,no_ndx) &
         + diags_reaction_rates(i,k,lno_ho2_ndx)*vmr(i,k,no_ndx)*vmr(i,k,ho2_ndx) &
         + diags_reaction_rates(i,k,lc2h5o2_no_ndx)*vmr(i,k,c2h5o2_ndx)*vmr(i,k,no_ndx) &
         + diags_reaction_rates(i,k,lch3co3_no_ndx)*vmr(i,k,ch3co3_ndx)*vmr(i,k,no_ndx) &
         + diags_reaction_rates(i,k,lroho2_no_ndx)*vmr(i,k,roho2_ndx)*vmr(i,k,no_ndx) &
         + diags_reaction_rates(i,k,lisopo2_no_ndx)*vmr(i,k,isopo2_ndx)*vmr(i,k,no_ndx) &
         + diags_reaction_rates(i,k,lmvko2_no_ndx)*vmr(i,k,mvko2_ndx)*vmr(i,k,no_ndx) 
 
      chemmp_loss(i,k,o3_ndx) = (diags_reaction_rates(i,k,uci1_ndx) &
         + diags_reaction_rates(i,k,uci2_ndx) &
         + diags_reaction_rates(i,k,uci3_ndx) &
         + diags_reaction_rates(i,k,lc2h4_o3_ndx)*vmr(i,k,c2h4_ndx) &
         + diags_reaction_rates(i,k,lisop_o3_ndx)*vmr(i,k,isop_ndx)  &
         + diags_reaction_rates(i,k,lo3_oh_ndx)*vmr(i,k,oh_ndx)  &
         + diags_reaction_rates(i,k,lo3_ho2_ndx)*vmr(i,k,ho2_ndx)  &
         + diags_reaction_rates(i,k,lmvkmacr_o3_ndx)*vmr(i,k,mvkmacr_ndx) ) *vmr(i,k,o3_ndx)  

      chem_prod(i,k,o3_ndx ) =  2._r8 * diags_reaction_rates(i,k,jo2_b_ndx) &
         +  diags_reaction_rates(i,k,jno2_ndx)*vmr(i,k,no2_ndx) &
         +  diags_reaction_rates(i,k,jno3_a_ndx)*vmr(i,k,no3_ndx) &
         +  diags_reaction_rates(i,k,jn2o5_b_ndx)*vmr(i,k,n2o5_ndx) &
         +  diags_reaction_rates(i,k,po3_oh_ndx)*vmr(i,k,oh_ndx)*vmr(i,k,oh_ndx)

      chem_loss(i,k,o3_ndx) = (diags_reaction_rates(i,k,uci1_ndx) &
         + diags_reaction_rates(i,k,uci2_ndx) &
         + diags_reaction_rates(i,k,uci3_ndx) &
         + diags_reaction_rates(i,k,lc2h4_o3_ndx)*vmr(i,k,c2h4_ndx) &
         + diags_reaction_rates(i,k,lisop_o3_ndx)*vmr(i,k,isop_ndx)  &
         + diags_reaction_rates(i,k,lo3_oh_ndx)*vmr(i,k,oh_ndx)  &
         + diags_reaction_rates(i,k,lo3_ho2_ndx)*vmr(i,k,ho2_ndx)  &
         + diags_reaction_rates(i,k,lo3_no_ndx)*vmr(i,k,no_ndx)  &
         + diags_reaction_rates(i,k,lo3_no2_ndx)*vmr(i,k,no2_ndx)  &
         + diags_reaction_rates(i,k,lmvkmacr_o3_ndx)*vmr(i,k,mvkmacr_ndx)  &
         + het_rates(i,k,o3_ndx)) *vmr(i,k,o3_ndx)  

      end do column_loop
      end do level_loop
    endif !uci1_ndx

    if ( history_UCIgaschmbudget_2D .or. history_UCIgaschmbudget_2D_levels) then
       if ( history_UCIgaschmbudget_2D .and. uci1_ndx > 0) then
          call gaschmmass_diags( lchnk, ncol, chem_prod(:ncol,:,:), vmr_old(ncol,:,:), &
                                 pdeldry(:ncol,:), mbar, delt_inverse, '2DCIP' )
          call gaschmmass_diags( lchnk, ncol, chem_loss(:ncol,:,:), vmr_old(:ncol,:,:), &
                                 pdeldry(:ncol,:), mbar, delt_inverse, '2DCIL' )
          call gaschmmass_diags( lchnk, ncol, chemmp_prod(:ncol,:,:), vmr_old(ncol,:,:), &
                                 pdeldry(:ncol,:), mbar, delt_inverse, '2DMPP' )
          call gaschmmass_diags( lchnk, ncol, chemmp_loss(:ncol,:,:), vmr_old(:ncol,:,:), &
                                 pdeldry(:ncol,:), mbar, delt_inverse, '2DMPL' )
       endif
       if ( history_UCIgaschmbudget_2D_levels .and. uci1_ndx > 0) then
         call gaschmmass_diags( lchnk, ncol, chem_prod(:ncol,:,:), vmr_old(:ncol,:,:), &
                                pdeldry(:ncol,:), mbar, delt_inverse, '2DCIP_LL' )
         call gaschmmass_diags( lchnk, ncol, chem_prod(:ncol,:,:), vmr_old(:ncol,:,:), &
                                pdeldry(:ncol,:), mbar, delt_inverse, '2DCIP_trop', tropFlagInt )
         call gaschmmass_diags( lchnk, ncol, chem_loss(:ncol,:,:), vmr_old(:ncol,:,:), &
                                pdeldry(:ncol,:), mbar, delt_inverse, '2DCIL_LL' )
         call gaschmmass_diags( lchnk, ncol, chem_loss(:ncol,:,:), vmr_old(:ncol,:,:), &
                                pdeldry(:ncol,:), mbar, delt_inverse, '2DCIL_trop', tropFlagInt )
         call gaschmmass_diags( lchnk, ncol, chemmp_prod(:ncol,:,:), vmr_old(:ncol,:,:), &
                                pdeldry(:ncol,:), mbar, delt_inverse, '2DMPP_LL' )
         call gaschmmass_diags( lchnk, ncol, chemmp_prod(:ncol,:,:), vmr_old(:ncol,:,:), &
                                pdeldry(:ncol,:), mbar, delt_inverse, '2DMPP_trop', tropFlagInt )
         call gaschmmass_diags( lchnk, ncol, chemmp_loss(:ncol,:,:), vmr_old(:ncol,:,:), &
                                pdeldry(:ncol,:), mbar, delt_inverse, '2DMPL_LL' )
         call gaschmmass_diags( lchnk, ncol, chemmp_loss(:ncol,:,:), vmr_old(:ncol,:,:), &
                                pdeldry(:ncol,:), mbar, delt_inverse, '2DMPL_trop', tropFlagInt )
       endif
    endif
    !-----------------------------------------------------------------------
    !	... Solve for "Explicit" species
    !-----------------------------------------------------------------------
    if (uci1_ndx > 0) then
       vmr_old2(:ncol,:,:) = vmr(:ncol,:,:)
    endif
    call t_startf('exp_sol')
    call exp_sol( vmr, reaction_rates, het_rates, extfrc, delt, invariants(1,1,indexm), ncol, lchnk, ltrop_sol, &
                  diags_reaction_rates, chem_prod, chem_loss, chemmp_prod, chemmp_loss)
    call t_stopf('exp_sol')

    if ( history_gaschmbudget .or. history_gaschmbudget_2D .or. history_gaschmbudget_2D_levels .or.&
         history_UCIgaschmbudget_2D .or. history_UCIgaschmbudget_2D_levels ) then
       if ( history_gaschmbudget ) then
         call gaschmmass_diags( lchnk, ncol, vmr(:ncol,:,:), vmr_old(:ncol,:,:), &
                                pdeldry(:ncol,:), mbar, delt_inverse, 'TDE' )
       endif
       if ( history_gaschmbudget_2D ) then
         call gaschmmass_diags( lchnk, ncol, vmr(:ncol,:,:), vmr_old(:ncol,:,:), &
                                pdeldry(:ncol,:), mbar, delt_inverse, '2DTDE' )
         call gaschmmass_diags( lchnk, ncol, vmr(:ncol,:,:), vmr_old(:ncol,:,:), &
                                pdeldry(:ncol,:), mbar, delt_inverse, '2DMSE' )
       endif
       if ( history_UCIgaschmbudget_2D .and. uci1_ndx > 0) then
         call gaschmmass_diags( lchnk, ncol, chem_prod(:ncol,:,:), vmr_old(ncol,:,:), &
                                pdeldry(:ncol,:), mbar, delt_inverse, '2DTEP' )
         call gaschmmass_diags( lchnk, ncol, chem_loss(:ncol,:,:), vmr_old(:ncol,:,:), &
                                pdeldry(:ncol,:), mbar, delt_inverse, '2DTEL' )
       endif
       if ( history_gaschmbudget_2D_levels ) then
         call gaschmmass_diags( lchnk, ncol, vmr(:ncol,:,:), vmr_old(:ncol,:,:), &
                                pdeldry(:ncol,:), mbar, delt_inverse, '2DTDE_LL' )
         call gaschmmass_diags( lchnk, ncol, vmr(:ncol,:,:), vmr_old(:ncol,:,:), &
                                pdeldry(:ncol,:), mbar, delt_inverse, '2DTDE_trop', tropFlagInt )
       endif
       if ( history_UCIgaschmbudget_2D_levels .and. uci1_ndx > 0) then
         call gaschmmass_diags( lchnk, ncol, chem_prod(:ncol,:,:), vmr_old(:ncol,:,:), &
                                pdeldry(:ncol,:), mbar, delt_inverse, '2DTEP_LL' )
         call gaschmmass_diags( lchnk, ncol, chem_prod(:ncol,:,:), vmr_old(:ncol,:,:), &
                                pdeldry(:ncol,:), mbar, delt_inverse, '2DTEP_trop', tropFlagInt )
         call gaschmmass_diags( lchnk, ncol, chem_loss(:ncol,:,:), vmr_old(:ncol,:,:), &
                                pdeldry(:ncol,:), mbar, delt_inverse, '2DTEL_LL' )
         call gaschmmass_diags( lchnk, ncol, chem_loss(:ncol,:,:), vmr_old(:ncol,:,:), &
                                pdeldry(:ncol,:), mbar, delt_inverse, '2DTEL_trop', tropFlagInt )
       endif
       vmr_old(:ncol,:,:) = vmr(:ncol,:,:)
    endif

    ! reset vmr to pre-exp_sol values for stratospheric boxes
    if (uci1_ndx > 0) then
       ! exclude E90 from resetting
       vmr_old2(:,:,e90_ndx) = vmr(:,:,e90_ndx)
       do i = 1,ncol
          do k = 1,pver
             if ( .not. tropFlag(i,k) ) then
                vmr(i,k,:) = vmr_old2(i,k,:)
             endif
          enddo
       enddo
    endif

    if ( history_gaschmbudget .or. history_gaschmbudget_2D .or. history_gaschmbudget_2D_levels) then
       if ( history_gaschmbudget  .and. uci1_ndx > 0) then
          call gaschmmass_diags( lchnk, ncol, vmr(:ncol,:,:), vmr_old(:ncol,:,:), &
                                 pdeldry(:ncol,:), mbar, delt_inverse, 'TRE' )
       endif
       if ( history_gaschmbudget_2D .and. uci1_ndx > 0) then
          call gaschmmass_diags( lchnk, ncol, vmr(:ncol,:,:), vmr_old(:ncol,:,:), &
                                 pdeldry(:ncol,:), mbar, delt_inverse, '2DTRE' )
       endif
       if ( history_UCIgaschmbudget_2D .and. uci1_ndx > 0) then
         call gaschmmass_diags( lchnk, ncol, chemmp_prod(:ncol,:,:), vmr_old(ncol,:,:), &
                                pdeldry(:ncol,:), mbar, delt_inverse, '2DCEP' )
         call gaschmmass_diags( lchnk, ncol, chemmp_loss(:ncol,:,:), vmr_old(:ncol,:,:), &
                                pdeldry(:ncol,:), mbar, delt_inverse, '2DCEL' )
       endif
       if ( history_gaschmbudget_2D_levels .and. uci1_ndx > 0) then
         call gaschmmass_diags( lchnk, ncol, vmr(:ncol,:,:), vmr_old(:ncol,:,:), &
                                pdeldry(:ncol,:), mbar, delt_inverse, '2DTRE_LL' )
         call gaschmmass_diags( lchnk, ncol, vmr(:ncol,:,:), vmr_old(:ncol,:,:), &
                                pdeldry(:ncol,:), mbar, delt_inverse, '2DTRE_trop', tropFlagInt )
       endif
       if ( history_UCIgaschmbudget_2D_levels .and. uci1_ndx > 0) then
         call gaschmmass_diags( lchnk, ncol, chemmp_prod(:ncol,:,:), vmr_old(:ncol,:,:), &
                                pdeldry(:ncol,:), mbar, delt_inverse, '2DCEP_LL' )
         call gaschmmass_diags( lchnk, ncol, chemmp_prod(:ncol,:,:), vmr_old(:ncol,:,:), &
                                pdeldry(:ncol,:), mbar, delt_inverse, '2DCEP_trop', tropFlagInt )
         call gaschmmass_diags( lchnk, ncol, chemmp_loss(:ncol,:,:), vmr_old(:ncol,:,:), &
                                pdeldry(:ncol,:), mbar, delt_inverse, '2DCEL_LL' )
         call gaschmmass_diags( lchnk, ncol, chemmp_loss(:ncol,:,:), vmr_old(:ncol,:,:), &
                                pdeldry(:ncol,:), mbar, delt_inverse, '2DCEL_trop', tropFlagInt )
       endif
       vmr_old(:ncol,:,:) = vmr(:ncol,:,:)
    endif

    if( h2o_ndx>0) call outfld( 'H2O_GAS',  vmr(1,1,h2o_ndx),  ncol ,lchnk )
    if(convproc_do_aer) then 
       call vmr2mmr( vmr, mmr_new, mbar, ncol )  !RCE
       mmr_new(:ncol,:,:) = 0.5_r8*( mmr(:ncol,:,:)+mmr_new(:ncol,:,:) )  !RCE
       !RCE - mmr_new = average of mmr values before and after imp_sol
       call het_diags( het_rates(:ncol,:,:), mmr_new(:ncol,:,:), pdel(:ncol,:), lchnk, ncol )  !RCE
    endif

    ! save h2so4 change by gas phase chem (for later new particle nucleation)
    if (ndx_h2so4 > 0) then
       del_h2so4_gasprod(1:ncol,:) = vmr(1:ncol,:,ndx_h2so4) - del_h2so4_gasprod(1:ncol,:)
    endif

!
! Aerosol processes ...
!

    if (uci1_ndx > 0) then
       vmr_old2(:ncol,:,:) = vmr(:ncol,:,:)
    endif
    call t_startf('aero_model_gasaerexch')
    call aero_model_gasaerexch( imozart-1, ncol, lchnk, delt, latndx, lonndx, reaction_rates, &
                                tfld, pmid, pdel, mbar, relhum, &
                                zm,  qh2o, cwat, cldfr, ncldwtr, &
                                invariants(:,:,indexm), invariants, del_h2so4_gasprod,  &
                                vmr0, vmr, pbuf )
    call t_stopf('aero_model_gasaerexch')
!
! Remove the impact of aerosol processes on gas chemistry tracers ...
!
    if (uci1_ndx > 0) then
       do m = 1,pcnst
          n = map2chm( m )
          if ( n > 0 ) then
             if ( .not. any( aer_species == n ) ) then
<<<<<<< HEAD
               if (trim(solsym(n))/='DMS'    .and. trim(solsym(n))/='SO2' .and. &
                   trim(solsym(n))/='H2SO4'  .and. trim(solsym(n))/='SOAG' .and. &
                   trim(solsym(n))/='SOAG0'  .and. trim(solsym(n))/='SOAG15' .and. &
                   trim(solsym(n))/='SOAG24' .and. trim(solsym(n))/='SOAG31' .and. &
                   trim(solsym(n))/='SOAG32' .and. trim(solsym(n))/='SOAG33' .and. & 
                   trim(solsym(n))/='SOAG34' .and. trim(solsym(n))/='SOAG35' .and. &
                   trim(solsym(n))/='HNO3'   .and. trim(solsym(n))/='NH3' .and. &
                   trim(solsym(n))/='HCL') then
=======
               if (trim(solsym(n))/='DMS' .and. trim(solsym(n))/='SO2' .and. &
                   trim(solsym(n))/='H2SO4' .and. trim(solsym(n))/='SOAG') then
>>>>>>> 3e1e3db1
                   !write(iulog,*) 'n=',n,'solsym=',trim(solsym(n))
                   vmr(:ncol,:,n) = vmr_old2(:ncol,:,n)
               endif
             endif
          endif
       enddo
    endif

    if ( has_strato_chem ) then 

       wrk(:ncol,:) = (vmr(:ncol,:,h2o_ndx) - wrk(:ncol,:))*delt_inverse
       call outfld( 'QDCHEM',   wrk(:ncol,:),         ncol, lchnk )
       call outfld( 'HNO3_GAS', vmr(:ncol,:,hno3_ndx), ncol ,lchnk )

       !-----------------------------------------------------------------------      
       !         ... aerosol settling
       !             first settle hno3(2) using radius ice
       !             secnd settle hno3(3) using radius large nat
       !-----------------------------------------------------------------------      
       wrk(:,:) = vmr(:,:,h2o_ndx)
#ifdef ALT_SETTL
       where( h2o_cond(:,:) > 0._r8 )
          settl_rad(:,:) = radius_strat(:,:,3)
       elsewhere
          settl_rad(:,:) = 0._r8
       endwhere
       call strat_aer_settling( invariants(1,1,indexm), pmid, delt, zmid, tfld, &
            hno3_cond(1,1,2), settl_rad, ncol, lchnk, 1 )

       where( h2o_cond(:,:) == 0._r8 )
          settl_rad(:,:) = radius_strat(:,:,2)
       elsewhere
          settl_rad(:,:) = 0._r8
       endwhere
       call strat_aer_settling( invariants(1,1,indexm), pmid, delt, zmid, tfld, &
            hno3_cond(1,1,2), settl_rad, ncol, lchnk, 2 )
#else
       call strat_aer_settling( invariants(1,1,indexm), pmid, delt, zmid, tfld, &
            hno3_cond(1,1,2), radius_strat(1,1,2), ncol, lchnk, 2 )
#endif

       !-----------------------------------------------------------------------      
       !	... reform total hno3 = gas + all condensed
       !-----------------------------------------------------------------------      
       do k = 1,pver
          vmr(:,k,hno3_ndx) = vmr(:,k,hno3_ndx) + hno3_cond(:,k,1) &
               + hno3_cond(:,k,2) 
       end do
       call outfld( 'HNO3_STS', hno3_cond(:ncol,:,1), ncol ,lchnk )
       call outfld( 'HNO3_NAT', hno3_cond(:ncol,:,2), ncol ,lchnk )
       wrk(:,:) = (vmr(:,:,h2o_ndx) - wrk(:,:))*delt_inverse
       call outfld( 'QDSETT', wrk(:,:), ncol, lchnk )

    endif

    if ( history_gaschmbudget .or. history_gaschmbudget_2D .or. history_gaschmbudget_2D_levels) then
       if ( history_gaschmbudget ) then
          call gaschmmass_diags( lchnk, ncol, vmr(:ncol,:,:), vmr_old(:ncol,:,:), &
                                 pdeldry(:ncol,:), mbar, delt_inverse, 'TDA' )
       endif
       if ( history_gaschmbudget_2D ) then
          call gaschmmass_diags( lchnk, ncol, vmr(:ncol,:,:), vmr_old(:ncol,:,:), &
                                 pdeldry(:ncol,:), mbar, delt_inverse, '2DTDA' )
          call gaschmmass_diags( lchnk, ncol, vmr(:ncol,:,:), vmr_old(:ncol,:,:), &
                                 pdeldry(:ncol,:), mbar, delt_inverse, '2DMSA' )
       endif
       if ( history_gaschmbudget_2D_levels ) then
         call gaschmmass_diags( lchnk, ncol, vmr(:ncol,:,:), vmr_old(:ncol,:,:), &
                                pdeldry(:ncol,:), mbar, delt_inverse, '2DTDA_LL' )
         call gaschmmass_diags( lchnk, ncol, vmr(:ncol,:,:), vmr_old(:ncol,:,:), &
                                pdeldry(:ncol,:), mbar, delt_inverse, '2DTDA_trop', tropFlagInt)
       endif
       vmr_old(:ncol,:,:) = vmr(:ncol,:,:)
    endif

!
    ! LINOZ
    ! col_dens(:,:,1) is for O3; col_dens(:,:,2) is for O2; col_dens(:,:,3) is for O3LNZ
    if (masterproc)write(iulog,*)'do_lin_strat_chem=',do_lin_strat_chem,'linoz_v2=',linoz_v2,'linoz_v3=',linoz_v3
    
    xsfc(:,:)=0    
    if ( do_lin_strat_chem ) then
       if (uci1_ndx <= 0) then
          !if(linoz_v2) call linv2_strat_chem_solve( ncol, lchnk, vmr,              col_dens(:,:,3), tfld, zen_angle, pmid, delt, rlats, troplev )                  
          if(linoz_v2) call linv2_strat_chem_solve( ncol, lchnk, vmr,              col_dens(:,:,1), tfld, zen_angle, pmid, delt, rlats, troplev, pdeldry)                  
          if(linoz_v3) then
                       call h2o_to_vmr(q(:,:,1), qvmr, mbar, ncol )  
                       !pass in column O3 
                       call linv3_strat_chem_solve( ncol, lchnk, vmr, qvmr, xsfc,  col_dens(:,:,1), tfld, zen_angle, pmid, delt, rlats, troplev, pdeldry)
          endif
        else
          !if(linoz_v2) call linv2_strat_chem_solve( ncol, lchnk, vmr,              col_dens(:,:,3), tfld, zen_angle, pmid, delt, rlats, troplev, tropFlag=tropFlag )                  
          if(linoz_v2) call linv2_strat_chem_solve( ncol, lchnk, vmr,              col_dens(:,:,1), tfld, zen_angle, pmid, delt, rlats, troplev, pdeldry, tropFlag=tropFlag )                  
          if(linoz_v3) then
                       call h2o_to_vmr(q(:,:,1), qvmr, mbar, ncol )  
                       !pass in column O3
                       if (o3lnz_ndx > 0) then
                          write(iulog,*) 'mo_gas_phase_chemdr: calling LINOZv3 for chemUCI+linozv3 mechanism, O3LNZ should not exist'
                          call endrun('mo_gas_phase_chemdr: calling LINOZv3 for chemUCI+linozv3 mechanism, O3LNZ should not exist')
                       else 
                          call linv3_strat_chem_solve( ncol, lchnk, vmr, qvmr, xsfc,  col_dens(:,:,1), tfld, zen_angle, pmid, delt, rlats, troplev, pdeldry, tropFlag=tropFlag)
                       endif
          endif
          call fstrat_efold_decay(ncol, vmr, delt, troplev, tropFlag=tropFlag) !if chemuci is on
       endif
       
       call lin_strat_sfcsink(ncol, lchnk, vmr, xsfc, delt,   pdel(:ncol,:) )
    end if

    if ( history_gaschmbudget .or. history_gaschmbudget_2D .or. history_gaschmbudget_2D_levels) then
       if ( history_gaschmbudget ) then
          call gaschmmass_diags( lchnk, ncol, vmr(:ncol,:,:), vmr_old(:ncol,:,:), &
                                 pdeldry(:ncol,:), mbar, delt_inverse, 'TDL' )
          call gaschmmass_diags( lchnk, ncol, vmr(:ncol,:,:), vmr_old(:ncol,:,:), &
                                 pdeldry(:ncol,:), mbar, delt_inverse, 'MSL' )
       endif
       if ( history_gaschmbudget_2D ) then
          call gaschmmass_diags( lchnk, ncol, vmr(:ncol,:,:), vmr_old(:ncol,:,:), &
                                 pdeldry(:ncol,:), mbar, delt_inverse, '2DTDL' )
          call gaschmmass_diags( lchnk, ncol, vmr(:ncol,:,:), vmr_old(:ncol,:,:), &
                                 pdeldry(:ncol,:), mbar, delt_inverse, '2DMSL' )
       endif
       if ( history_gaschmbudget_2D_levels ) then
         call gaschmmass_diags( lchnk, ncol, vmr(:ncol,:,:), vmr_old(:ncol,:,:), &
                                pdeldry(:ncol,:), mbar, delt_inverse, '2DTDL_LL' )
         call gaschmmass_diags( lchnk, ncol, vmr(:ncol,:,:), vmr_old(:ncol,:,:), &
                                pdeldry(:ncol,:), mbar, delt_inverse, '2DTDL_trop', tropFlagInt )
         call gaschmmass_diags( lchnk, ncol, vmr(:ncol,:,:), vmr_old(:ncol,:,:), &
                                pdeldry(:ncol,:), mbar, delt_inverse, '2DMSL_LL' )
         call gaschmmass_diags( lchnk, ncol, vmr(:ncol,:,:), vmr_old(:ncol,:,:), &
                                pdeldry(:ncol,:), mbar, delt_inverse, '2DMSL_trop', tropFlagInt )
       endif
       vmr_old(:ncol,:,:) = vmr(:ncol,:,:)
    endif

    !-----------------------------------------------------------------------      
    !         ... Check for negative values and reset to zero
    !-----------------------------------------------------------------------      
    call negtrc( 'After chemistry ', vmr, ncol )

    if ( history_gaschmbudget .or. history_gaschmbudget_2D .or. history_gaschmbudget_2D_levels) then
       if ( history_gaschmbudget ) then
          call gaschmmass_diags( lchnk, ncol, vmr(:ncol,:,:), vmr_old(:ncol,:,:), &
                                 pdeldry(:ncol,:), mbar, delt_inverse, 'TDN' )
       endif
       if ( history_gaschmbudget_2D ) then
          call gaschmmass_diags( lchnk, ncol, vmr(:ncol,:,:), vmr_old(:ncol,:,:), &
                                 pdeldry(:ncol,:), mbar, delt_inverse, '2DTDN' )
          call gaschmmass_diags( lchnk, ncol, vmr(:ncol,:,:), vmr_old(:ncol,:,:), &
                                 pdeldry(:ncol,:), mbar, delt_inverse, '2DMSN' )
       endif
       if ( history_gaschmbudget_2D_levels ) then
         call gaschmmass_diags( lchnk, ncol, vmr(:ncol,:,:), vmr_old(:ncol,:,:), &
                                pdeldry(:ncol,:), mbar, delt_inverse, '2DTDN_LL' )
         call gaschmmass_diags( lchnk, ncol, vmr(:ncol,:,:), vmr_old(:ncol,:,:), &
                                pdeldry(:ncol,:), mbar, delt_inverse, '2DTDN_trop', tropFlagInt )
       endif
       vmr_old(:ncol,:,:) = vmr(:ncol,:,:)
    endif

    !-----------------------------------------------------------------------      
    !         ... Set upper boundary mmr values
    !-----------------------------------------------------------------------      
    if(.not. do_lin_strat_chem) call set_fstrat_vals( vmr, pmid, pint, troplev, calday, ncol,lchnk )

    if ( history_gaschmbudget .or. history_gaschmbudget_2D .or. history_gaschmbudget_2D_levels) then
       if ( history_gaschmbudget ) then
          call gaschmmass_diags( lchnk, ncol, vmr(:ncol,:,:), vmr_old(:ncol,:,:), &
                                 pdeldry(:ncol,:), mbar, delt_inverse, 'TDU' )
       endif
       if ( history_gaschmbudget_2D ) then
          call gaschmmass_diags( lchnk, ncol, vmr(:ncol,:,:), vmr_old(:ncol,:,:), &
                                 pdeldry(:ncol,:), mbar, delt_inverse, '2DTDU' )
          call gaschmmass_diags( lchnk, ncol, vmr(:ncol,:,:), vmr_old(:ncol,:,:), &
                                 pdeldry(:ncol,:), mbar, delt_inverse, '2DMSU' )
       endif
       if ( history_gaschmbudget_2D_levels ) then
         call gaschmmass_diags( lchnk, ncol, vmr(:ncol,:,:), vmr_old(:ncol,:,:), &
                                pdeldry(:ncol,:), mbar, delt_inverse, '2DTDU_LL' )
         call gaschmmass_diags( lchnk, ncol, vmr(:ncol,:,:), vmr_old(:ncol,:,:), &
                                pdeldry(:ncol,:), mbar, delt_inverse, '2DTDU_trop', tropFlagInt )
       endif
       vmr_old(:ncol,:,:) = vmr(:ncol,:,:)
    endif

    !-----------------------------------------------------------------------      
    !         ... Set fixed lower boundary mmr values
    !-----------------------------------------------------------------------      
    call flbc_set( vmr, ncol, lchnk, map2chm )

    if ( ghg_chem ) then
       call ghg_chem_set_flbc( vmr, ncol )
    endif

    if ( history_gaschmbudget .or. history_gaschmbudget_2D .or. history_gaschmbudget_2D_levels) then
       if ( history_gaschmbudget ) then
          call gaschmmass_diags( lchnk, ncol, vmr(:ncol,:,:), vmr_old(:ncol,:,:), &
                                 pdeldry(:ncol,:), mbar, delt_inverse, 'TDB' )
       endif
       if ( history_gaschmbudget_2D ) then
          call gaschmmass_diags( lchnk, ncol, vmr(:ncol,:,:), vmr_old(:ncol,:,:), &
                                 pdeldry(:ncol,:), mbar, delt_inverse, '2DTDB' )
          call gaschmmass_diags( lchnk, ncol, vmr(:ncol,:,:), vmr_old(:ncol,:,:), &
                                 pdeldry(:ncol,:), mbar, delt_inverse, '2DMSC' )
       endif
       if ( history_gaschmbudget_2D_levels ) then
         call gaschmmass_diags( lchnk, ncol, vmr(:ncol,:,:), vmr_old(:ncol,:,:), &
                                pdeldry(:ncol,:), mbar, delt_inverse, '2DTDB_LL' )
         call gaschmmass_diags( lchnk, ncol, vmr(:ncol,:,:), vmr_old(:ncol,:,:), &
                                pdeldry(:ncol,:), mbar, delt_inverse, '2DTDB_trop', tropFlagInt )
       endif
       vmr_old(:ncol,:,:) = vmr(:ncol,:,:)
    endif

    !-----------------------------------------------------------------------      
    !         ... Surface emissions
    !----------------------------------------------------------------------- 
    ! if chemUCI is used, apply surface emissions to the bottom (srf_emit_nlayer) layers here
    if (uci1_ndx > 0) then 
       do m = 1,pcnst
          n = map2chm( m )
          if ( n > 0 ) then
           do i=1,ncol
            if ( cflx(i,m) /= 0._r8  ) then
              if ( .not. any( aer_species == n ) .and. adv_mass(n) /= 0._r8 ) then
                do k = pver, pver-srf_emit_nlayer+1, -1 ! loop from bottom to top
                  ! kg/m2, tracer mass
                  wrk(i,k) = adv_mass(n)*vmr(i,k,n)/mbar(i,k) &
                                    *pdeldry(i,k)*rga
                  tmp(i) = wrk(i,k) + cflx(i,m)*delt/dble(srf_emit_nlayer)
                  vmr(i,k,n) = tmp(i)*mbar(i,k)/adv_mass(n)/pdeldry(i,k)/rga
                end do
                cflx(i,m) = 0._r8
              endif
            endif
           end do
          endif
       end do
    endif

    if ( history_gaschmbudget .or. history_gaschmbudget_2D .or. history_gaschmbudget_2D_levels) then
       if ( history_gaschmbudget ) then
          call gaschmmass_diags( lchnk, ncol, vmr(:ncol,:,:), vmr_old(:ncol,:,:), &
                                 pdeldry(:ncol,:), mbar, delt_inverse, 'TDS' )
          call gaschmmass_diags( lchnk, ncol, vmr(:ncol,:,:), vmr_old(:ncol,:,:), &
                                 pdeldry(:ncol,:), mbar, delt_inverse, 'MSS' )
       endif
       if ( history_gaschmbudget_2D ) then
          call gaschmmass_diags( lchnk, ncol, vmr(:ncol,:,:), vmr_old(:ncol,:,:), &
                                 pdeldry(:ncol,:), mbar, delt_inverse, '2DTDS' )
          call gaschmmass_diags( lchnk, ncol, vmr(:ncol,:,:), vmr_old(:ncol,:,:), &
                                 pdeldry(:ncol,:), mbar, delt_inverse, '2DMSS' )
       endif
       if ( history_gaschmbudget_2D_levels ) then
         call gaschmmass_diags( lchnk, ncol, vmr(:ncol,:,:), vmr_old(:ncol,:,:), &
                                pdeldry(:ncol,:), mbar, delt_inverse, '2DTDS_LL' )
         call gaschmmass_diags( lchnk, ncol, vmr(:ncol,:,:), vmr_old(:ncol,:,:), &
                                pdeldry(:ncol,:), mbar, delt_inverse, '2DTDS_trop', tropFlagInt )
         call gaschmmass_diags( lchnk, ncol, vmr(:ncol,:,:), vmr_old(:ncol,:,:), &
                                pdeldry(:ncol,:), mbar, delt_inverse, '2DMSS_LL' )
         call gaschmmass_diags( lchnk, ncol, vmr(:ncol,:,:), vmr_old(:ncol,:,:), &
                                pdeldry(:ncol,:), mbar, delt_inverse, '2DMSS_trop', tropFlagInt )
       endif
       vmr_old(:ncol,:,:) = vmr(:ncol,:,:)
    endif

    !-----------------------------------------------------------------------      
    !         ... Xform from vmr to mmr (for dry deposition)
    !-----------------------------------------------------------------------      
    call vmr2mmr( vmr, mmr_tend, mbar, ncol )

    call set_short_lived_species( mmr_tend, lchnk, ncol, pbuf )

    !-----------------------------------------------------------------------      
    !         ... Dry deposition
    !----------------------------------------------------------------------- 
    tvs(:ncol) = tfld(:ncol,pver) * (1._r8 + qh2o(:ncol,pver))

    sflx(:,:) = 0._r8
    call get_ref_date(yr, mon, day, sec)
    ncdate = yr*10000 + mon*100 + day
    wind_speed(:ncol) = sqrt( ufld(:ncol,pver)*ufld(:ncol,pver) + vfld(:ncol,pver)*vfld(:ncol,pver) )
    prect(:ncol) = precc(:ncol) + precl(:ncol)

    call t_startf('drydep')
    if ( drydep_method == DD_XLND ) then
       soilw = -99
       call drydep( ocnfrac, icefrac, ncdate, ts, ps,  &
            wind_speed, qh2o(:,pver), tfld(:,pver), pmid(:,pver), prect, &
            snowhland, fsds, depvel, sflx, mmr, &
            tvs, soilw, relhum(:,pver:pver), ncol, lonndx, latndx, lchnk )
    else if ( drydep_method == DD_XATM ) then
       table_soilw = has_drydep( 'H2' ) .or. has_drydep( 'CO' )
       if( .not. dyn_soilw .and. table_soilw ) then
          call set_soilw( soilw, lchnk, calday )
       end if
       call drydep( ncdate, ts, ps,  &
            wind_speed, qh2o(:,pver), tfld(:,pver), pmid(:,pver), prect, &
            snowhland, fsds, depvel, sflx, mmr, &
            tvs, soilw, relhum(:,pver:pver), ncol, lonndx, latndx, lchnk )
    else if ( drydep_method == DD_TABL ) then
       call drydep( calday, ts, zen_angle, &
            depvel, sflx, mmr, pmid(:,pver), &
            tvs, ncol, icefrac, ocnfrac, lchnk )
    endif

    drydepflx(:,:) = 0._r8
    ! if chemUCI is used, apply dry dep flux here
    if (uci1_ndx <= 0) then 
       do m = 1,pcnst
          n = map2chm( m )
          if ( n > 0 ) then
            cflx(:ncol,m)      = cflx(:ncol,m) - sflx(:ncol,n)
            drydepflx(:ncol,m) = sflx(:ncol,n)
          endif
       end do
    else
       sflx2 = sflx
       do m = 1,pcnst
          n = map2chm( m )
          if ( n > 0 ) then
            drydepflx(:ncol,m) = sflx(:ncol,n)
            if ( any( sflx2(:ncol,n) /= 0._r8 ) ) then
              if ( .not. any( aer_species == n ) .and. adv_mass(n) /= 0._r8 ) then
                do k = pver, 1, -1 ! loop from bottom to top
                  ! kg/m2, tracer mass
                  wrk(:ncol,k) = adv_mass(n)*vmr(:ncol,k,n)/mbar(:ncol,k) &
                                    *pdeldry(:ncol,k)*rga
                  j = 0 ! number of columns w/o enough mass to remove at the current layer
                  do i = 1,ncol
                    if ( sflx2(i,n) /= 0._r8 ) then
                      if ( wrk(i,k)*(1._r8-low_limit) >= sflx2(i,n)*delt ) then
                        tmp(1) = wrk(i,k) - sflx2(i,n)*delt
                        sflx2(i,n) = 0._r8
                      else
                        tmp(1) = wrk(i,k)*low_limit
                        sflx2(i,n) = sflx2(i,n) - wrk(i,k)*(1._r8-low_limit)*delt_inverse
                        j = j + 1
                      endif
                      vmr(i,k,n) = tmp(1)*mbar(i,k)/adv_mass(n)/pdeldry(i,k)/rga
                    endif
                  end do

                  if ( j == 0 ) then
                    exit
                  endif

                end do
              endif
            endif
          endif
       end do
    endif
    call t_stopf('drydep')

    if ( history_gaschmbudget .or. history_gaschmbudget_2D .or. history_gaschmbudget_2D_levels) then
       if ( history_gaschmbudget ) then
          call gaschmmass_diags( lchnk, ncol, vmr(:ncol,:,:), vmr_old(:ncol,:,:), &
                                 pdeldry(:ncol,:), mbar, delt_inverse, 'TDD' )
          call gaschmmass_diags( lchnk, ncol, vmr(:ncol,:,:), vmr_old(:ncol,:,:), &
                                 pdeldry(:ncol,:), mbar, delt_inverse, 'MSD' )
       endif
       if ( history_gaschmbudget_2D ) then
          call gaschmmass_diags( lchnk, ncol, vmr(:ncol,:,:), vmr_old(:ncol,:,:), &
                                 pdeldry(:ncol,:), mbar, delt_inverse, '2DTDD' )
          call gaschmmass_diags( lchnk, ncol, vmr(:ncol,:,:), vmr_old(:ncol,:,:), &
                                 pdeldry(:ncol,:), mbar, delt_inverse, '2DMSD' )
       endif
       if ( history_gaschmbudget_2D_levels ) then
         call gaschmmass_diags( lchnk, ncol, vmr(:ncol,:,:), vmr_old(:ncol,:,:), &
                                pdeldry(:ncol,:), mbar, delt_inverse, '2DTDD_LL' )
         call gaschmmass_diags( lchnk, ncol, vmr(:ncol,:,:), vmr_old(:ncol,:,:), &
                                pdeldry(:ncol,:), mbar, delt_inverse, '2DTDD_trop',tropFlagInt )
         call gaschmmass_diags( lchnk, ncol, vmr(:ncol,:,:), vmr_old(:ncol,:,:), &
                                pdeldry(:ncol,:), mbar, delt_inverse, '2DMSD_LL' )
         call gaschmmass_diags( lchnk, ncol, vmr(:ncol,:,:), vmr_old(:ncol,:,:), &
                                pdeldry(:ncol,:), mbar, delt_inverse, '2DMSD_trop',tropFlagInt )
       endif
       do m = 1,pcnst
          n = map2chm(m)
          if (n > 0 .and. (.not. any( aer_species == n ))) then
            ! store gas chemistry tracer concentration in pbuf for tendency
            ! calculation
            if (history_gaschmbudget .or. history_gaschmbudget_2D_levels) then
               gas_ac_idx = pbuf_get_index(gas_ac_name(n))
               call pbuf_get_field(pbuf, gas_ac_idx, gas_ac )
               ftem(:ncol,:) = adv_mass(n)*vmr(:ncol,:,n)/mbar(:ncol,:) &
                               *pdeldry(:ncol,:)*rga
               gas_ac(:ncol,:) = ftem(:ncol,:)
            endif
            if (history_gaschmbudget_2D) then
               gas_ac_idx = pbuf_get_index(gas_ac_name_2D(n))
               call pbuf_get_field(pbuf, gas_ac_idx, gas_ac_2D )
               ftem(:ncol,:) = adv_mass(n)*vmr(:ncol,:,n)/mbar(:ncol,:) &
                               *pdeldry(:ncol,:)*rga
               do k=2,pver
                 ftem(:ncol,1) = ftem(:ncol,1) + ftem(:ncol,k)
               end do
               gas_ac_2D(:ncol) = ftem(:ncol,1)
            endif
          endif
       end do

    endif

    !-----------------------------------------------------------------------      
    !         ... Xform from vmr to mmr
    !-----------------------------------------------------------------------      
    call vmr2mmr( vmr, mmr_tend, mbar, ncol )

    call set_short_lived_species( mmr_tend, lchnk, ncol, pbuf )

    !-----------------------------------------------------------------------      
    !         ... Form the tendencies
    !----------------------------------------------------------------------- 
    do m = 1,gas_pcnst 
       mmr_new(:ncol,:,m) = mmr_tend(:ncol,:,m)
       mmr_tend(:ncol,:,m) = (mmr_tend(:ncol,:,m) - mmr(:ncol,:,m))*delt_inverse
    enddo

    do m = 1,pcnst
       n = map2chm(m)
       if( n > 0 ) then
          qtend(:ncol,:,m) = qtend(:ncol,:,m) + mmr_tend(:ncol,:,n) 
       end if
    end do

    call t_startf('chemdr_diags')
    call chm_diags( lchnk, ncol, vmr(:ncol,:,:), mmr_new(:ncol,:,:), &
                    reaction_rates(:ncol,:,:), invariants(:ncol,:,:), depvel(:ncol,:),  sflx(:ncol,:), &
                    mmr_tend(:ncol,:,:), pdel(:ncol,:), pdeldry(:ncol,:), pbuf, troplev(:ncol), tropFlag=tropFlag )

    call rate_diags_calc( reaction_rates(:,:,:), vmr(:,:,:), invariants(:,:,indexm), ncol, lchnk, &
                          pver, pdeldry(:ncol,:), mbar)

    call t_stopf('chemdr_diags')

  end subroutine gas_phase_chemdr

end module mo_gas_phase_chemdr<|MERGE_RESOLUTION|>--- conflicted
+++ resolved
@@ -1276,7 +1276,6 @@
           n = map2chm( m )
           if ( n > 0 ) then
              if ( .not. any( aer_species == n ) ) then
-<<<<<<< HEAD
                if (trim(solsym(n))/='DMS'    .and. trim(solsym(n))/='SO2' .and. &
                    trim(solsym(n))/='H2SO4'  .and. trim(solsym(n))/='SOAG' .and. &
                    trim(solsym(n))/='SOAG0'  .and. trim(solsym(n))/='SOAG15' .and. &
@@ -1285,10 +1284,6 @@
                    trim(solsym(n))/='SOAG34' .and. trim(solsym(n))/='SOAG35' .and. &
                    trim(solsym(n))/='HNO3'   .and. trim(solsym(n))/='NH3' .and. &
                    trim(solsym(n))/='HCL') then
-=======
-               if (trim(solsym(n))/='DMS' .and. trim(solsym(n))/='SO2' .and. &
-                   trim(solsym(n))/='H2SO4' .and. trim(solsym(n))/='SOAG') then
->>>>>>> 3e1e3db1
                    !write(iulog,*) 'n=',n,'solsym=',trim(solsym(n))
                    vmr(:ncol,:,n) = vmr_old2(:ncol,:,n)
                endif
