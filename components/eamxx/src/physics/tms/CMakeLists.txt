--- conflicted
+++ resolved
@@ -21,15 +21,8 @@
     ${CMAKE_CURRENT_SOURCE_DIR}/tms_iso_c.f90
     ${CMAKE_CURRENT_SOURCE_DIR}/tms_functions_f90.cpp
   )
-<<<<<<< HEAD
-  target_include_directories(${TMS_LIB} PUBLIC
-    ${CMAKE_CURRENT_BINARY_DIR}/${TMS_LIB}_modules
-    ${CMAKE_CURRENT_SOURCE_DIR}
-    ${CMAKE_CURRENT_SOURCE_DIR}/impl
-=======
   set_target_properties(tms PROPERTIES
     Fortran_MODULE_DIRECTORY ${CMAKE_CURRENT_BINARY_DIR}/tms_modules
->>>>>>> b95132cc
   )
   target_include_directories (tms PUBLIC ${CMAKE_CURRENT_BINARY_DIR}/tms_modules)
 
