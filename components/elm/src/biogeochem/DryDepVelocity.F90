--- conflicted
+++ resolved
@@ -465,17 +465,6 @@
                else
 
                   !Following Emmons et al (2020, JAMES), the stomatal resistances for shaded and sunlit
-<<<<<<< HEAD
-                  !leaves should be added in parallel. Also need to account for the conditions of
-                  !rssun=0.0 and/or rssha=0.0
-
-                  if (rssun(pi) > 0._r8 .and. rssha(pi) > 0._r8) then
-                     rs = 1.0_r8 / ( fsun(pi)/rssun(pi) + (1.0_r8 - fsun(pi))/rssha(pi) )
-                  else if (rssun(pi) > 0._r8 .and. rssha(pi) == 0._r8) then
-                     rs = fsun(pi)*rssun(pi)
-                  else if (rssun(pi) == 0._r8 .and. rssha(pi) > 0._r8) then
-                     rs = rssha(pi)*(1._r8-fsun(pi))
-=======
                   !leaves should be added in parallel.  Also need to account for the conditions of
                   !rssun=0.0 and/or rssha=0.0, for which only fsun=0 or fsun=1 is considered, respectively.
 
@@ -485,7 +474,6 @@
                     rs = rssun(pi)
                   else if (rssha(pi) > 0._r8 .and. fsun(pi) == 0._r8) then
                     rs = rssha(pi)
->>>>>>> 3e1e3db1
                   else
                      rs = 1.e36_r8
                   endif
