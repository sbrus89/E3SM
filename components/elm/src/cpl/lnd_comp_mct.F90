--- conflicted
+++ resolved
@@ -45,14 +45,9 @@
     use elm_initializeMod, only : initialize1, initialize2, initialize3
     use elm_instMod      , only : lnd2atm_vars, lnd2glc_vars
     use elm_instance     , only : elm_instance_init
-<<<<<<< HEAD
-    use elm_varctl       , only : finidat,single_column, elm_varctl_set, iulog, noland, &
+    use elm_varctl       , only : finidat,single_column, elm_varctl_set, iulog, noland &
                                   scm_multcols, scm_nx, scm_ny
-    use elm_varctl       , only : inst_index, inst_suffix, inst_name
-=======
-    use elm_varctl       , only : finidat,single_column, elm_varctl_set, iulog, noland
     use elm_varctl       , only : inst_index, inst_suffix, inst_name, precip_downscaling_method
->>>>>>> 7628ed03
     use elm_varorb       , only : eccen, obliqr, lambm0, mvelpp
     use controlMod       , only : control_setNL
     use decompMod        , only : get_proc_bounds
