--- conflicted
+++ resolved
@@ -15,11 +15,7 @@
   tstep             = 150                       ! largest timestep in seconds
   integration       = 'explicit'                ! explicit time integration
   tstep_type        = 5
-<<<<<<< HEAD
-  rsplit            = 3
-=======
   rsplit            = 6
->>>>>>> 0757e202
   qsplit            = 1
   nu                = 1.1e14                    ! default= 1e15*(ne30/ne60)**3.2 = 1.1e14
   nu_s              = 1.1e14
