/********************************************************************************
 * HOMMEXX 1.0: Copyright of Sandia Corporation
 * This software is released under the BSD license
 * See the file 'COPYRIGHT' in the HOMMEXX/src/share/cxx directory
 *******************************************************************************/

#ifndef HOMMEXX_EULER_STEP_FUNCTOR_IMPL_HPP
#define HOMMEXX_EULER_STEP_FUNCTOR_IMPL_HPP

#include "Context.hpp"
#include "ReferenceElement.hpp"
#include "ElementsGeometry.hpp"
#include "ElementsDerivedState.hpp"
#include "FunctorsBuffersManager.hpp"
#include "ErrorDefs.hpp"
#include "EulerStepFunctor.hpp"
#include "HommexxEnums.hpp"
#include "HybridVCoord.hpp"
#include "SimulationParams.hpp"
#include "SphereOperators.hpp"
#include "Tracers.hpp"
#include "profiling.hpp"
#include "mpi/BoundaryExchange.hpp"
#include "mpi/MpiBuffersManager.hpp"
#include "mpi/Connectivity.hpp"
#include "utilities/SubviewUtils.hpp"
#include "utilities/VectorUtils.hpp"
#include "vector/vector_pragmas.hpp"

namespace Homme {

// On older machines, low memory b/w is the most important performance-influence
// characteristic. On these machines, a tracer will be processed in serial. Take
// advantage of this to optimize memory access.
template <typename ExecSpace>
struct SerialLimiter {
  template <int limiter_option, typename ArrayGll, typename ArrayGllLvl, typename Array2Lvl,
            typename Array2GllLvl>
  KOKKOS_INLINE_FUNCTION static void
  run(const ArrayGll& sphweights, const ArrayGllLvl& idpmass,
      const Array2Lvl& iqlim, const ArrayGllLvl& iptens,
      const Array2GllLvl& irwrk);
};
// GPU doesn't have a serial impl.
#if defined KOKKOS_ENABLE_CUDA
template <>
struct SerialLimiter<Kokkos::Cuda> {
  template <int limiter_option, typename ArrayGll, typename ArrayGllLvl, typename Array2Lvl,
            typename Array2GllLvl>
  KOKKOS_INLINE_FUNCTION static void
  run (const ArrayGll& sphweights, const ArrayGllLvl& idpmass,
       const Array2Lvl& iqlim, const ArrayGllLvl& iptens,
       const Array2GllLvl& irwrk) {
    Kokkos::abort("SerialLimiter::run: Should not be called on GPU.");
  }
};
#endif

class EulerStepFunctorImpl {
  struct EulerStepData {
    EulerStepData ()
      : qsize(-1), limiter_option(0), nu_p(0), nu_q(0), consthv(1)
    {}

    int   qsize;
    int   limiter_option;
    Real  rhs_viss;
    Real  rhs_multiplier;

    Real  nu_p;
    Real  nu_q;

    Real  dt;
    int   np1_qdp;
    int   n0_qdp;

    DSSOption   DSSopt;

    bool consthv;
  };

  struct Buffers {
    static constexpr int num_3d_scalar_mid_buf = 2;
    static constexpr int num_3d_vector_mid_buf = 1;

    ExecViewUnmanaged<Scalar*   [NP][NP][NUM_LEV]> dp;
    ExecViewUnmanaged<Scalar*   [NP][NP][NUM_LEV]> dpdissk;
    ExecViewUnmanaged<Scalar*[2][NP][NP][NUM_LEV]> vstar;
  };

  using deriv_type = ReferenceElement::deriv_type;

  const ElementsGeometry      m_geometry;
        Buffers               m_buffers;
  const ElementsDerivedState  m_derived_state;
  const Tracers               m_tracers;
  const deriv_type            m_deriv;
  const HybridVCoord          m_hvcoord;
  EulerStepData               m_data;
  SphereOperators             m_sphere_ops;

  Kokkos::TeamPolicy<ExecSpace> m_tv_policy;
  TeamUtils<ExecSpace> m_tu_ne, m_tu_ne_qsize, m_tu_tv;

  int m_prev_num_elems, m_prev_qsize;

  bool                m_kernel_will_run_limiters;

  ThreadPreferences m_tpref;

  std::shared_ptr<BoundaryExchange> m_mm_be, m_mmqb_be;
  Kokkos::Array<std::shared_ptr<BoundaryExchange>, 3*Q_NUM_TIME_LEVELS> m_bes;

  enum { m_mem_per_team = 2 * NP * NP * sizeof(Real) };

public:

  EulerStepFunctorImpl ()
   : m_geometry      (Context::singleton().get<ElementsGeometry>())
   , m_derived_state (Context::singleton().get<ElementsDerivedState>())
   , m_tracers       (Context::singleton().get<Tracers>())
   , m_deriv         (Context::singleton().get<ReferenceElement>().get_deriv())
   , m_hvcoord       (Context::singleton().get<HybridVCoord>())
   , m_sphere_ops    (Context::singleton().get<SphereOperators>())
   , m_tv_policy     (Homme::get_default_team_policy<ExecSpace>(1))
   , m_tu_ne         (Homme::get_default_team_policy<ExecSpace>(1))
   , m_tu_ne_qsize   (Homme::get_default_team_policy<ExecSpace>(1))
   , m_tu_tv         (Homme::get_default_team_policy<ExecSpace>(1))
   , m_prev_num_elems(0)
   , m_prev_qsize    (0)
  {
    m_tpref.prefer_larger_team = true;
  }

  void reset (const SimulationParams& params) {
    m_data.rhs_viss = 0.0;
    m_data.qsize = params.qsize;
    m_data.limiter_option = params.limiter_option;
    m_data.nu_p = params.nu_p;
    m_data.nu_q = params.nu_q;
    m_data.consthv = (params.hypervis_scaling == 0);

    if (m_data.limiter_option == 4) {
      std::string msg = "[EulerStepFunctorImpl::reset]:";
      msg += "limiter_option=4 is not yet supported in C++. ";
      msg += "The program should have errored out earlier though. Plese, investigate.";
      Errors::runtime_abort(msg,Errors::err_not_implemented);
    }

    // Make sure sphere ops have buffers large enough to accommodate this functor's needs
<<<<<<< HEAD
    if (m_geometry.num_elems() != m_prev_num_elems || m_data.qsize != m_prev_qsize) {
      m_prev_num_elems = m_geometry.num_elems();
      m_prev_qsize     = m_data.qsize;

      const auto num_parallel_iterations = m_geometry.num_elems() * m_data.qsize;

      auto tp_ne       = Homme::get_default_team_policy<ExecSpace>(m_geometry.num_elems());
      auto tp_ne_qsize = Homme::get_default_team_policy<ExecSpace>(num_parallel_iterations);

      ThreadPreferences tp;
      tp.max_threads_usable = NUM_LEV;
      tp.max_vectors_usable = 1;
      const auto tv =
        DefaultThreadsDistribution<ExecSpace>::team_num_threads_vectors(
          num_parallel_iterations, tp);
      m_tv_policy = decltype(m_tv_policy)(num_parallel_iterations, tv.first, tv.second);

      m_tu_ne       = TeamUtils<ExecSpace>(tp_ne);
      m_tu_ne_qsize = TeamUtils<ExecSpace>(tp_ne_qsize);
      m_tu_tv       = TeamUtils<ExecSpace>(m_tv_policy);

      m_sphere_ops.allocate_buffers(m_tu_ne_qsize);
    }
=======
    m_sphere_ops.allocate_buffers(Homme::get_default_team_policy<ExecSpace>(
                                    m_geometry.num_elems()*m_data.qsize, m_tpref));
>>>>>>> 20cd251b
  }

  int requested_buffer_size () const {
    constexpr int size_scalar =   NP*NP*NUM_LEV*VECTOR_SIZE;
    constexpr int size_vector = 2*NP*NP*NUM_LEV*VECTOR_SIZE;
    constexpr int num_scalars = Buffers::num_3d_scalar_mid_buf;
    constexpr int num_vectors = Buffers::num_3d_vector_mid_buf;

    return m_geometry.num_elems() * (num_scalars*size_scalar + num_vectors*size_vector);
  }

  void init_buffers (const FunctorsBuffersManager& fbm) {
    Errors::runtime_check(fbm.allocated_size()>=requested_buffer_size(), "Error! Buffers size not sufficient.\n");

    constexpr int size_scalar =   NP*NP*NUM_LEV;
    const int ne = m_geometry.num_elems();

    Scalar* mem = reinterpret_cast<Scalar*>(fbm.get_memory());

    m_buffers.dp      = decltype(m_buffers.dp)(mem,ne);
    mem += size_scalar*ne;

    m_buffers.dpdissk = decltype(m_buffers.dpdissk)(mem,ne);
    mem += size_scalar*ne;

    m_buffers.vstar   = decltype(m_buffers.vstar)(mem,ne);
  }

  void init_boundary_exchanges () {
    assert(m_data.qsize >= 0); // after reset() called

    auto bm_exchange = Context::singleton().get<MpiBuffersManagerMap>()[MPI_EXCHANGE];
    DSSOption dss_vars[3] = {DSSOption::ETA, DSSOption::OMEGA, DSSOption::DIV_VDP_AVE};
    for (int np1_qdp = 0, k = 0; np1_qdp < Q_NUM_TIME_LEVELS; ++np1_qdp) {
      for (auto dssi : dss_vars) {
        m_bes[k] = std::make_shared<BoundaryExchange>();
        BoundaryExchange& be = *m_bes[k];
        be.set_buffers_manager(bm_exchange);
        int num_mid = dssi==DSSOption::ETA ? 0 : 1;
        int num_int = 1 - num_mid;
        be.set_num_fields(0, 0, m_data.qsize+num_mid,num_int);
        be.register_field(m_tracers.qdp, np1_qdp, m_data.qsize, 0);
        switch(dssi) {
          case DSSOption::ETA:
            be.register_field(m_derived_state.m_eta_dot_dpdn);
            break;
          case DSSOption::OMEGA:
            be.register_field(m_derived_state.m_omega_p);
            break;
          case DSSOption::DIV_VDP_AVE:
            be.register_field(m_derived_state.m_divdp_proj);
            break;
        }
        be.registration_completed();
        ++k;
      }
    }

    {
      m_mmqb_be = std::make_shared<BoundaryExchange>();
      m_mmqb_be->set_buffers_manager(bm_exchange);
      m_mmqb_be->set_num_fields(0, 0, m_data.qsize);
      m_mmqb_be->register_field(m_tracers.qtens_biharmonic, m_data.qsize, 0);
      m_mmqb_be->registration_completed();
    }

    {
      auto bm_exchange_minmax = Context::singleton().get<MpiBuffersManagerMap>()[MPI_EXCHANGE_MIN_MAX];
      m_mm_be = std::make_shared<BoundaryExchange>();
      BoundaryExchange& be = *m_mm_be;
      be.set_buffers_manager(bm_exchange_minmax);
      be.set_num_fields(m_data.qsize, 0, 0);
      be.register_min_max_fields(m_tracers.qlim, m_data.qsize, 0);
      be.registration_completed();
    }
  }

  static size_t limiter_team_shmem_size (const int team_size) {
    return Memory<ExecSpace>::on_gpu ?
      (team_size * m_mem_per_team) :
      0;
  }

  size_t team_shmem_size (const int team_size) const {
    return m_kernel_will_run_limiters ? limiter_team_shmem_size(team_size) : 0;
  }

  struct BIHPreNup {};
  struct BIHPreNoNup {};
  struct BIHPostConstHV {};
  struct BIHPostTensorHV {};

  /*
    ! get new min/max values, and also compute biharmonic mixing term

    ! two scalings depending on nu_p:
    ! nu_p=0:    qtens_biharmonic *= dp0                   (apply viscosity only to q)
    ! nu_p>0):   qtens_biharmonc *= elem()%psdiss_ave      (for consistency, if nu_p=nu_q)
   */
  void compute_biharmonic_pre() {
    profiling_resume();
    assert(m_data.rhs_multiplier == 2.0);
    m_data.rhs_viss = 3.0;

    if(m_data.nu_p > 0){
    Kokkos::parallel_for(Homme::get_default_team_policy<ExecSpace, BIHPreNup>(
                           m_geometry.num_elems() * m_data.qsize, m_tpref),
                         *this);
    }else{
    Kokkos::parallel_for(Homme::get_default_team_policy<ExecSpace, BIHPreNoNup>(
                           m_geometry.num_elems() * m_data.qsize, m_tpref),
                         *this);

    }

    ExecSpace::impl_static_fence();
    profiling_pause();
  }

  void compute_biharmonic_post() {
    profiling_resume();
    assert(m_data.rhs_multiplier == 2.0);

    if(m_data.consthv){
    Kokkos::parallel_for(Homme::get_default_team_policy<ExecSpace, BIHPostConstHV>(
                           m_geometry.num_elems() * m_data.qsize, m_tpref),
                         *this);
    }else{
    Kokkos::parallel_for(Homme::get_default_team_policy<ExecSpace, BIHPostTensorHV>(
                           m_geometry.num_elems() * m_data.qsize, m_tpref),
                         *this);
    }
    ExecSpace::impl_static_fence();
    profiling_pause();
  }

//case when nu_p > 0
  KOKKOS_INLINE_FUNCTION
  void operator() (const BIHPreNup&, const TeamMember& team) const {
    KernelVariables kv(team, m_data.qsize, m_tu_ne_qsize);
    const auto qtens_biharmonic = Homme::subview(m_tracers.qtens_biharmonic, kv.ie, kv.iq);
    dpdiss_adjustment(kv, team);
    m_sphere_ops.laplace_simple(kv, qtens_biharmonic, qtens_biharmonic);
  }

//case when nu_p == 0
  KOKKOS_INLINE_FUNCTION
  void operator() (const BIHPreNoNup&, const TeamMember& team) const {
    KernelVariables kv(team, m_data.qsize, m_tu_ne_qsize);
    const auto qtens_biharmonic = Homme::subview(m_tracers.qtens_biharmonic, kv.ie, kv.iq);
    m_sphere_ops.laplace_simple(kv, qtens_biharmonic, qtens_biharmonic);
  }

  KOKKOS_INLINE_FUNCTION
  void dpdiss_adjustment (KernelVariables & kv, const TeamMember& team) const {

    const auto qtens_biharmonic = Homme::subview(m_tracers.qtens_biharmonic, kv.ie, kv.iq);
      const auto dpdiss_ave = Homme::subview(m_derived_state.m_dpdiss_ave, kv.ie);
      Kokkos::parallel_for (
        Kokkos::TeamThreadRange(team, NP*NP),
        [&] (const int loop_idx) {
          const int i = loop_idx / NP;
          const int j = loop_idx % NP;
          Kokkos::parallel_for(
            Kokkos::ThreadVectorRange(team, NUM_LEV),
            [&] (const int& k) {
              qtens_biharmonic(i,j,k) = qtens_biharmonic(i,j,k) * dpdiss_ave(i,j,k) / m_hvcoord.dp0(k);
            });
        });
      team.team_barrier();
  }



  KOKKOS_INLINE_FUNCTION
  void operator() (const BIHPostConstHV&, const TeamMember& team) const {
    KernelVariables kv(team, m_data.qsize, m_tu_ne_qsize);
    const auto qtens_biharmonic = Homme::subview(m_tracers.qtens_biharmonic, kv.ie, kv.iq);
    team.team_barrier();
    m_sphere_ops.laplace_simple(kv, qtens_biharmonic, qtens_biharmonic);
    // laplace_simple provides the barrier.
    rhsviss_adjustment(kv, team);
  }//end of BIHPostConstHV ()

  KOKKOS_INLINE_FUNCTION
  void operator() (const BIHPostTensorHV&, const TeamMember& team) const {
    KernelVariables kv(team,m_data.qsize, m_tu_ne_qsize);
    const auto qtens_biharmonic = Homme::subview(m_tracers.qtens_biharmonic, kv.ie, kv.iq);
    const auto tensor = Homme::subview(m_geometry.m_tensorvisc, kv.ie);
    team.team_barrier();
    m_sphere_ops.laplace_tensor(kv, tensor, qtens_biharmonic, qtens_biharmonic);
    // divergence_sphere_wk provides the barrier.
    rhsviss_adjustment(kv, team);
    }//end of BIHPostTensorHV ()

  KOKKOS_INLINE_FUNCTION
  void rhsviss_adjustment (KernelVariables & kv, const TeamMember & team) const {
    const auto qtens_biharmonic = Homme::subview(m_tracers.qtens_biharmonic, kv.ie, kv.iq);
    const auto f = -m_data.rhs_viss * m_data.dt * m_data.nu_q;
    const auto spheremp = Homme::subview(m_geometry.m_spheremp, kv.ie);
      Kokkos::parallel_for (
        Kokkos::TeamThreadRange(team, NP*NP),
        [&] (const int loop_idx) {
          const int i = loop_idx / NP;
          const int j = loop_idx % NP;
          Kokkos::parallel_for(
            Kokkos::ThreadVectorRange(team, NUM_LEV),
            [&] (const int& k) {
              qtens_biharmonic(i,j,k) = (f * m_hvcoord.dp0(k) * qtens_biharmonic(i,j,k) /
                                         spheremp(i,j));
            });
        });
    }



  struct AALSetupPhase {};
  struct AALTracerPhase {};

  void advect_and_limit() {
    profiling_resume();
    Kokkos::parallel_for(
      Homme::get_default_team_policy<ExecSpace, AALSetupPhase>(
        m_geometry.num_elems(), m_tpref),
      *this);
    ExecSpace::impl_static_fence();
    m_kernel_will_run_limiters = true;
    Kokkos::parallel_for(
      Homme::get_default_team_policy<ExecSpace, AALTracerPhase>(
        m_geometry.num_elems() * m_data.qsize, m_tpref),
      *this);
    ExecSpace::impl_static_fence();
    m_kernel_will_run_limiters = false;
    profiling_pause();
  }

  KOKKOS_INLINE_FUNCTION
  void operator() (const AALSetupPhase&, const TeamMember& team) const {
    KernelVariables kv(team, m_tu_ne);
    run_setup_phase(kv);
  }

  KOKKOS_INLINE_FUNCTION
  void operator() (const AALTracerPhase&, const TeamMember& team) const {
    KernelVariables kv(team, m_data.qsize, m_tu_ne_qsize);
    run_tracer_phase(kv);
  }

  struct PrecomputeDivDp {};

  void precompute_divdp() {
    assert(m_data.qsize >= 0); // reset() already called
    profiling_resume();

    Kokkos::parallel_for(
        Homme::get_default_team_policy<ExecSpace, PrecomputeDivDp>(
            m_geometry.num_elems(), m_tpref),
        *this);

    ExecSpace::impl_static_fence();
    profiling_pause();
  }

  KOKKOS_INLINE_FUNCTION
  void operator()(const PrecomputeDivDp &, const TeamMember &team) const {
    KernelVariables kv(team, m_tu_ne);
    m_sphere_ops.divergence_sphere(kv,
                      Homme::subview(m_derived_state.m_vn0, kv.ie),
                      Homme::subview(m_derived_state.m_divdp, kv.ie));
    Kokkos::parallel_for(Kokkos::TeamThreadRange(team, NP * NP),
                         [&](const int idx) {
      const int igp = idx / NP;
      const int jgp = idx % NP;
      Kokkos::parallel_for(Kokkos::ThreadVectorRange(team, NUM_LEV),
                           [&](const int ilev) {
        m_derived_state.m_divdp_proj(kv.ie, igp, jgp, ilev) =
            m_derived_state.m_divdp(kv.ie, igp, jgp, ilev);
      });
    });
  }

  void qdp_time_avg (const int n0_qdp, const int np1_qdp) {
    const int qsize = m_data.qsize;
    const auto qdp = m_tracers.qdp;
    const Real rkstage = 3.0;
    const auto tu_ne_qsize = m_tu_ne_qsize;
    Kokkos::parallel_for(
      Homme::get_default_team_policy<ExecSpace>(m_geometry.num_elems()*m_data.qsize,
                                                m_tpref),
      KOKKOS_LAMBDA(const TeamMember& team) {
        KernelVariables kv(team, qsize, tu_ne_qsize);
        const auto qdp_n0 = Homme::subview(qdp, kv.ie, n0_qdp, kv.iq);
        const auto qdp_np1 = Homme::subview(qdp, kv.ie, np1_qdp, kv.iq);
        Kokkos::parallel_for(
          Kokkos::TeamThreadRange(kv.team, NP*NP),
          [&] (const int& idx) {
            const int i = idx / NP;
            const int j = idx % NP;
            Kokkos::parallel_for(
              Kokkos::ThreadVectorRange(kv.team, NUM_LEV),
              [&] (const int& ilev) {
               qdp_np1(i,j,ilev) =
                 (qdp_n0(i,j,ilev) + (rkstage-1)*qdp_np1(i,j,ilev)) /
                 rkstage;
            });
          });
      });
  }

  // TODO make GPUable.
  void compute_dp () {
    const auto& c = m_data;
    const auto dp = m_derived_state.m_dp;
    const auto divdp_proj = m_derived_state.m_divdp_proj;
    const auto rhsmdt = c.rhs_multiplier * c.dt;
    const auto buf = m_buffers.dp;
    const auto tu_ne = m_tu_ne;
    Kokkos::parallel_for(
      Homme::get_default_team_policy<ExecSpace>(m_geometry.num_elems(), m_tpref),
      KOKKOS_LAMBDA (const TeamMember& team) {
        KernelVariables kv(team, tu_ne);
        Kokkos::parallel_for (
          Kokkos::TeamThreadRange(kv.team, NP*NP),
          [&] (const int loop_idx) {
            const int i = loop_idx / NP;
            const int j = loop_idx % NP;
            Kokkos::parallel_for(
              Kokkos::ThreadVectorRange(kv.team, NUM_LEV),
              [&] (const int& k) {
                //! derived variable divdp_proj() (DSS'd version of divdp) will only
                //! be correct on 2nd and 3rd stage but that's ok because
                //! rhs_multiplier=0 on the first stage:
                // Store this in unused buffer.
                buf(kv.ie,i,j,k) =
                  dp(kv.ie,i,j,k) - rhsmdt * divdp_proj(kv.ie,i,j,k);
              });
          });
      });
  }

  void compute_qmin_qmax() {
    // Temporaries, due to issues capturing *this on device
    const int qsize = m_data.qsize;
    const Real rhs_multiplier = m_data.rhs_multiplier;
    const int n0_qdp = m_data.n0_qdp;
    const auto qdp = m_tracers.qdp;
    const auto dp = m_buffers.dp;
    const auto qtens_biharmonic = m_tracers.qtens_biharmonic;
    const auto qlim = m_tracers.qlim;
    const auto tu_tv = m_tu_tv;
    Kokkos::parallel_for(
      m_tv_policy,
      KOKKOS_LAMBDA (const TeamMember& team) {
        KernelVariables kv(team, qsize, tu_tv);
        const auto dp_t = Homme::subview(dp, kv.ie);
        const auto qdp_t = Homme::subview(qdp, kv.ie, n0_qdp, kv.iq);
        const auto qtens_biharmonic_t = Homme::subview(qtens_biharmonic, kv.ie, kv.iq);
        const auto qlim_t = Homme::subview(qlim, kv.ie, kv.iq);
        if (rhs_multiplier != 1.0) {
          Kokkos::parallel_for(
            Kokkos::TeamThreadRange(kv.team, NUM_LEV),
            [&] (const int& k) {
              const auto v = qdp_t(0,0,k) / dp_t(0,0,k);
              qtens_biharmonic_t(0,0,k) = v;
              qlim_t(0,k) = v;
              qlim_t(1,k) = v;
            });
        }
        for (int i = 0; i < NP; ++i)
          for (int j = 0; j < NP; ++j) {
            Kokkos::parallel_for(
              Kokkos::TeamThreadRange(kv.team, NUM_LEV),
              [&] (const int& k) {
                const auto v = qdp_t(i,j,k) / dp_t(i,j,k);
                qtens_biharmonic_t(i,j,k) = v;
                qlim_t(0,k) = min(qlim_t(0,k), v);
                qlim_t(1,k) = max(qlim_t(1,k), v);
              });
          }
      });
    ExecSpace::impl_static_fence();
  }

  void neighbor_minmax_start() {
    assert(m_mm_be->is_registration_completed());
    m_mm_be->pack_and_send_min_max();
  }

  void neighbor_minmax_finish() {
    m_mm_be->recv_and_unpack_min_max();
  }

  void minmax_and_biharmonic() {
    neighbor_minmax_start();
    compute_biharmonic_pre();
    m_mmqb_be->exchange(m_geometry.m_rspheremp);
    compute_biharmonic_post();
    neighbor_minmax_finish();
  }

  void neighbor_minmax() {
    assert(m_mm_be->is_registration_completed());
    m_mm_be->exchange_min_max();
  }

  void exchange_qdp_dss_var () {
    GPTLstart("eus_bexch");
    const int idx = 3*m_data.np1_qdp + static_cast<int>(m_data.DSSopt);
    m_bes[idx]->exchange(m_geometry.m_rspheremp);
    GPTLstop("eus_bexch");
  }

  void euler_step(const int np1_qdp, const int n0_qdp, const Real dt,
                  const Real rhs_multiplier, const DSSOption DSSopt) {

    m_data.n0_qdp         = n0_qdp;
    m_data.np1_qdp        = np1_qdp;
    m_data.dt             = dt;
    m_data.rhs_multiplier = rhs_multiplier;
    m_data.DSSopt         = DSSopt;

    if (EulerStepFunctor::is_quasi_monotone(m_data.limiter_option)) {
      // when running lim8, we also need to limit the biharmonic, so that term
      // needs to be included in each euler step.  three possible algorithms
      // here:
      // most expensive:
      //   compute biharmonic (which also computes qmin/qmax) during all 3
      //   stages be sure to set rhs_viss=1 cost:  3 biharmonic steps with 3 DSS

      // cheapest:
      //   compute biharmonic (which also computes qmin/qmax) only on first
      //   stage be sure to set rhs_viss=3 reuse qmin/qmax for all following
      //   stages (but update based on local qmin/qmax) cost:  1 biharmonic
      //   steps with 1 DSS main concern: viscosity

      // compromise:
      //   compute biharmonic (which also computes qmin/qmax) only on last stage
      //   be sure to set rhs_viss=3
      //   compute qmin/qmax directly on first stage
      //   reuse qmin/qmax for 2nd stage stage (but update based on local
      //   qmin/qmax) cost:  1 biharmonic steps, 2 DSS

      //  NOTE  when nu_p=0 (no dissipation applied in dynamics to dp equation),
      //        we should apply dissipation to Q (not Qdp) to preserve Q=1
      //        i.e.  laplace(Qdp) ~  dp0 laplace(Q)
      //        for nu_p=nu_q>0, we need to apply dissipation to Q *diffusion_dp

      // initialize dp, and compute Q from Qdp(and store Q in Qtens_biharmonic)

      compute_dp();
      compute_qmin_qmax();
      if (m_data.rhs_multiplier == 0.0) {
        neighbor_minmax();
      } else if (m_data.rhs_multiplier == 2.0) {
        minmax_and_biharmonic();
      }
    }
    advect_and_limit();
    exchange_qdp_dss_var();
  }

private:

  KOKKOS_INLINE_FUNCTION
  void run_setup_phase (const KernelVariables& kv) const {
    compute_2d_advection_step(kv);
  }

  KOKKOS_INLINE_FUNCTION
  void run_tracer_phase (const KernelVariables& kv) const {
    compute_qtens(kv);
    kv.team_barrier();
    if (m_data.limiter_option == 8) {
      limiter_optim_iter_full(kv);
      kv.team_barrier();
    } else if (m_data.limiter_option == 9) {
      limiter_clip_and_sum(kv);
      kv.team_barrier();
    }
    apply_spheremp(kv);
  }

  KOKKOS_INLINE_FUNCTION
  void compute_2d_advection_step (const KernelVariables& kv) const {
    const auto& c = m_data;
    const bool lim_quasi_monotone
      = EulerStepFunctor::is_quasi_monotone(c.limiter_option);
    const bool add_ps_diss = c.nu_p > 0 && c.rhs_viss != 0.0;
    const Real diss_fac = add_ps_diss ? -c.rhs_viss * c.dt * c.nu_q : 0;

    const auto& eta   = m_derived_state.m_eta_dot_dpdn;
    const auto& omega = m_derived_state.m_omega_p;
    const auto& divdp = m_derived_state.m_divdp_proj;
    Kokkos::parallel_for (
      Kokkos::TeamThreadRange(kv.team, NP*NP),
      [&] (const int loop_idx) {
        const int i = loop_idx / NP;
        const int j = loop_idx % NP;
        auto f_dss_ptr = c.DSSopt==DSSOption::ETA
                           ? &eta.impl_map().reference(kv.ie, i,j, 0)
                           : (c.DSSopt==DSSOption::OMEGA
                                 ? &omega.impl_map().reference(kv.ie,i,j,0)
                                 : &divdp.impl_map().reference(kv.ie,i,j,0));
        ExecViewUnmanaged<Scalar[NUM_LEV]> f_dss (f_dss_ptr);
        Kokkos::parallel_for(
          Kokkos::ThreadVectorRange(kv.team, NUM_LEV),
          [&] (const int& k) {
            const auto dp = m_buffers.dp(kv.ie,i,j,k);
            m_buffers.vstar(kv.ie,0,i,j,k) = m_derived_state.m_vn0(kv.ie,0,i,j,k) / dp;
            m_buffers.vstar(kv.ie,1,i,j,k) = m_derived_state.m_vn0(kv.ie,1,i,j,k) / dp;
            if (lim_quasi_monotone) {
              //! Note that the term dpdissk is independent of Q
              //! UN-DSS'ed dp at timelevel n0+1:
              m_buffers.dpdissk(kv.ie,i,j,k) = dp - c.dt * m_derived_state.m_divdp(kv.ie,i,j,k);
              if (add_ps_diss) {
                //! add contribution from UN-DSS'ed PS dissipation
                //!          dpdiss(:,:) = ( hvcoord%hybi(k+1) - hvcoord%hybi(k) ) *
                //!          elem(ie)%derived%psdiss_biharmonic(:,:)
                m_buffers.dpdissk(kv.ie,i,j,k) += diss_fac *
                  m_derived_state.m_dpdiss_biharmonic(kv.ie,i,j,k) / m_geometry.m_spheremp(kv.ie,i,j);
              }
            }
            //! also DSS extra field
            //! note: eta_dot_dpdn is actually dimension nlev+1, but nlev+1 data is
            //! all zero so we only have to DSS 1:nlev
            f_dss(k) *= m_geometry.m_spheremp(kv.ie,i,j);
          });
      });
  }

  KOKKOS_INLINE_FUNCTION
  void compute_qtens (const KernelVariables& kv) const {
    m_sphere_ops.divergence_sphere_update(
      kv, -m_data.dt, m_data.rhs_viss != 0.0,
      Homme::subview(m_buffers.vstar, kv.ie),
      Homme::subview(m_tracers.qdp, kv.ie, m_data.n0_qdp, kv.iq),
      // On input, qtens_biharmonic if add_hyperviscosity, undefined
      // if not; on output, qtens.
      Homme::subview(m_tracers.qtens_biharmonic, kv.ie, kv.iq));
  }

  KOKKOS_INLINE_FUNCTION
  void limiter_optim_iter_full (const KernelVariables& kv) const {
    const auto sphweights = Homme::subview(m_geometry.m_spheremp, kv.ie);
    const auto dpmass = Homme::subview(m_buffers.dpdissk, kv.ie);
    const auto ptens = Homme::subview(m_tracers.qtens_biharmonic, kv.ie, kv.iq);
    const auto qlim = Homme::subview(m_tracers.qlim, kv.ie, kv.iq);
    if ( ! OnGpu<ExecSpace>::value && kv.team.team_size() == 1)
      SerialLimiter<ExecSpace>::run<8>(
        sphweights, dpmass, qlim, ptens,
        Homme::subview(m_sphere_ops.vector_buf_ml, kv.team_idx, 0));
    else
      limiter_optim_iter_full(kv.team, sphweights, dpmass, qlim, ptens);
  }

  KOKKOS_INLINE_FUNCTION
  void limiter_clip_and_sum (const KernelVariables& kv) const {
    const auto sphweights = Homme::subview(m_geometry.m_spheremp, kv.ie);
    const auto dpmass = Homme::subview(m_buffers.dpdissk, kv.ie);
    const auto ptens = Homme::subview(m_tracers.qtens_biharmonic, kv.ie, kv.iq);
    const auto qlim = Homme::subview(m_tracers.qlim, kv.ie, kv.iq);

    if ( ! OnGpu<ExecSpace>::value && kv.team.team_size() == 1)
      SerialLimiter<ExecSpace>::run<9>(
        sphweights, dpmass, qlim, ptens,
        Homme::subview(m_sphere_ops.vector_buf_ml, kv.team_idx, 0));
    else
      limiter_clip_and_sum(kv.team, sphweights, dpmass, qlim, ptens);
  }

  //! apply mass matrix, overwrite np1 with solution:
  //! dont do this earlier, since we allow np1_qdp == n0_qdp
  //! and we dont want to overwrite n0_qdp until we are done using it
  KOKKOS_INLINE_FUNCTION
  void apply_spheremp (const KernelVariables& kv) const {
    const auto qdp = Homme::subview(m_tracers.qdp, kv.ie, m_data.np1_qdp, kv.iq);
    const auto qtens = Homme::subview(m_tracers.qtens_biharmonic, kv.ie, kv.iq);
    const auto spheremp = Homme::subview(m_geometry.m_spheremp, kv.ie);
    Kokkos::parallel_for (
      Kokkos::TeamThreadRange(kv.team, NP * NP),
      [&] (const int loop_idx) {
        const int igp = loop_idx / NP;
        const int jgp = loop_idx % NP;
        Kokkos::parallel_for(
          Kokkos::ThreadVectorRange(kv.team, NUM_LEV),
          [&] (const int& ilev) {
            qdp(igp, jgp, ilev) = spheremp(igp, jgp) * qtens(igp, jgp, ilev);
          });
      });
  }

  // Do all the setup and teardown associated with a limiter. Call a limiter
  // functor to do the actual math given the problem data (mass, minp, maxp, c,
  // x), where the limiter possibly alters x to place it in the constraint set
  //    {x: (i) minp <= x_k <= maxp and (ii) c'x = mass }.
  template <typename Limit, typename ArrayGll, typename ArrayGllLvl, typename Array2Lvl>
  KOKKOS_INLINE_FUNCTION static void
  with_limiter_shell (const TeamMember& team, const Limit& limit,
                      const ArrayGll& sphweights, const ArrayGllLvl& dpmass,
                      const Array2Lvl& qlim, const ArrayGllLvl& ptens) {
    const int NP2 = NP * NP;

    // Size doesn't matter; just need to get a pointer to the start of the
    // shared memory.
    Real* const team_data = Memory<ExecSpace>::get_shmem<Real>(team);

    const auto f = [&] (const int ilev) {
      const int vpi = ilev / VECTOR_SIZE, vsi = ilev % VECTOR_SIZE;

      Real* const data = team_data ?
      team_data + 2 * NP2 * team.team_rank() :
      nullptr;
      Memory<ExecSpace>::AutoArray<Real, NP2> x(data), c(data + NP2);

      Dispatch<>::parallel_for_NP2(team, [&] (const int& k) {
          const int i = k / NP, j = k % NP;
          const auto& dpm = dpmass(i,j,vpi)[vsi];
          c[k] = sphweights(i,j)*dpm;
          x[k] = ptens(i,j,vpi)[vsi]/dpm;
        });

      Kokkos::Real2 sums;
      Dispatch<>::parallel_reduce_NP2(team, [&] (const int& k, Kokkos::Real2& sums) {
          sums.v[0] += x[k]*c[k];
          sums.v[1] += c[k];
        }, sums);
      if (sums.v[1] <= 0) return; //! this should never happen, but if it does, dont limit

      Real minp = qlim(0,vpi)[vsi], maxp = qlim(1,vpi)[vsi];
      // This is a slightly different spot than where this comment came from,
      // but it's logically equivalent to do it here.
      //! IMPOSE ZERO THRESHOLD.  do this here so it can be turned off for
      //! testing
      if (minp < 0)
        minp = qlim(0,vpi)[vsi] = 0;

      //! relax constraints to ensure limiter has a solution:
      //! This is only needed if running with the SSP CFL>1 or
      //! due to roundoff errors
      // This is technically a write race condition, but the same value is
      // being written, so it doesn't matter.
      if (sums.v[0] < minp*sums.v[1])
        minp = qlim(0,vpi)[vsi] = sums.v[0]/sums.v[1];
      if (sums.v[0] > maxp*sums.v[1])
        maxp = qlim(1,vpi)[vsi] = sums.v[0]/sums.v[1];

      const bool modified =
      limit(team, sums.v[0], minp, maxp, x.data(), c.data());

      if (modified)
        Dispatch<>::parallel_for_NP2(team, [&] (const int& k) {
            const int i = k / NP, j = k % NP;
            ptens(i,j,vpi)[vsi] = x[k]*dpmass(i,j,vpi)[vsi];
          });
    };

    if (OnGpu<ExecSpace>::value || team.team_size() > 1) {
      Kokkos::parallel_for (
        Kokkos::TeamThreadRange(team, NUM_PHYSICAL_LEV),
        f);
    } else {
VECTOR_SIMD_LOOP
      for (int ilev = 0; ilev < NUM_PHYSICAL_LEV; ++ilev)
        f(ilev);
    }
  }

public: // Expose for unit testing.

  // limiter_option = 8.
  template <typename ArrayGll, typename ArrayGllLvl, typename Array2Lvl>
  KOKKOS_INLINE_FUNCTION static void
  limiter_optim_iter_full (const TeamMember& team,
                           const ArrayGll& sphweights, const ArrayGllLvl& dpmass,
                           const Array2Lvl& qlim, const ArrayGllLvl& ptens) {
    struct Limit {
      KOKKOS_INLINE_FUNCTION bool
      operator() (const TeamMember& team, const Real& mass,
                  const Real& minp, const Real& maxp,
                  Real* KOKKOS_RESTRICT const x,
                  Real const* KOKKOS_RESTRICT const c) const {
        const int maxiter = NP*NP - 1;
        const Real tol_limiter = 5e-14;

        for (int iter = 0; iter < maxiter; ++iter) {
          Real addmass = 0;
          Dispatch<>::parallel_reduce_NP2(team, [&] (const int& k, Real& addmass) {
              Real delta = 0;
              if (x[k] > maxp) {
                delta = x[k] - maxp;
                x[k] = maxp;
              } else if (x[k] < minp) {
                delta = x[k] - minp;
                x[k] = minp;
              }
              addmass += delta*c[k];
            }, addmass);

          if (std::abs(addmass) <= tol_limiter*std::abs(mass))
            break;

          if (addmass > 0) {
            Real weightssum = 0;
            Dispatch<>::parallel_reduce_NP2(team, [&] (const int& k, Real& weightssum) {
                if (x[k] < maxp)
                  weightssum += c[k];
              }, weightssum);
            const auto adw = addmass/weightssum;
            Dispatch<>::parallel_for_NP2(team, [&] (const int& k) {
                x[k] += (x[k] < maxp) ? adw : 0;
              });
          } else {
            Real weightssum = 0;
            Dispatch<>::parallel_reduce_NP2(team, [&] (const int& k, Real& weightssum) {
                if (x[k] > minp)
                  weightssum += c[k];
              }, weightssum);
            const auto adw = addmass/weightssum;
            Dispatch<>::parallel_for_NP2(team, [&] (const int& k) {
                x[k] += (x[k] > minp) ? adw : 0;
              });
          }
        }
        return true;
      }
    };

    with_limiter_shell(team, Limit(), sphweights, dpmass, qlim, ptens);
  }

  // This is limiter_option = 9 in ACME master.
  template <typename ArrayGll, typename ArrayGllLvl, typename Array2Lvl>
  KOKKOS_INLINE_FUNCTION static void
  limiter_clip_and_sum (const TeamMember& team,
                        const ArrayGll& sphweights, const ArrayGllLvl& dpmass,
                        const Array2Lvl& qlim, const ArrayGllLvl& ptens) {
    struct Limit {
      KOKKOS_INLINE_FUNCTION bool
      operator() (const TeamMember& team, const Real& /* mass */,
                  const Real& minp, const Real& maxp,
                  Real* KOKKOS_RESTRICT const x,
                  Real const* KOKKOS_RESTRICT const c) const {
        // Clip.
        Kokkos::Real2 reds;
        Dispatch<>::parallel_reduce_NP2(team, [&] (const int& k, Kokkos::Real2& reds) {
            Real delta = 0;
            if (x[k] > maxp) {
              delta = x[k] - maxp;
              x[k] = maxp;
              reds.v[1] += 1;
            } else if (x[k] < minp) {
              delta = x[k] - minp;
              x[k] = minp;
              reds.v[1] += 1;
            }
            reds.v[0] += delta*c[k];
          }, reds);
        if (reds.v[0] == 0) return false;
        const Real addmass = reds.v[0];

        if (addmass > 0) {
          Real fac = 0;
          // Get sum of weights. Don't store them; we don't want another array.
          Dispatch<>::parallel_reduce_NP2(team, [&] (const int& k, Real& fac) {
              fac += c[k]*(maxp - x[k]);
            }, fac);
          if (fac > 0) {
            // Update.
            fac = addmass/fac;
            Dispatch<>::parallel_for_NP2(team, [&] (const int& k) {
                x[k] += fac*(maxp - x[k]);
              });
          }
        } else {
          Real fac = 0;
          Dispatch<>::parallel_reduce_NP2(team, [&] (const int& k, Real& fac) {
              fac += c[k]*(x[k] - minp);
            }, fac);
          if (fac > 0) {
            fac = addmass/fac;
            Dispatch<>::parallel_for_NP2(team, [&] (const int& k) {
                x[k] += fac*(x[k] - minp);
              });
          }
        }
        return true;
      }
    };

    with_limiter_shell(team, Limit(), sphweights, dpmass, qlim, ptens);
  }
};

// Code repetition results from needing BFB and slight differences between lim 8
// and 9 Fortran impls.
template <typename ExecSpace>
template <int limiter_option, typename ArrayGll, typename ArrayGllLvl, typename Array2Lvl,
          typename Array2GllLvl>
KOKKOS_INLINE_FUNCTION void SerialLimiter<ExecSpace>
::run (const ArrayGll& sphweights, const ArrayGllLvl& idpmass,
       const Array2Lvl& iqlim, const ArrayGllLvl& iptens,
       const Array2GllLvl& irwrk) {

#define forij for (int i = 0; i < NP; ++i) for (int j = 0; j < NP; ++j)
#define forlev for (int lev = 0; lev < NUM_PHYSICAL_LEV; ++lev)

  ViewUnmanaged<const Real[NP][NP][NUM_LEV*VECTOR_SIZE]>
    dpmass(&idpmass(0,0,0)[0]);
  ViewUnmanaged<Real[NP][NP][NUM_LEV*VECTOR_SIZE]>
    c(&irwrk(0,0,0,0)[0]);
  ViewUnmanaged<Real[2][NUM_LEV*VECTOR_SIZE]>
    qlim(&iqlim(0,0)[0]);

  if (limiter_option == 8) {
    ViewUnmanaged<Real[NP][NP][NUM_LEV*VECTOR_SIZE]>
      x(&iptens(0,0,0)[0]);
    Real mass[NUM_PHYSICAL_LEV] = {0}, sumc[NUM_PHYSICAL_LEV] = {0};

    forij {
      const auto& sphij = sphweights(i,j);
      VECTOR_SIMD_LOOP forlev {
        const auto& dpm = dpmass(i,j,lev);
        c(i,j,lev) = sphij*dpm;
        x(i,j,lev) /= dpm;
        mass[lev] += c(i,j,lev)*x(i,j,lev);
        sumc[lev] += c(i,j,lev);
      }
    }

    VECTOR_SIMD_LOOP forlev {
      if (qlim(0,lev) < 0)
        qlim(0,lev) = 0;
      if (mass[lev] < qlim(0,lev)*sumc[lev])
        qlim(0,lev) = mass[lev]/sumc[lev];
      if (mass[lev] > qlim(1,lev)*sumc[lev])
        qlim(1,lev) = mass[lev]/sumc[lev];
    }

    static const int maxiter = NP*NP - 1;
    static const Real tol_limiter = 5e-14;
    int donecnt = 0;
    char done[NUM_PHYSICAL_LEV] = {0};
    for (int iter = 0; iter < maxiter; ++iter) {
      Real addmass[NUM_PHYSICAL_LEV] = {0};

      forij {
        VECTOR_SIMD_LOOP forlev {
          auto& xij = x(i,j,lev);
          Real delta = 0;
          if (xij < qlim(0,lev)) {
            delta = xij - qlim(0,lev);
            xij = qlim(0,lev);
          } else if (xij > qlim(1,lev)) {
            delta = xij - qlim(1,lev);
            xij = qlim(1,lev);
          }
          addmass[lev] += delta*c(i,j,lev);
        }
      }

      forlev {
        if (std::abs(addmass[lev]) <= tol_limiter*std::abs(mass[lev]) &&
            ! done[lev]) {
          done[lev] = 1;
          ++donecnt;
        }
      }
      if (donecnt == NUM_PHYSICAL_LEV) break;

      Real f[NUM_PHYSICAL_LEV] = {0};
      forij {
        VECTOR_SIMD_LOOP forlev {
          if (done[lev]) continue;
          if (addmass[lev] <= 0) {
            if (x(i,j,lev) > qlim(0,lev))
              f[lev] += c(i,j,lev);
          } else {
            if (x(i,j,lev) < qlim(1,lev))
              f[lev] += c(i,j,lev);
          }
        }
      }

      VECTOR_SIMD_LOOP forlev {
        if (f[lev] != 0)
          f[lev] = addmass[lev] / f[lev];
      }

      forij {
        VECTOR_SIMD_LOOP forlev {
          if (done[lev]) continue;
          if (addmass[lev] <= 0) {
            if (x(i,j,lev) > qlim(0,lev))
              x(i,j,lev) += f[lev];
          } else {
            if (x(i,j,lev) < qlim(1,lev))
              x(i,j,lev) += f[lev];
          }
        }
      }
    }

    forij {
      VECTOR_SIMD_LOOP forlev {
        x(i,j,lev) *= dpmass(i,j,lev);
      }
    }
  } else if (limiter_option == 9) {
    ViewUnmanaged<Real[NP][NP][NUM_LEV*VECTOR_SIZE]>
      ptens(&iptens(0,0,0)[0]);
    ViewUnmanaged<Real[NP][NP][NUM_LEV*VECTOR_SIZE]>
      x(&irwrk(1,0,0,0)[0]);
    Real mass[NUM_PHYSICAL_LEV] = {0}, sumc[NUM_PHYSICAL_LEV] = {0};

    forij {
      const auto& sphij = sphweights(i,j);
      VECTOR_SIMD_LOOP forlev {
        const auto& dpm = dpmass(i,j,lev);
        c(i,j,lev) = sphij*dpm;
        x(i,j,lev) = ptens(i,j,lev) / dpm;
        mass[lev] += c(i,j,lev)*x(i,j,lev);
        sumc[lev] += c(i,j,lev);
      }
    }

    VECTOR_SIMD_LOOP forlev {
      if (qlim(0,lev) < 0)
        qlim(0,lev) = 0;
      if (mass[lev] < qlim(0,lev)*sumc[lev])
        qlim(0,lev) = mass[lev]/sumc[lev];
      if (mass[lev] > qlim(1,lev)*sumc[lev])
        qlim(1,lev) = mass[lev]/sumc[lev];
    }

    Real addmass[NUM_PHYSICAL_LEV] = {0};
    // This is here to be BFB with the Fortran impl. When BFB is no longer
    // required, it is almost certainly better to remove this variable and the
    // conditionals on it.
    int modified[NUM_PHYSICAL_LEV] = {0};

    forij {
      VECTOR_SIMD_LOOP forlev {
        auto& xij = x(i,j,lev);
        Real delta = 0;
        if (xij < qlim(0,lev)) {
          delta = xij - qlim(0,lev);
          xij = qlim(0,lev);
          modified[lev] = 1;
        } else if (xij > qlim(1,lev)) {
          delta = xij - qlim(1,lev);
          xij = qlim(1,lev);
          modified[lev] = 1;
        }
        if (modified[lev])
          addmass[lev] += delta*c(i,j,lev);
      }
    }

    Real f[NUM_PHYSICAL_LEV] = {0};
    forij {
      VECTOR_SIMD_LOOP forlev {
        auto& xij = x(i,j,lev);
        if (addmass[lev] <= 0) {
          if (xij > qlim(0,lev))
            f[lev] += c(i,j,lev)*(xij - qlim(0,lev));
        } else {
          if (xij < qlim(1,lev))
            f[lev] += c(i,j,lev)*(qlim(1,lev) - xij);
        }
      }
    }
    
    VECTOR_SIMD_LOOP forlev {
      if (f[lev] != 0)
        f[lev] = addmass[lev] / f[lev];
    }

    forij {
      VECTOR_SIMD_LOOP forlev {
        auto& xij = x(i,j,lev);
        if (addmass[lev] <= 0) {
          if (xij > qlim(0,lev))
            xij += f[lev]*(xij - qlim(0,lev));
        } else {
          if (xij < qlim(1,lev))
            xij += f[lev]*(qlim(1,lev) - xij);
        }
      }
    }

    forij {
      VECTOR_SIMD_LOOP forlev {
        if (modified[lev])
          ptens(i,j,lev) = x(i,j,lev) * dpmass(i,j,lev);
      }
    }
  } else {
    Kokkos::abort("Only limiter_option 8 and 9 is impl'ed.");
  }

# undef forlev
# undef forij
} // end SerialLimiter

} // namespace Homme

#endif // HOMMEXX_EULER_STEP_FUNCTOR_IMPL_HPP<|MERGE_RESOLUTION|>--- conflicted
+++ resolved
@@ -148,7 +148,6 @@
     }
 
     // Make sure sphere ops have buffers large enough to accommodate this functor's needs
-<<<<<<< HEAD
     if (m_geometry.num_elems() != m_prev_num_elems || m_data.qsize != m_prev_qsize) {
       m_prev_num_elems = m_geometry.num_elems();
       m_prev_qsize     = m_data.qsize;
@@ -156,7 +155,7 @@
       const auto num_parallel_iterations = m_geometry.num_elems() * m_data.qsize;
 
       auto tp_ne       = Homme::get_default_team_policy<ExecSpace>(m_geometry.num_elems());
-      auto tp_ne_qsize = Homme::get_default_team_policy<ExecSpace>(num_parallel_iterations);
+      auto tp_ne_qsize = Homme::get_default_team_policy<ExecSpace>(num_parallel_iterations, m_tpref);
 
       ThreadPreferences tp;
       tp.max_threads_usable = NUM_LEV;
@@ -172,10 +171,6 @@
 
       m_sphere_ops.allocate_buffers(m_tu_ne_qsize);
     }
-=======
-    m_sphere_ops.allocate_buffers(Homme::get_default_team_policy<ExecSpace>(
-                                    m_geometry.num_elems()*m_data.qsize, m_tpref));
->>>>>>> 20cd251b
   }
 
   int requested_buffer_size () const {
