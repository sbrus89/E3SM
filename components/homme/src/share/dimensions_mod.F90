#ifdef HAVE_CONFIG_H
#include "config.h"
#endif

module dimensions_mod
#ifdef CAM
#ifdef FVM_TRACERS
  use constituents, only : ntrac_d=>pcnst ! _EXTERNAL
!!XXgoldyXX:
  use constituents, only : qsize_d=>pcnst ! _EXTERNAL
!!XXgoldyXX:
#else
  use constituents, only : qsize_d=>pcnst ! _EXTERNAL
#endif
#endif
  implicit none
  private

! set MAX number of tracers.  actual number of tracers is a run time argument  
#ifdef CAM
#ifdef FVM_TRACERS
!!XXgoldyXX:
!  integer, parameter         :: qsize_d = 1        ! SE tracers  
!!XXgoldyXX:
#else
  integer, parameter         :: ntrac_d = 0        ! fvm tracers
#endif
#else
#ifdef QSIZE_D
  integer, parameter         :: qsize_d=QSIZE_D
#else
  integer, parameter         :: qsize_d=4
#endif
  integer, parameter         :: ntrac_d=4          ! fvm tracers
#endif

#ifdef _PRIM
  integer, parameter, public :: nvar = 4 ! FI # dependent variables 
#else
  integer, parameter, public :: nvar = 3 ! FI # dependent variables 
#endif

  integer, parameter, public :: np = NP
  integer, parameter, public :: nc = NC

  integer         :: ntrac = 0
  integer         :: qsize = 0

  ! fvm dimensions:
  integer, parameter, public :: ngpc=2       !number of Gausspoints for the fvm integral approximation  
  integer, parameter, public :: nhe=1        !Max. Courant number
  integer, parameter, public :: nhr=2        !halo width needed for reconstruction - phl
  integer, parameter, public :: nht=nhe+nhr  !total halo width where reconstruction is needed (nht<=nc) - phl
                                             !(different from halo needed for elements on edges and corners
!  integer, parameter, public :: ns=3         !quadratic halo interpolation - recommended setting for nc=3
!  integer, parameter, public :: ns=4         !cubic halo interpolation     - recommended setting for nc=4
  integer, parameter, public :: ns=NC

  !nhc determines width of halo exchanged with neighboring elements
  integer, parameter, public :: nhc = nhr+(nhe-1)+(ns-MOD(ns,2))/2

<<<<<<< HEAD
  !  
  ! constants for SPELT
  !
  integer, parameter, public :: nip=3     !number of interpolation values, works only for this
  integer, parameter, public :: nipm=nip-1
  integer, parameter, public :: nep=nipm*nc+1      ! number of points in an element  
=======
  integer, public :: npdg = 0  ! dg degree for hybrid cg/dg element  0=disabled 
>>>>>>> 2d56e183

  integer, parameter, public :: npsq = np*np
  integer, parameter, public :: nlev=PLEV
  integer, parameter, public :: nlevp=nlev+1

!  params for a mesh 
!  integer, public, parameter :: max_elements_attached_to_node = 7
!  integer, public, parameter :: s_nv = 2*max_elements_attached_to_node 

  !default for non-refined mesh (note that these are *not* parameters now)
  integer, public  :: max_elements_attached_to_node = 4
  integer, public  :: s_nv = 6
  integer, public  :: max_corner_elem               = 1 !max_elements_attached_to_node-3
  integer, public  :: max_neigh_edges               = 8 !4 + 4*max_corner_elem

  public :: qsize,qsize_d,ntrac_d,ntrac

  integer, public :: ne
  integer, public :: nelem       ! total number of elements
  integer, public :: nelemd      ! number of elements per MPI task
  integer, public :: nelemdmax   ! max number of elements on any MPI task
  integer, public :: nPhysProc                          ! This is the number of physics processors/ per dynamics processor
  integer, public :: nnodes,npart,nmpi_per_node
  integer, public :: GlobalUniqueCols

  public :: set_mesh_dimensions

contains

  subroutine set_mesh_dimensions()

    ! new "params"
    max_elements_attached_to_node = 7  ! variable resolution
    s_nv = 2*max_elements_attached_to_node 

    !recalculate these
    max_corner_elem               = max_elements_attached_to_node-3
    max_neigh_edges               = 4 + 4*max_corner_elem

  end subroutine set_mesh_dimensions

end module dimensions_mod
<|MERGE_RESOLUTION|>--- conflicted
+++ resolved
@@ -58,18 +58,6 @@
 
   !nhc determines width of halo exchanged with neighboring elements
   integer, parameter, public :: nhc = nhr+(nhe-1)+(ns-MOD(ns,2))/2
-
-<<<<<<< HEAD
-  !  
-  ! constants for SPELT
-  !
-  integer, parameter, public :: nip=3     !number of interpolation values, works only for this
-  integer, parameter, public :: nipm=nip-1
-  integer, parameter, public :: nep=nipm*nc+1      ! number of points in an element  
-=======
-  integer, public :: npdg = 0  ! dg degree for hybrid cg/dg element  0=disabled 
->>>>>>> 2d56e183
-
   integer, parameter, public :: npsq = np*np
   integer, parameter, public :: nlev=PLEV
   integer, parameter, public :: nlevp=nlev+1
