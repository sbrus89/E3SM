! ------------------------------------------------------------------------------------------------
! prim_driver_mod: 
!
! Revisions:
! 08/2016: O. Guba Inserting code for "espilon bubble" reference element map
! 03/2018: M. Taylor  fix memory leak
! 06/2018: O. Guba  code for new ftypes
!
#ifdef HAVE_CONFIG_H
#include "config.h"
#endif

module prim_driver_base

  use derivative_mod,   only: derivative_t, derivinit
  use dimensions_mod,   only: np, nlev, nlevp, nelem, nelemd, nelemdmax, GlobalUniqueCols, qsize
  use element_mod,      only: element_t, allocate_element_desc, setup_element_pointers
  use element_ops,      only: copy_state
  use gridgraph_mod,    only: GridVertex_t, GridEdge_t
  use hybrid_mod,       only: hybrid_t
  use kinds,            only: real_kind, iulog
  use metagraph_mod,    only: MetaVertex_t
  use perf_mod,         only: t_startf, t_stopf
  use quadrature_mod,   only: quadrature_t, gausslobatto
  use reduction_mod,    only: reductionbuffer_ordered_1d_t, red_min, red_max, red_max_int, &
                              red_sum, red_sum_int, red_flops, initreductionbuffer
#ifndef CAM
  use prim_restart_mod, only : initrestartfile
  use restart_io_mod ,  only : readrestart
  use test_mod,         only: set_test_initial_conditions, compute_test_forcing
#endif

  implicit none

  private
  public :: prim_init1, prim_init2 , prim_run_subcycle, prim_finalize
  public :: prim_init1_geometry, prim_init1_elem_arrays, prim_init1_buffers, prim_init1_cleanup
#ifndef CAM
  public :: prim_init1_no_cam
#endif

  public :: smooth_topo_datasets, deriv1

  ! Service variables used to partition the mesh.
  ! Note: GridEdge and MeshVertex are public, cause kokkos targets need to access them
  type (GridVertex_t), pointer :: GridVertex(:)
  type (GridEdge_t),   public, pointer :: GridEdge(:)
  type (MetaVertex_t), public :: MetaVertex
  logical :: can_scalably_init_grid

  type (quadrature_t)   :: gp                     ! element GLL points
  type (ReductionBuffer_ordered_1d_t), save :: red   ! reduction buffer               (shared)
  type (derivative_t)  :: deriv1

contains

  subroutine prim_init1(elem, par, dom_mt, Tl)
    use domain_mod,    only : domain1d_t
    use parallel_mod,  only : parallel_t
    use time_mod,      only : TimeLevel_t, TimeLevel_init
    !
    ! Inputs
    !
    type (element_t),   pointer     :: elem(:)
    type (parallel_t),  intent(in)  :: par
    type (domain1d_t),  pointer     :: dom_mt(:)
    type (timelevel_t), intent(out) :: Tl
    !
    ! Locals
    !

    ! Note: resist the temptation to collapse these routines into prim_init1!
    !       They have been split up to allow kokkos targets to work correctly.
    !       For instance, kokkos builds do not need to init communication buffers,
    !       since they have their own C++ based communication system. Also,
    !       the C++ communication graph is built from the Fortran one.
    !       So, the prim_init1 routine in the kokkos targets' prim_driver_mod
    !       will call *some* of the following pieces, but not all. Moreover,
    !       we pulled GridEdge and MetaVertex out of the prim_init1_geometry
    !       chunk, so that the kokkos targets can do the following:
    !         a) call prim_init1_geometry
    !         b) use the info in GridEdge and MetaVertex to build a C++
    !            communication structure
    !         c) call prim_init1_cleanup to deallocate GridEdge and MetaVertex
    !       The overall behavior is the same as it was before, when there was
    !       a single big prim_init1 subroutine. However, this split-up
    !       implementation allows kokkos targets to avoid unnecessary pieces,
    !       as well as to inject code in between pieces that is needed to
    !       properly setup the C++ structures.

#ifndef CAM
    ! Initialize a few things that CAM would take care of (e.g., parsing namelist)
    call prim_init1_no_cam (par)
#endif

    ! ==================================
    ! Initialize derivative structure
    ! ==================================
    call derivinit(deriv1)

    ! ==================================
    ! Initialize and partition the geometry
    ! ==================================
    call prim_init1_geometry(elem,par,dom_mt)

    ! ==================================
    ! Initialize element pointers (if any)
    ! ==================================
    ! TODO: this is for OPENACC only. preqx_acc should define its own prim_init1,
    !       which should do the same things as in this prim_init1, including
    !       the call to setup_element_pointers, which should be removed from
    !       the base version of prim_init1
    call setup_element_pointers(elem)

    ! ==================================
    ! Initialize element arrays (fluxes and state)
    ! ==================================
    call prim_init1_elem_arrays(elem,par)

    ! ==================================
    ! Initialize the buffers for exchanges
    ! ==================================
    call prim_init1_buffers(elem,par)

    ! Initialize the time levels
    call TimeLevel_init(tl)

    ! Cleanup the tmp stuff used in prim_init1_geometry
    call prim_init1_cleanup ()

    if(par%masterproc) write(iulog,*) 'end of prim_init1'
  end subroutine prim_init1


#ifndef CAM
  subroutine prim_init1_no_cam(par)
    use mesh_mod,       only : MeshUseMeshFile, MeshCubeElemCount
    use cube_mod,       only : cubeelemcount
    use parallel_mod,   only : parallel_t, abortmp
    use namelist_mod,   only : readnl
    use quadrature_mod, only : test_gauss, test_gausslobatto
    use repro_sum_mod,  only : repro_sum_defaultopts, repro_sum_setopts
    use time_mod,       only : nmax, time_at
    !
    ! Inputs
    !
    type (parallel_t),  intent(in)  :: par
    !
    ! Locals
    !
    logical :: repro_sum_use_ddpdd, repro_sum_recompute
    real(kind=real_kind) :: repro_sum_rel_diff_max
    real(kind=real_kind) :: approx_elements_per_task
    integer :: total_nelem

    ! =====================================
    ! Read in model control information
    ! =====================================
    ! cam readnl is called in spmd_dyn (needed prior to mpi_init)
    call readnl(par)
    if (MeshUseMeshFile) then
       total_nelem = MeshCubeElemCount()
    else
       total_nelem = CubeElemCount()
    end if

    approx_elements_per_task = dble(total_nelem)/dble(par%nprocs)
    if  (approx_elements_per_task < 1.0D0) then
       if(par%masterproc) print *,"number of elements=", total_nelem
       if(par%masterproc) print *,"number of procs=", par%nprocs
       call abortmp('There is not enough parallelism in the job, that is, there is less than one elements per task.')
    end if
    ! ====================================
    ! initialize reproducible sum module
    ! ====================================
    call repro_sum_defaultopts(                           &
       repro_sum_use_ddpdd_out=repro_sum_use_ddpdd,       &
       repro_sum_rel_diff_max_out=repro_sum_rel_diff_max, &
       repro_sum_recompute_out=repro_sum_recompute        )
    call repro_sum_setopts(                              &
       repro_sum_use_ddpdd_in=repro_sum_use_ddpdd,       &
       repro_sum_rel_diff_max_in=repro_sum_rel_diff_max, &
       repro_sum_recompute_in=repro_sum_recompute,       &
       repro_sum_master=par%masterproc,                      &
       repro_sum_logunit=6                           )
       if(par%masterproc) print *, "Initialized repro_sum"

    if (par%masterproc) then
       ! =============================================
       ! Compute total simulated time...
       ! =============================================
       write(iulog,*)""
       write(iulog,*)" total simulated time = ",Time_at(nmax)
       write(iulog,*)""
       ! =============================================
       ! Perform Gauss/Gauss Lobatto tests...
       ! =============================================
       call test_gauss(np)
       call test_gausslobatto(np)
    end if
  end subroutine prim_init1_no_cam
#endif

  subroutine prim_init1_geometry(elem, par, dom_mt)

    ! --------------------------------
    use thread_mod, only : nthreads, hthreads, vthreads
    ! --------------------------------
    use control_mod, only : topology, partmethod, z2_map_method, cubed_sphere_map
    ! --------------------------------
    use prim_state_mod, only : prim_printstate_init
    ! --------------------------------
    use mass_matrix_mod, only : mass_matrix
    ! --------------------------------
    use cube_mod,  only : cubeedgecount , cubeelemcount, cubetopology, cube_init_atomic, &
                          set_corner_coordinates, &
                          set_area_correction_map0, set_area_correction_map2
    ! --------------------------------
    use mesh_mod, only : MeshSetCoordinates, MeshUseMeshFile, MeshCubeTopology, &
                         MeshCubeElemCount, MeshCubeEdgeCount, MeshCubeTopologyCoords
    ! --------------------------------
    use metagraph_mod, only : localelemcount, initmetagraph, printmetavertex
    ! --------------------------------
    use gridgraph_mod, only : allocate_gridvertex_nbrs
    ! --------------------------------
    use schedtype_mod, only : schedule
    ! --------------------------------
    use schedule_mod, only : genEdgeSched,  PrintSchedule
    ! --------------------------------
    use parallel_mod, only : iam, parallel_t, syncmp, abortmp, global_shared_buf, nrepro_vars
#ifdef _MPI
    use parallel_mod, only : mpiinteger_t, mpireal_t, mpi_max, mpi_sum, haltmp
#endif
    ! --------------------------------
    use metis_mod, only : genmetispart
    ! --------------------------------
    use spacecurve_mod, only : genspacepart
    ! --------------------------------
    use scalable_grid_init_mod, only : sgi_init_grid
    ! --------------------------------
    use dof_mod, only : global_dof, CreateUniqueIndex, SetElemOffset
    ! --------------------------------
    use params_mod, only : SFCURVE
    ! --------------------------------
    use zoltan_mod, only: genzoltanpart, getfixmeshcoordinates, printMetrics, is_zoltan_partition, is_zoltan_task_mapping
    ! --------------------------------
    use domain_mod, only : domain1d_t, decompose
    ! --------------------------------
    use physical_constants, only : dd_pi
    ! --------------------------------

    implicit none
    !
    ! Locals
    !

    type (element_t),   pointer     :: elem(:)
    type (parallel_t),  intent(in)  :: par
    type (domain1d_t),  pointer     :: dom_mt(:)

    integer :: ii,ie, ith
    integer :: nelem_edge,nedge
    integer :: nstep
    integer :: nlyr
    integer :: iMv
    integer :: err, ierr, l, j
    logical, parameter :: Debug = .FALSE.

    integer  :: i

    type (quadrature_t)   :: gp                     ! element GLL points


    real (kind=real_kind) ,  allocatable :: coord_dim1(:)
    real (kind=real_kind) ,  allocatable :: coord_dim2(:)
    real (kind=real_kind) ,  allocatable :: coord_dim3(:)
    integer :: coord_dimension = 3

    ! ===============================================================
    ! Allocate and initialize the graph (array of GridVertex_t types)
    ! ===============================================================
    if (MeshUseMeshFile) then
       nelem = MeshCubeElemCount()
       nelem_edge = MeshCubeEdgeCount()
    else
       nelem      = CubeElemCount()
       nelem_edge = CubeEdgeCount()
    end if

    ! we want to exit elegantly when we are using too many processors.
    if (nelem < par%nprocs) then
       call abortmp('Error: too many MPI tasks. set dyn_npes <= nelem')
    end if

    can_scalably_init_grid = &
         topology == "cube" .and. &
         .not. MeshUseMeshFile .and. &
         partmethod .eq. SFCURVE .and. &
         .not. (is_zoltan_partition(partmethod) .or. is_zoltan_task_mapping(z2_map_method))

    if (can_scalably_init_grid) then
       call sgi_init_grid(par, GridVertex, GridEdge, MetaVertex)
    end if

    if (topology=="cube" .and. .not. can_scalably_init_grid) then

       if (par%masterproc) then
          write(iulog,*)"creating cube topology..."
       end if

       allocate(GridVertex(nelem))
       allocate(GridEdge(nelem_edge))

       do j =1,nelem
          call allocate_gridvertex_nbrs(GridVertex(j))
       end do

       if (MeshUseMeshFile) then
           if (par%masterproc) then
               write(iulog,*) "Set up grid vertex from mesh..."
           end if
           call MeshCubeTopologyCoords(GridEdge, GridVertex, coord_dim1, coord_dim2, coord_dim3, coord_dimension)
           !MD:TODO: still need to do the coordinate transformation for this case.


       else
           call CubeTopology(GridEdge,GridVertex)
           if (is_zoltan_partition(partmethod) .or. is_zoltan_task_mapping(z2_map_method)) then
              call getfixmeshcoordinates(GridVertex, coord_dim1, coord_dim2, coord_dim3, coord_dimension)
           endif
        end if

       if(par%masterproc)       write(iulog,*)"...done."
    end if
    if(par%masterproc) write(iulog,*)"total number of elements nelem = ",nelem

    !DBG if(par%masterproc) call PrintGridVertex(GridVertex)

    call t_startf('PartitioningTime')

    if (.not. can_scalably_init_grid) then
       if(partmethod .eq. SFCURVE) then
          if(par%masterproc) write(iulog,*)"partitioning graph using SF Curve..."
          !if the partitioning method is space filling curves
          call genspacepart(GridEdge,GridVertex)
          if (is_zoltan_task_mapping(z2_map_method)) then
             if(par%masterproc) write(iulog,*)"mapping graph using zoltan2 task mapping on the result of SF Curve..."
             call genzoltanpart(GridEdge,GridVertex, par%comm, coord_dim1, coord_dim2, coord_dim3, coord_dimension)
          endif
          !if zoltan2 partitioning method is asked to run.
       elseif ( is_zoltan_partition(partmethod)) then
          if(par%masterproc) write(iulog,*)"partitioning graph using zoltan2 partitioning/task mapping..."
          call genzoltanpart(GridEdge,GridVertex, par%comm, coord_dim1, coord_dim2, coord_dim3, coord_dimension)
       else
          if(par%masterproc) write(iulog,*)"partitioning graph using Metis..."
          call genmetispart(GridEdge,GridVertex)
       endif
    endif ! .not. can_scalably_init_grid

    call t_stopf('PartitioningTime')

    !call t_startf('PrintMetricTime')
    !print partitioning and mapping metrics
    !call printMetrics(GridEdge,GridVertex, par%comm)
    !call t_stopf('PrintMetricTime')

    ! ===========================================================
    ! given partition, count number of local element descriptors
    ! ===========================================================
    allocate(Schedule(1))

    nelem_edge=SIZE(GridEdge)

    ! ====================================================
    !  Generate the communication graph
    ! ====================================================
    if (.not. can_scalably_init_grid) then
       call initMetaGraph(iam,MetaVertex,GridVertex,GridEdge)
    end if

    nelemd = LocalElemCount(MetaVertex)
    if(par%masterproc .and. Debug) then 
        call PrintMetaVertex(MetaVertex)
    endif

    if(nelemd .le. 0) then
       call abortmp('Not yet ready to handle nelemd = 0 yet' )
       stop
    endif
#ifdef _MPI
    call mpi_allreduce(nelemd,nelemdmax,1,MPIinteger_t,MPI_MAX,par%comm,ierr)
#else
    nelemdmax=nelemd
#endif

    if (nelemd>0) then
       allocate(elem(nelemd))
       call allocate_element_desc(elem)
    endif

    ! ====================================================
    !  Generate the communication schedule
    ! ====================================================

    call genEdgeSched(elem,iam,Schedule(1),MetaVertex)


    allocate(global_shared_buf(nelemd,nrepro_vars))
    global_shared_buf=0.0_real_kind
    !  nlyr=edge3p1%nlyr
    !  call MessageStats(nlyr)
    !  call testchecksum(par,GridEdge)

    ! ========================================================
    ! load graph information into local element descriptors
    ! ========================================================

    !  do ii=1,nelemd
    !     elem(ii)%vertex = MetaVertex(iam)%members(ii)
    !  enddo

    call syncmp(par)

    ! =================================================================
    ! Set number of domains (for 'decompose') equal to number of threads
    !  for OpenMP across elements, equal to 1 for OpenMP within element
    ! =================================================================
    !
    ! At this point, we can assume: 
    ! nthreads was set by CAM driver, or in namelist and error checked
    ! if CAM is running w/o threads, nthreads=0 
    ! vthreads=1 or read from namelist and verified consistent with COLUMN_OPENMP
    ! 
    ! set hthreads, and check that vthreads was not set too large
    if (vthreads > max(nthreads,1) .or. vthreads < 1) &
         call abortmp('Error: vthreads<1 or vthreads > NTHRDS_ATM')
#if defined(HORIZ_OPENMP) && defined (COLUMN_OPENMP)
    if (vthreads>1) call omp_set_nested(.true.)
#endif
    hthreads = max(nthreads,1) / vthreads
    hthreads = min(max(nthreads,1),nelemd)
    if(par%masterproc) then
       write(iulog,*) "prim_init1: total threads: nthreads = ",nthreads
       write(iulog,*) "threads across elements    hthreads = ",hthreads
       write(iulog,*) "threading within elements  vthreads = ",vthreads
    endif

#ifndef COLUMN_OPENMP
    if (vthreads>1) call abortmp('Error: vthreads>1 requires -DCOLUMN_OPENMP')
#endif
#ifndef HORIZ_OPENMP
    if (hthreads>1) call abortmp('Error: hthreads>1 requires -DHORIZ_OPENMP')
#endif
    


    ! =================================================================
    ! Initialize shared boundary_exchange and reduction buffers
    ! =================================================================
    if(par%masterproc) write(iulog,*) 'init shared boundary_exchange buffers'
    call InitReductionBuffer(red,3*nlev,hthreads)
    call InitReductionBuffer(red_sum,5)
    call InitReductionBuffer(red_sum_int,1)
    call InitReductionBuffer(red_max,1)
    call InitReductionBuffer(red_max_int,1)
    call InitReductionBuffer(red_min,1)
    call initReductionBuffer(red_flops,1)

    gp=gausslobatto(np)  ! GLL points

    if (topology=="cube") then
       if(par%masterproc) write(iulog,*) "initializing cube elements..."
       if (MeshUseMeshFile) then
           call MeshSetCoordinates(elem)
       else
           do ie=1,nelemd
               call set_corner_coordinates(elem(ie))
           end do
       end if
       do ie=1,nelemd
          call cube_init_atomic(elem(ie),gp%points)
       enddo
    end if

    ! =================================================================
    ! Initialize mass_matrix
    ! =================================================================
    if(par%masterproc) write(iulog,*) 'running mass_matrix'
    call mass_matrix(par,elem)

    ! global area correction (default for cubed-sphere meshes)
    if( cubed_sphere_map == 0 ) then
       call set_area_correction_map0(elem, nelemd, par, gp)
    endif

    ! Epsilon bubble correction (default for RRM meshes).
    if(( cubed_sphere_map == 2 ).AND.( np > 2 )) then
       call set_area_correction_map2(elem, nelemd, par, gp)
    endif

    deallocate(gp%points)
    deallocate(gp%weights)


    if(par%masterproc) write(iulog,*) 're-running mass_matrix'
    call mass_matrix(par,elem)

    ! =================================================================
    ! Determine the global degree of freedome for each gridpoint
    ! =================================================================
    if(par%masterproc) write(iulog,*) 'running global_dof'
    call global_dof(par,elem)

    ! =================================================================
    ! Create Unique Indices
    ! =================================================================

    do ie=1,nelemd
       call CreateUniqueIndex(elem(ie)%GlobalId,elem(ie)%gdofP,elem(ie)%idxP)
    enddo

    call SetElemOffset(par,elem, GlobalUniqueCols)

    allocate(dom_mt(0:hthreads-1))
    do ith=0,hthreads-1
       dom_mt(ith)=decompose(1,nelemd,hthreads,ith)
    end do

  end subroutine prim_init1_geometry

  subroutine prim_init1_elem_arrays (elem,par)
    ! --------------------------------
    use prim_state_mod, only : prim_printstate_init
    use parallel_mod,   only : parallel_t
    use control_mod,    only : runtype, restartfreq
#ifndef CAM
    use restart_io_mod, only : RestFile,readrestart
#endif

    implicit none
    !
    ! Inputs
    !
    type (element_t),   pointer     :: elem(:)
    type (parallel_t),  intent(in)  :: par
    !
    ! Locals
    !
    integer :: ie

    ! Initialize output fields for plotting...
    call prim_printstate_init(par)

    ! initialize flux terms to 0
    do ie=1,nelemd
       elem(ie)%derived%FM=0.0
       elem(ie)%derived%FQ=0.0
       elem(ie)%derived%FQps=0.0
       elem(ie)%derived%FT=0.0

       elem(ie)%accum%Qvar=0
       elem(ie)%accum%Qmass=0
       elem(ie)%accum%Q1mass=0
       elem(ie)%accum%KEner=0
       elem(ie)%accum%IEner=0
       elem(ie)%accum%PEner=0

       elem(ie)%derived%Omega_p=0
       elem(ie)%state%dp3d=0
    enddo

    ! ==========================================================
    !  This routines initalizes a Restart file.  This involves:
    !      I)  Setting up the MPI datastructures
    ! ==========================================================
#ifndef CAM
    if(restartfreq > 0 .or. runtype>=1)  then
       call initRestartFile(elem(1)%state,par,RestFile)
    endif
#endif

  end subroutine prim_init1_elem_arrays

  subroutine prim_init1_cleanup ()
    use gridgraph_mod, only : deallocate_gridvertex_nbrs
    use metagraph_mod, only : destroyMetaGraph
    use scalable_grid_init_mod, only : sgi_finalize

    integer :: j

    if (can_scalably_init_grid) then
       call sgi_finalize()
    else
       deallocate(GridEdge)
       call destroyMetaGraph(MetaVertex)
       do j =1,nelem
          call deallocate_gridvertex_nbrs(GridVertex(j))
       end do
       deallocate(GridVertex)
    end if

  end subroutine prim_init1_cleanup

  subroutine prim_init1_buffers (elem,par)
    use bndry_mod,          only : sort_neighbor_buffer_mapping
    use control_mod,        only : integration, use_semi_lagrange_transport
    use edge_mod,           only : initedgebuffer, edge_g
    use parallel_mod,       only : parallel_t
    use prim_advance_mod,   only : prim_advance_init1
    use prim_advection_mod, only : prim_advec_init1
    use thread_mod,         only : hthreads
#ifdef TRILINOS
    use prim_implicit_mod,  only : prim_implicit_init
#endif
    !
    ! Inputs
    !
    type (element_t),   pointer     :: elem(:)
    type (parallel_t),  intent(in)  :: par

    ! single global edge buffer for all models:
    ! hydrostatic 4*nlev      NH:  6*nlev+1
    ! SL tracers: (qsize+1)*nlev
    ! if this is too small, code will abort with an error message
    call initEdgeBuffer(par,edge_g,elem,max((qsize+1)*nlev,6*nlev+1))


    call prim_advance_init1(par,elem,integration)
#ifdef TRILINOS
    call prim_implicit_init(par, elem)
#endif
    call Prim_Advec_Init1(par, elem)

    if ( use_semi_lagrange_transport) then
      call sort_neighbor_buffer_mapping(par, elem,1,nelemd)
    end if

  end subroutine prim_init1_buffers

  !_____________________________________________________________________
  subroutine prim_init2(elem, hybrid, nets, nete, tl, hvcoord)

    use control_mod,          only: runtype, test_case, &
                                    debug_level, vfile_int, vform, vfile_mid, &
                                    topology,rsplit, qsplit, rk_stage_user,&
                                    sub_case, limiter_option, nu, nu_q, nu_div, tstep_type, hypervis_subcycle, &
                                    hypervis_subcycle_q, moisture, use_moisture
    use global_norms_mod,     only: test_global_integral, print_cfl
    use hybvcoord_mod,        only: hvcoord_t
    use parallel_mod,         only: parallel_t, haltmp, syncmp, abortmp
    use prim_state_mod,       only: prim_printstate, prim_diag_scalars
    use prim_si_mod,          only: prim_set_mass
    use prim_advection_mod,   only: prim_advec_init2
    use model_init_mod,       only: model_init2, vertical_mesh_init2
    use time_mod,             only: timelevel_t, tstep, phys_tscale, timelevel_init, nendstep, smooth, nsplit, TimeLevel_Qdp

#ifndef CAM
    use control_mod,          only: pertlim                     
#endif

#ifdef TRILINOS
    use prim_derived_type_mod ,only : derived_type, initialize
    use, intrinsic :: iso_c_binding
#endif

    type (element_t),   intent(inout) :: elem(:)
    type (hybrid_t),    intent(in)    :: hybrid
    type (TimeLevel_t), intent(inout) :: tl       ! time level struct
    type (hvcoord_t),   intent(inout) :: hvcoord  ! hybrid vertical coordinate struct
    integer,            intent(in)    :: nets     ! starting thread element number (private)
    integer,            intent(in)    :: nete     ! ending thread element number   (private)

    ! ==================================
    ! Local variables
    ! ==================================

    real (kind=real_kind) :: dt                 ! timestep

    ! variables used to calculate CFL
    real (kind=real_kind) :: dtnu               ! timestep*viscosity parameter
    real (kind=real_kind) :: dt_dyn_vis         ! viscosity timestep used in dynamics
    real (kind=real_kind) :: dt_tracer_vis      ! viscosity timestep used in tracers

    real (kind=real_kind) :: dp
    real (kind=real_kind) :: ps(np,np)          ! surface pressure

    character(len=80)     :: fname
    character(len=8)      :: njusn
    character(len=4)      :: charnum

    real (kind=real_kind) :: Tp(np)             ! transfer function

    integer :: simday
    integer :: i,j,k,ie,iptr,t,q
    integer :: ierr
    integer :: nfrc
    integer :: n0_qdp

#ifdef TRILINOS
     integer :: lenx
    real (c_double) ,allocatable, dimension(:) :: xstate(:)
    ! state_object is a derived data type passed thru noxinit as a pointer
    type(derived_type) ,target         :: state_object
    type(derived_type) ,pointer        :: fptr=>NULL()
    type(c_ptr)                        :: c_ptr_to_object

    type(derived_type) ,target         :: pre_object
    type(derived_type) ,pointer        :: pptr=>NULL()
    type(c_ptr)                        :: c_ptr_to_pre

    type(derived_type) ,target         :: jac_object
    type(derived_type) ,pointer        :: jptr=>NULL()
    type(c_ptr)                        :: c_ptr_to_jac

!    type(element_t)                    :: pc_elem(size(elem))
!    type(element_t)                    :: jac_elem(size(elem))

    logical :: compute_diagnostics
    integer :: qn0
    real (kind=real_kind) :: eta_ave_w

  interface
    subroutine noxinit(vectorSize,vector,comm,v_container,p_container,j_container) &
        bind(C,name='noxinit')
    use ,intrinsic :: iso_c_binding
      integer(c_int)                :: vectorSize,comm
      real(c_double)  ,dimension(*) :: vector
      type(c_ptr)                   :: v_container
      type(c_ptr)                   :: p_container  !precon ptr
      type(c_ptr)                   :: j_container  !analytic jacobian ptr
    end subroutine noxinit

  end interface
#endif

    ! model specific vertical mesh initialization
    call vertical_mesh_init2(elem,nets,nete,hybrid,hvcoord)

    if (topology == "cube") then
       call test_global_integral(elem, hybrid,nets,nete)
    end if

    ! should we assume Q(:,:,:,1) has water vapor:
    use_moisture = ( moisture /= "dry") 
    if (qsize<1) use_moisture = .false.  


    ! compute most restrictive dt*nu for use by variable res viscosity:
    ! compute timestep seen by viscosity operator:
    dt_dyn_vis = tstep
    if (qsplit>1 .and. tstep_type == 1) then
       ! tstep_type==1: RK2 followed by LF.  internal LF stages apply viscosity at 2*dt
       dt_dyn_vis = 2*tstep
    endif
    dt_tracer_vis=tstep*qsplit
    
    ! compute most restrictive condition:
    ! note: dtnu ignores subcycling
    dtnu=max(dt_dyn_vis*max(nu,nu_div), dt_tracer_vis*nu_q)
    ! compute actual viscosity timesteps with subcycling
    dt_tracer_vis = dt_tracer_vis/hypervis_subcycle_q
    dt_dyn_vis = dt_dyn_vis/hypervis_subcycle

#ifdef TRILINOS

      lenx=(np*np*nlev*3 + np*np*1)*(nete-nets+1)  ! 3 3d vars plus 1 2d vars
      allocate(xstate(lenx))
      xstate(:) = 0d0
      compute_diagnostics = .false.
      qn0 = -1 ! dry case for testing right now
      eta_ave_w = 1d0 ! divide by qsplit for mean flux interpolation

      call initialize(state_object, lenx, elem, hvcoord, compute_diagnostics, &
        qn0, eta_ave_w, hybrid, deriv1, tstep, tl, nets, nete)

      call initialize(pre_object, lenx, elem, hvcoord, compute_diagnostics, &
        qn0, eta_ave_w, hybrid, deriv1, tstep, tl, nets, nete)

      call initialize(jac_object, lenx, elem, hvcoord, .false., &
        qn0, eta_ave_w, hybrid, deriv1, tstep, tl, nets, nete)

!      pc_elem = elem
!      jac_elem = elem

      fptr => state_object
      c_ptr_to_object =  c_loc(fptr)
      pptr => state_object
      c_ptr_to_pre =  c_loc(pptr)
      jptr => state_object
      c_ptr_to_jac =  c_loc(jptr)

      call noxinit(size(xstate), xstate, 1, c_ptr_to_object, c_ptr_to_pre, c_ptr_to_jac)

#endif


#if (defined HORIZ_OPENMP)
    !$OMP BARRIER
#endif
    if (hybrid%ithr==0) then
       call syncmp(hybrid%par)
    end if
#if (defined HORIZ_OPENMP)
    !$OMP BARRIER
#endif

    if (topology /= "cube") then
       call abortmp('Error: only cube topology supported for primaitve equations')
    endif

#ifndef CAM

    ! =================================
    ! HOMME stand alone initialization
    ! =================================

    if(runtype >= 1) then

       ! ===========================================================
       ! runtype==1   Exact Restart
       ! runtype==2   Initial run, but take inital condition from Restart file
       ! ===========================================================

       if (hybrid%masterthread) then
          write(iulog,*) 'runtype: RESTART of primitive equations'
       end if

       call set_test_initial_conditions(elem,deriv1,hybrid,hvcoord,tl,nets,nete)

       call ReadRestart(elem,hybrid%ithr,nets,nete,tl)

       ! scale PS to achieve prescribed dry mass
       if (runtype /= 1) call prim_set_mass(elem, tl,hybrid,hvcoord,nets,nete)

       if (runtype==2) then
          do ie=nets,nete
             call copy_state(elem(ie),tl%n0,tl%nm1)
          enddo
       endif ! runtype==2

    else

      ! runtype=0: initial run
      if (hybrid%masterthread) write(iulog,*) ' runtype: initial run'
      call set_test_initial_conditions(elem,deriv1,hybrid,hvcoord,tl,nets,nete)
      if (hybrid%masterthread) write(iulog,*) '...done'

      ! scale PS to achieve prescribed dry mass
      call prim_set_mass(elem, tl,hybrid,hvcoord,nets,nete)

!      do ie=nets,nete
!        ! set perlim in ctl_nl namelist for temperature field initial perturbation
!        elem(ie)%state%T=elem(ie)%state%T * (1.0_real_kind + pertlim)
!      enddo

    endif !runtype

#endif
!$OMP MASTER
    if (runtype==2) then
       ! branch run
       ! reset time counters to zero since timestep may have changed
       nEndStep = nEndStep-tl%nstep ! used by standalone HOMME.  restart code set this to nmax + tl%nstep
       tl%nstep=0
    endif
    tl%nstep0=tl%nstep+1       ! compute diagnostics after 1st step
!$OMP END MASTER
!$OMP BARRIER


    ! For new runs, and branch runs, convert state variable to (Qdp)
    ! because initial conditon reads in Q, not Qdp
    ! restart runs will read dpQ from restart file
    ! need to check what CAM does on a branch run
    if (runtype==0 .or. runtype==2) then
       do ie=nets,nete
          elem(ie)%derived%omega_p(:,:,:) = 0D0
       end do
       do ie=nets,nete
#if (defined COLUMN_OPENMP)
!$omp parallel do default(shared), private(k, t, q, i, j, dp)
#endif
          do k=1,nlev    !  Loop inversion (AAM)
             do q=1,qsize
                do i=1,np
                   do j=1,np
                      dp = ( hvcoord%hyai(k+1) - hvcoord%hyai(k) )*hvcoord%ps0 + &
                           ( hvcoord%hybi(k+1) - hvcoord%hybi(k) )*elem(ie)%state%ps_v(i,j,tl%n0)
                      
                      elem(ie)%state%Qdp(i,j,k,q,1)=elem(ie)%state%Q(i,j,k,q)*dp
                      elem(ie)%state%Qdp(i,j,k,q,2)=elem(ie)%state%Q(i,j,k,q)*dp
                      
                   enddo
                enddo
             enddo
          enddo
       enddo
    endif


    if (runtype==1) then
       call TimeLevel_Qdp( tl, qsplit, n0_qdp)
       do ie=nets,nete
#if (defined COLUMN_OPENMP)
!$omp parallel do default(shared), private(k, t, q, i, j, dp)
#endif
          do k=1,nlev    !  Loop inversion (AAM)
             do t=tl%n0,tl%n0
                do q=1,qsize
                   do i=1,np
                      do j=1,np
                         dp = ( hvcoord%hyai(k+1) - hvcoord%hyai(k) )*hvcoord%ps0 + &
                              ( hvcoord%hybi(k+1) - hvcoord%hybi(k) )*elem(ie)%state%ps_v(i,j,t)
                         elem(ie)%state%Q(i,j,k,q)=elem(ie)%state%Qdp(i,j,k,q, n0_qdp)/dp
                      enddo
                   enddo
                enddo
             enddo
          enddo
       enddo
    endif


    ! timesteps to use for advective stability:  tstep*qsplit and tstep
    call print_cfl(elem,hybrid,nets,nete,dtnu)

    if (hybrid%masterthread) then
       ! CAM has set tstep based on dtime before calling prim_init2(),
       ! so only now does HOMME learn the timstep.  print them out:
       write(iulog,'(a,2f9.2)') "dt_remap: (0=disabled)   ",tstep*qsplit*rsplit
       if (qsize>0) then
          write(iulog,'(a,2f9.2)') "dt_tracer (SE), per RK stage: ",tstep*qsplit,(tstep*qsplit)/(rk_stage_user-1)
       end if
       write(iulog,'(a,2f9.2)')    "dt_dyn:                  ",tstep
       write(iulog,'(a,2f9.2)')    "dt_dyn (viscosity):      ",dt_dyn_vis
       write(iulog,'(a,2f9.2)')    "dt_tracer (viscosity):   ",dt_tracer_vis


#ifdef CAM
       if (phys_tscale/=0) then
          write(iulog,'(a,2f9.2)') "CAM physics timescale:       ",phys_tscale
       endif
       write(iulog,'(a,2f9.2)') "CAM dtime (dt_phys):         ",tstep*nsplit*qsplit*max(rsplit,1)
#endif
    end if


    if (hybrid%masterthread) write(iulog,*) "initial state:"
    call prim_printstate(elem, tl, hybrid,hvcoord,nets,nete)

    call model_init2(elem(:), hybrid,deriv1,hvcoord,tl,nets,nete)
    call Prim_Advec_Init2(elem(:), hvcoord, hybrid)

  end subroutine prim_init2

!=======================================================================================================!



  subroutine prim_run_subcycle(elem, hybrid,nets,nete, dt, single_column, tl, hvcoord,nsubstep)

    !   advance dynamic variables and tracers (u,v,T,ps,Q,C) from time t to t + dt_q
    !
    !   input:
    !       tl%nm1   not used
    !       tl%n0    data at time t
    !       tl%np1   new values at t+dt_q
    !
    !   then we update timelevel pointers:
    !       tl%nm1 = tl%n0
    !       tl%n0  = tl%np1
    !   so that:
    !       tl%nm1   tracers:  t    dynamics:  t+(qsplit-1)*dt
    !       tl%n0    time t + dt_q

    use control_mod,        only: statefreq, ftype, qsplit, rsplit, disable_diagnostics
    use hybvcoord_mod,      only: hvcoord_t
    use parallel_mod,       only: abortmp
    use prim_state_mod,     only: prim_printstate, prim_diag_scalars, prim_energy_halftimes
    use vertremap_mod,      only: vertical_remap
    use reduction_mod,      only: parallelmax
    use time_mod,           only: TimeLevel_t, timelevel_update, timelevel_qdp, nsplit, tstep
#if USE_OPENACC
    use openacc_utils_mod,  only: copy_qdp_h2d, copy_qdp_d2h
#endif
    use prim_advance_mod,   only: convert_thermo_forcing

    implicit none

    type (element_t) ,    intent(inout) :: elem(:)
    type (hybrid_t),      intent(in)    :: hybrid                       ! distributed parallel structure (shared)
    type (hvcoord_t),     intent(in)    :: hvcoord                      ! hybrid vertical coordinate struct
    integer,              intent(in)    :: nets                         ! starting thread element number (private)
    integer,              intent(in)    :: nete                         ! ending thread element number   (private)
    real(kind=real_kind), intent(in)    :: dt                           ! "timestep dependent" timestep
    logical,              intent(in)    :: single_column
    type (TimeLevel_t),   intent(inout) :: tl
    integer,              intent(in)    :: nsubstep                     ! nsubstep = 1 .. nsplit

    real(kind=real_kind) :: dp, dt_q, dt_remap
    real(kind=real_kind) :: dp_np1(np,np)
    integer :: ie,i,j,k,n,q,t,scm_dum
    integer :: n0_qdp,np1_qdp,r,nstep_end,nets_in,nete_in
    logical :: compute_diagnostics

    ! compute timesteps for tracer transport and vertical remap

    dt_q      = dt*qsplit
    dt_remap  = dt_q
    nstep_end = tl%nstep + qsplit
    if (rsplit>0) then
       dt_remap  = dt_q*rsplit   ! rsplit=0 means use eulerian code, not vert. lagrange
       nstep_end = tl%nstep + qsplit*rsplit  ! nstep at end of this routine
    endif

    ! activate diagnostics periodically for display to stdout and on first 2 timesteps
    compute_diagnostics   = .false.
    if (MODULO(nstep_end,statefreq)==0 .or. (tl%nstep <= tl%nstep0+(nstep_end-tl%nstep) )) then
       compute_diagnostics= .true.
    endif
    if(disable_diagnostics) compute_diagnostics= .false.

    ! compute scalar diagnostics if currently active
    if (compute_diagnostics) then
      call t_startf("prim_diag_scalars")
      call prim_diag_scalars(elem,hvcoord,tl,3,.true.,nets,nete)
      call t_stopf("prim_diag_scalars")

      call t_startf("prim_energy_halftimes")
      call prim_energy_halftimes(elem,hvcoord,tl,3,.true.,nets,nete)
      call t_stopf("prim_energy_halftimes")
    endif


    call TimeLevel_Qdp(tl, qsplit, n0_qdp, np1_qdp)
#ifndef CAM
    ! compute HOMME test case forcing
    ! by calling it here, it mimics eam forcings computations in standalone.
    call compute_test_forcing(elem,hybrid,hvcoord,tl%n0,n0_qdp,dt_remap,nets,nete,tl)
    call convert_thermo_forcing(elem,hvcoord,tl%n0,n0_qdp,dt_remap,nets,nete)
#endif

    ! Apply CAM Physics forcing
    !   ftype= 4: Q was adjusted by physics, but apply u,T forcing here
    !   ftype= 3: Q was adjusted by physics, but apply u,T forcing here, forcings are scaled by dp
    !   ftype= 2: Q was adjusted by physics, but apply u,T forcing here
    !   ftype= 1: forcing was applied time-split in CAM coupling layer
    !   ftype= 0: apply all forcing here
    !   ftype=-1: do not apply forcing

    call applyCAMforcing_ps(elem,hvcoord,tl%n0,n0_qdp,dt_remap,nets,nete)

    if (compute_diagnostics) then
    ! E(1) Energy after CAM forcing
      call t_startf("prim_energy_halftimes")
      call prim_energy_halftimes(elem,hvcoord,tl,1,.true.,nets,nete)
      call t_stopf("prim_energy_halftimes")
    ! qmass and variance, using Q(n0),Qdp(n0)
      call t_startf("prim_diag_scalars")
      call prim_diag_scalars(elem,hvcoord,tl,1,.true.,nets,nete)
      call t_stopf("prim_diag_scalars")
    endif

    ! initialize dp3d from ps
    do ie=nets,nete
       do k=1,nlev
          elem(ie)%state%dp3d(:,:,k,tl%n0)=&
               ( hvcoord%hyai(k+1) - hvcoord%hyai(k) )*hvcoord%ps0 + &
               ( hvcoord%hybi(k+1) - hvcoord%hybi(k) )*elem(ie)%state%ps_v(:,:,tl%n0)
       enddo
    enddo

#if (USE_OPENACC)
!    call TimeLevel_Qdp( tl, qsplit, n0_qdp, np1_qdp)
    call t_startf("copy_qdp_h2d")
    call copy_qdp_h2d( elem , n0_qdp )
    call t_stopf("copy_qdp_h2d")
#endif

    if (.not. single_column) then 

      ! Loop over rsplit vertically lagrangian timesiteps
      call t_startf("prim_step_rX")
      call prim_step(elem, hybrid, nets, nete, dt, tl, hvcoord, compute_diagnostics)
      call t_stopf("prim_step_rX")

      do r=2,rsplit
        call TimeLevel_update(tl,"leapfrog")
        call t_startf("prim_step_rX")
        call prim_step(elem, hybrid, nets, nete, dt, tl, hvcoord, .false.)
        call t_stopf("prim_step_rX")
      enddo

    else 

      ! Single Column Case
      ! Loop over rsplit vertically lagrangian timesiteps
      call t_startf("prim_step_rX")    
      call prim_step_scm(elem, nets, nete, dt, tl, hvcoord)
      call t_stopf("prim_step_rX")
      do r=2,rsplit
        call TimeLevel_update(tl,"leapfrog")
<<<<<<< HEAD
        call t_startf("prim_step_rX")
        call prim_step_scm(elem, nets, nete, dt, tl, hvcoord)
        call t_stopf("prim_step_rX")
=======
	call t_startf("prim_step_rX")
        call prim_step_scm(elem, nets, nete, dt, tl, hvcoord)
	call t_stopf("prim_step_rX")
>>>>>>> d55d19d6
      enddo

    endif
    
    ! defer final timelevel update until after remap and diagnostics
    !compute timelevels for tracers (no longer the same as dynamics)
    call TimeLevel_Qdp( tl, qsplit, n0_qdp, np1_qdp)

#if (USE_OPENACC)
    call t_startf("copy_qdp_h2d")
    call copy_qdp_d2h( elem , np1_qdp )
    call t_stopf("copy_qdp_h2d")
#endif

    !!!!!!!!!!!!!!!!!!!!!!!!!!!!!!!!!!!!!!!!!!!!!!!!!!!!!!!!!!!!!!!!!!!!!!!
    !  apply vertical remap
    !  always for tracers
    !  if rsplit>0:  also remap dynamics and compute reference level ps_v
    !!!!!!!!!!!!!!!!!!!!!!!!!!!!!!!!!!!!!!!!!!!!!!!!!!!!!!!!!!!!!!!!!!!!!!!
    if (single_column) then
      nets_in=1
      nete_in=1
    else
      nets_in=nets
      nete_in=nete
    endif

    call vertical_remap(hybrid,elem,hvcoord,dt_remap,tl%np1,np1_qdp,nets_in,nete_in)


    !!!!!!!!!!!!!!!!!!!!!!!!!!!!!!!!!!!!!!!!!!!!!!!!!!!!!!!!!!!!!!!!!!!!!!!
    ! time step is complete.  update some diagnostic variables:
    ! Q    (mixing ratio)
    !!!!!!!!!!!!!!!!!!!!!!!!!!!!!!!!!!!!!!!!!!!!!!!!!!!!!!!!!!!!!!!!!!!!!!!
    call t_startf("prim_run_subcyle_diags")
    do ie=nets,nete
#if (defined COLUMN_OPENMP)
       !$omp parallel do default(shared), private(k,q,dp_np1)
#endif
       do k=1,nlev    !  Loop inversion (AAM)
          dp_np1(:,:) = ( hvcoord%hyai(k+1) - hvcoord%hyai(k) )*hvcoord%ps0 + &
               ( hvcoord%hybi(k+1) - hvcoord%hybi(k) )*elem(ie)%state%ps_v(:,:,tl%np1)
          !dir$ simd
          do q=1,qsize
             elem(ie)%state%Q(:,:,k,q)=elem(ie)%state%Qdp(:,:,k,q,np1_qdp)/dp_np1(:,:)
          enddo
       enddo
    enddo
    call t_stopf("prim_run_subcyle_diags")

    ! now we have:
    !   u(nm1)   dynamics at  t+dt_remap - 2*dt
    !   u(n0)    dynamics at  t+dt_remap - dt
    !   u(np1)   dynamics at  t+dt_remap
    !
    !   Q(1)   Q at t+dt_remap
    if (compute_diagnostics) then
      call t_startf("prim_diag_scalars")
      call prim_diag_scalars(elem,hvcoord,tl,2,.false.,nets,nete)
      call t_stopf("prim_diag_scalars")

      call t_startf("prim_energy_halftimes")
      call prim_energy_halftimes(elem,hvcoord,tl,2,.false.,nets,nete)
      call t_stopf("prim_energy_halftimes")
    endif
    
    ! =================================
    ! update dynamics time level pointers
    ! =================================
    call TimeLevel_update(tl,"leapfrog")
    ! now we have:
    !   u(nm1)   dynamics at  t+dt_remap - dt       
    !   u(n0)    dynamics at  t+dt_remap
    !   u(np1)   undefined

    ! ============================================================
    ! Print some diagnostic information
    ! ============================================================
    if (compute_diagnostics) then
       call prim_printstate(elem, tl, hybrid,hvcoord,nets,nete)
    end if
  end subroutine prim_run_subcycle



  subroutine prim_step(elem, hybrid,nets,nete, dt, tl, hvcoord, compute_diagnostics)
  !
  !   Take qsplit dynamics steps and one tracer step
  !   for vertically lagrangian option, this subroutine does only the horizontal step
  !
  !   input:
  !       tl%nm1   not used
  !       tl%n0    data at time t
  !       tl%np1   new values at t+dt_q
  !
  !   then we update timelevel pointers:
  !       tl%nm1 = tl%n0
  !       tl%n0  = tl%np1
  !   so that:
  !       tl%nm1   tracers:  t    dynamics:  t+(qsplit-1)*dt
  !       tl%n0    time t + dt_q
  !
  !
    use control_mod,        only: statefreq, integration, ftype, qsplit, nu_p, rsplit
    use control_mod,        only: use_semi_lagrange_transport
    use hybvcoord_mod,      only : hvcoord_t
    use parallel_mod,       only: abortmp
    use prim_advance_mod,   only: prim_advance_exp
    use prim_advection_mod, only: prim_advec_tracers_remap
    use reduction_mod,      only: parallelmax
    use time_mod,           only: time_at,TimeLevel_t, timelevel_update, nsplit
    use prim_state_mod,     only: prim_printstate, prim_diag_scalars, prim_energy_halftimes

    type(element_t),      intent(inout) :: elem(:)
    type(hybrid_t),       intent(in)    :: hybrid   ! distributed parallel structure (shared)
    type(hvcoord_t),      intent(in)    :: hvcoord  ! hybrid vertical coordinate struct
    integer,              intent(in)    :: nets     ! starting thread element number (private)
    integer,              intent(in)    :: nete     ! ending thread element number   (private)
    real(kind=real_kind), intent(in)    :: dt       ! "timestep dependent" timestep
    type(TimeLevel_t),    intent(inout) :: tl

    real(kind=real_kind) :: st, st1, dp, dt_q
    integer :: ie, t, q,k,i,j,n
    real (kind=real_kind)                          :: maxcflx, maxcfly
    real (kind=real_kind) :: dp_np1(np,np)
    logical :: compute_diagnostics

    dt_q = dt*qsplit
 
    ! ===============
    ! initialize mean flux accumulation variables and save some variables at n0
    ! for use by advection
    ! ===============
    do ie=nets,nete
      elem(ie)%derived%eta_dot_dpdn=0     ! mean vertical mass flux
      elem(ie)%derived%vn0=0              ! mean horizontal mass flux
      elem(ie)%derived%omega_p=0
      if (nu_p>0) then
         elem(ie)%derived%dpdiss_ave=0
         elem(ie)%derived%dpdiss_biharmonic=0
      endif
      if (use_semi_lagrange_transport) then
        elem(ie)%derived%vstar=elem(ie)%state%v(:,:,:,:,tl%n0)
      end if
      elem(ie)%derived%dp(:,:,:)=elem(ie)%state%dp3d(:,:,:,tl%n0)
    enddo

!applyCAMforcing_dp3d should be glued to the call of prim_advance_exp
!energy diagnostics is broken for ftype 3,4
    call ApplyCAMforcing_dp3d(elem,hvcoord,tl%n0,dt,nets,nete)
    ! ===============
    ! Dynamical Step
    ! ===============
    call t_startf("prim_step_dyn")
    call prim_advance_exp(elem, deriv1, hvcoord,   &
         hybrid, dt, tl, nets, nete, compute_diagnostics)
    do n=2,qsplit
       call TimeLevel_update(tl,"leapfrog")
!applyCAMforcing_dp3d should be glued to the call of prim_advance_exp
!energy diagnostics is broken for ftype 3,4
       call ApplyCAMforcing_dp3d(elem,hvcoord,tl%n0,dt,nets,nete)
       call prim_advance_exp(elem, deriv1, hvcoord,hybrid, dt, tl, nets, nete, .false.)
       ! defer final timelevel update until after Q update.
    enddo
    call t_stopf("prim_step_dyn")

    ! current dynamics state variables:
    !    derived%dp              =  dp at start of timestep
    !    derived%vstar           =  velocity at start of tracer timestep
    !    derived%vn0             =  mean horiz. flux:   U*dp
    !    state%dp3d(:,:,:,np1)   = dp3d
    ! rsplit=0
    !        state%v(:,:,:,np1)      = velocity on reference levels
    ! rsplit>0
    !        state%v(:,:,:,np1)      = velocity on lagrangian levels 
    !        
    ! Tracer Advection.  
    ! in addition, this routine will apply the DSS to:
    !        derived%eta_dot_dpdn    =  mean vertical velocity (used for remap below)
    !        derived%omega           =
    ! Tracers are always vertically lagrangian.  
    ! For rsplit=0: 
    !   if tracer scheme needs v on lagrangian levels it has to vertically interpolate
    !   if tracer scheme needs dp3d, it needs to derive it from ps_v

    call t_startf("prim_step_advec")
    if (qsize > 0) then
      call t_startf("PAT_remap")
      call Prim_Advec_Tracers_remap(elem, deriv1,hvcoord,hybrid,dt_q,tl,nets,nete)
      call t_stopf("PAT_remap")
    end if
    call t_stopf("prim_step_advec")

  end subroutine prim_step
  
  
  subroutine prim_step_scm(elem, nets,nete, dt, tl, hvcoord)
  !
  !   prim_step version for single column model (SCM)
  !   Here we simply want to compute the floating level tendency
  !    based on the prescribed large scale vertical velocity
  !   Take qsplit dynamics steps and one tracer step
  !   for vertically lagrangian option, this subroutine does only the horizontal step
  !
  !   input:
  !       tl%nm1   not used
  !       tl%n0    data at time t
  !       tl%np1   new values at t+dt_q
  !
  !   then we update timelevel pointers:
  !       tl%nm1 = tl%n0
  !       tl%n0  = tl%np1
  !   so that:
  !       tl%nm1   tracers:  t    dynamics:  t+(qsplit-1)*dt
  !       tl%n0    time t + dt_q
  !
  !
    use control_mod,        only: statefreq, integration, ftype, qsplit, nu_p, rsplit
    use control_mod,        only: use_semi_lagrange_transport
    use hybvcoord_mod,      only : hvcoord_t
    use parallel_mod,       only: abortmp
    use prim_advance_mod,   only: prim_advance_exp
    use reduction_mod,      only: parallelmax
    use time_mod,           only: time_at,TimeLevel_t, timelevel_update, timelevel_qdp, nsplit
    use prim_advance_mod,   only: applycamforcing_dp3d
    use prim_state_mod,     only: prim_printstate, prim_diag_scalars, prim_energy_halftimes

    type(element_t),      intent(inout) :: elem(:)
    type(hvcoord_t),      intent(in)    :: hvcoord  ! hybrid vertical coordinate struct
    integer,              intent(in)    :: nets     ! starting thread element number (private)
    integer,              intent(in)    :: nete     ! ending thread element number   (private)
    real(kind=real_kind), intent(in)    :: dt       ! "timestep dependent" timestep
    type(TimeLevel_t),    intent(inout) :: tl

    real(kind=real_kind) :: st, st1, dp, dt_q
    integer :: ie, t, q,k,i,j,n,qn0
    real (kind=real_kind)                          :: maxcflx, maxcfly
    real (kind=real_kind) :: dp_np1(np,np)

    dt_q = dt*qsplit
 
    ! ===============
    ! initialize mean flux accumulation variables and save some variables at n0
    ! for use by advection
    ! ===============
    do ie=nets,nete
      elem(ie)%derived%eta_dot_dpdn=0     ! mean vertical mass flux
      elem(ie)%derived%vn0=0              ! mean horizontal mass flux
      if (nu_p>0) then
         elem(ie)%derived%dpdiss_ave=0
         elem(ie)%derived%dpdiss_biharmonic=0
      endif
      if (use_semi_lagrange_transport) then
        elem(ie)%derived%vstar=elem(ie)%state%v(:,:,:,:,tl%n0)
      end if
      elem(ie)%derived%dp(:,:,:)=elem(ie)%state%dp3d(:,:,:,tl%n0)
    enddo

    ! ===============
    ! Dynamical Step
    ! ===============
    
    call TimeLevel_Qdp(tl, qsplit, qn0)  ! compute current Qdp() timelevel 
    call set_prescribed_scm(elem,dt,tl)
    
    do n=2,qsplit
 
      call TimeLevel_update(tl,"leapfrog")
      !applyCAMforcing_dp3d should be glued to the call of prim_advance_exp
      !energy diagnostics is broken for ftype 3,4
      call ApplyCAMforcing_dp3d(elem,hvcoord,tl%n0,dt,nets,nete)       
      ! get timelevel for accessing tracer mass Qdp() to compute virtual temperature      
      call TimeLevel_Qdp(tl, qsplit, qn0)  ! compute current Qdp() timelevel      
      
      ! call the single column forcing
      call set_prescribed_scm(elem,dt,tl)
      
    enddo

  end subroutine prim_step_scm  


!----------------------------- APPLYCAMFORCING-DP3D ----------------------------

!ftype logic
!should be called with dt_dynamics timestep. 
!if called on eulerian levels (like at the very beginning, in first of qsplit
!calls of
!prim_step), make sure that dp3d is updated before, based on ps_v.
!if called within lagrangian step, it uses lagrangian dp3d
  subroutine applyCAMforcing_dp3d(elem,hvcoord,dyn_timelev,dt_dyn,nets,nete)
  use control_mod,        only : ftype
  use hybvcoord_mod,      only : hvcoord_t
  use prim_advance_mod,   only : applycamforcing_dynamics,applycamforcing_dynamics_dp
  implicit none
  type (element_t),       intent(inout) :: elem(:)
  real (kind=real_kind),  intent(in)    :: dt_dyn
  type (hvcoord_t),       intent(in)    :: hvcoord
  integer,                intent(in)    :: dyn_timelev,nets,nete

  call t_startf("ApplyCAMForcing")
  if (ftype == 3) then
    call ApplyCAMForcing_dynamics_dp(elem,hvcoord,dyn_timelev,dt_dyn,nets,nete)
  elseif (ftype == 4) then
    call ApplyCAMForcing_dynamics   (elem,hvcoord,dyn_timelev,dt_dyn,nets,nete)
  endif
  call t_stopf("ApplyCAMForcing")
  end subroutine applyCAMforcing_dp3d


!----------------------------- APPLYCAMFORCING-PS ----------------------------

!ftype logic
!should be called with dt_remap, on 'eulerian' levels, only before homme remap
!timestep
  subroutine applyCAMforcing_ps(elem,hvcoord,dyn_timelev,tr_timelev,dt_remap,nets,nete)
  use control_mod,        only : ftype
  use hybvcoord_mod,      only : hvcoord_t
  use prim_advance_mod,   only : applycamforcing_dynamics
  implicit none
  type (element_t),       intent(inout) :: elem(:)
  real (kind=real_kind),  intent(in)    :: dt_remap
  type (hvcoord_t),       intent(in)    :: hvcoord
  integer,                intent(in)    :: dyn_timelev,tr_timelev,nets,nete

  call t_startf("ApplyCAMForcing")
  if (ftype==0) then
    call applyCAMforcing_dynamics(elem,hvcoord,dyn_timelev,dt_remap,nets,nete)
    call applyCAMforcing_tracers(elem,hvcoord,dyn_timelev,tr_timelev,dt_remap,nets,nete)
  elseif (ftype==2) then
    call ApplyCAMForcing_dynamics(elem,hvcoord,dyn_timelev,dt_remap,nets,nete)
  endif
#ifndef CAM
  ! for standalone homme, we need tracer tendencies injected similarly to CAM
  ! for ftypes of interest, 2,3,4.
  ! standalone homme does not support ftype=1 (because in standalone version,
  ! it is identical to ftype=0).
  ! leaving option ftype=-1 for standalone homme when no forcing is applied ever
  if ((ftype /= 0 ).and.(ftype > 0)) then
    call ApplyCAMForcing_tracers (elem,hvcoord,dyn_timelev,tr_timelev,dt_remap,nets,nete)
  endif
#endif
  call t_stopf("ApplyCAMForcing")
  end subroutine applyCAMforcing_ps


!----------------------------- APPLYCAMFORCING-TRACERS ----------------------------

  subroutine applyCAMforcing_tracers(elem,hvcoord,np1,np1_qdp,dt,nets,nete)

  use control_mod,        only : use_moisture
  use hybvcoord_mod,      only : hvcoord_t
  implicit none
  type (element_t),       intent(inout) :: elem(:)
  real (kind=real_kind),  intent(in)    :: dt
  type (hvcoord_t),       intent(in)    :: hvcoord
  integer,                intent(in)    :: np1,nets,nete,np1_qdp

  ! local
  integer :: i,j,k,ie,q
  real (kind=real_kind) :: v1
  real (kind=real_kind) :: temperature(np,np,nlev)
  real (kind=real_kind) :: Rstar(np,np,nlev)
  real (kind=real_kind) :: exner(np,np,nlev)
  real (kind=real_kind) :: dp(np,np,nlev)
  real (kind=real_kind) :: pnh(np,np,nlev)
  real (kind=real_kind) :: dpnh_dp_i(np,np,nlevp)

  do ie=nets,nete
     ! apply forcing to Qdp
     elem(ie)%derived%FQps(:,:)=0

     do q=1,qsize
        do k=1,nlev
           do j=1,np
              do i=1,np
                 v1 = dt*elem(ie)%derived%FQ(i,j,k,q)
                 !if (elem(ie)%state%Qdp(i,j,k,q,np1) + v1 < 0 .and. v1<0) then
                 if (elem(ie)%state%Qdp(i,j,k,q,np1_qdp) + v1 < 0 .and. v1<0) then
                    !if (elem(ie)%state%Qdp(i,j,k,q,np1) < 0 ) then
                    if (elem(ie)%state%Qdp(i,j,k,q,np1_qdp) < 0 ) then
                       v1=0  ! Q already negative, dont make it more so
                    else
                       !v1 = -elem(ie)%state%Qdp(i,j,k,q,np1)
                       v1 = -elem(ie)%state%Qdp(i,j,k,q,np1_qdp)
                    endif
                 endif
                 !elem(ie)%state%Qdp(i,j,k,q,np1) =
                 !elem(ie)%state%Qdp(i,j,k,q,np1)+v1
                 elem(ie)%state%Qdp(i,j,k,q,np1_qdp) = elem(ie)%state%Qdp(i,j,k,q,np1_qdp)+v1
                 if (q==1) then
                    elem(ie)%derived%FQps(i,j)=elem(ie)%derived%FQps(i,j)+v1/dt
                 endif
              enddo
           enddo
        enddo
     enddo

     if (use_moisture) then
        ! to conserve dry mass in the precese of Q1 forcing:
        elem(ie)%state%ps_v(:,:,np1) = elem(ie)%state%ps_v(:,:,np1) + &
             dt*elem(ie)%derived%FQps(:,:)
     endif


     ! Qdp(np1) and ps_v(np1) were updated by forcing - update Q(np1)
     do k=1,nlev
        dp(:,:,k) = ( hvcoord%hyai(k+1) - hvcoord%hyai(k) )*hvcoord%ps0 + &
             ( hvcoord%hybi(k+1) - hvcoord%hybi(k) )*elem(ie)%state%ps_v(:,:,np1)
     enddo
     do q=1,qsize
        do k=1,nlev
           elem(ie)%state%Q(:,:,k,q) = elem(ie)%state%Qdp(:,:,k,q,np1_qdp)/dp(:,:,k)
        enddo
     enddo
  enddo

  end subroutine applyCAMforcing_tracers



  
  
  subroutine prim_step_scm(elem, nets,nete, dt, tl, hvcoord)
  !
  !   prim_step version for single column model (SCM)
  !   Here we simply want to compute the floating level tendency
  !    based on the prescribed large scale vertical velocity
  !   Take qsplit dynamics steps and one tracer step
  !   for vertically lagrangian option, this subroutine does only the horizontal step
  !
  !   input:
  !       tl%nm1   not used
  !       tl%n0    data at time t
  !       tl%np1   new values at t+dt_q
  !
  !   then we update timelevel pointers:
  !       tl%nm1 = tl%n0
  !       tl%n0  = tl%np1
  !   so that:
  !       tl%nm1   tracers:  t    dynamics:  t+(qsplit-1)*dt
  !       tl%n0    time t + dt_q
  !
  !
    use control_mod,        only: statefreq, integration, ftype, qsplit, nu_p, rsplit
    use control_mod,        only: use_semi_lagrange_transport
    use hybvcoord_mod,      only : hvcoord_t
    use parallel_mod,       only: abortmp
    use prim_advance_mod,   only: prim_advance_exp
    use reduction_mod,      only: parallelmax
    use time_mod,           only: time_at,TimeLevel_t, timelevel_update, timelevel_qdp, nsplit
!    use prim_advance_mod,   only: applycamforcing_dp3d
    use prim_state_mod,     only: prim_printstate, prim_diag_scalars, prim_energy_halftimes

    type(element_t),      intent(inout) :: elem(:)
    type(hvcoord_t),      intent(in)    :: hvcoord  ! hybrid vertical coordinate struct
    integer,              intent(in)    :: nets     ! starting thread element number (private)
    integer,              intent(in)    :: nete     ! ending thread element number   (private)
    real(kind=real_kind), intent(in)    :: dt       ! "timestep dependent" timestep
    type(TimeLevel_t),    intent(inout) :: tl

    real(kind=real_kind) :: st, st1, dp, dt_q
    integer :: ie, t, q,k,i,j,n,qn0
    real (kind=real_kind)                          :: maxcflx, maxcfly
    real (kind=real_kind) :: dp_np1(np,np)

    dt_q = dt*qsplit
 
    ! ===============
    ! initialize mean flux accumulation variables and save some variables at n0
    ! for use by advection
    ! ===============
    do ie=nets,nete
      elem(ie)%derived%eta_dot_dpdn=0     ! mean vertical mass flux
      elem(ie)%derived%vn0=0              ! mean horizontal mass flux
      if (nu_p>0) then
         elem(ie)%derived%dpdiss_ave=0
         elem(ie)%derived%dpdiss_biharmonic=0
      endif
      if (use_semi_lagrange_transport) then
        elem(ie)%derived%vstar=elem(ie)%state%v(:,:,:,:,tl%n0)
      end if
      elem(ie)%derived%dp(:,:,:)=elem(ie)%state%dp3d(:,:,:,tl%n0)
    enddo

    ! ===============
    ! Dynamical Step
    ! ===============
    
    call TimeLevel_Qdp(tl, qsplit, qn0)  ! compute current Qdp() timelevel 
    call set_prescribed_scm(elem,dt,tl)
    
    do n=2,qsplit
 
      call TimeLevel_update(tl,"leapfrog")
      !applyCAMforcing_dp3d should be glued to the call of prim_advance_exp
      !energy diagnostics is broken for ftype 3,4
      call ApplyCAMforcing_dp3d(elem,hvcoord,tl%n0,dt,nets,nete)       
      ! get timelevel for accessing tracer mass Qdp() to compute virtual temperature      
      call TimeLevel_Qdp(tl, qsplit, qn0)  ! compute current Qdp() timelevel      
      
      ! call the single column forcing
      call set_prescribed_scm(elem,dt,tl)
      
    enddo

  end subroutine prim_step_scm  


!=======================================================================================================!


  subroutine prim_finalize()

    implicit none

#ifdef TRILINOS
  interface
    subroutine noxfinish() bind(C,name='noxfinish')
    use ,intrinsic :: iso_c_binding
    end subroutine noxfinish
  end interface

  call noxfinish()

#endif

    ! ==========================
    ! end of the hybrid program
    ! ==========================
  end subroutine prim_finalize



    subroutine smooth_topo_datasets(phis,sghdyn,sgh30dyn,elem,hybrid,nets,nete)
    use control_mod, only : smooth_phis_numcycle,smooth_sgh_numcycle
    use hybrid_mod, only : hybrid_t
    use bndry_mod, only : bndry_exchangev
    use derivative_mod, only : derivative_t , laplace_sphere_wk
    use viscosity_mod, only : smooth_phis
    implicit none

    integer , intent(in) :: nets,nete
    real (kind=real_kind), intent(inout)   :: phis(np,np,nets:nete)
    real (kind=real_kind), intent(inout)   :: sghdyn(np,np,nets:nete)
    real (kind=real_kind), intent(inout)   :: sgh30dyn(np,np,nets:nete)
    type (hybrid_t)      , intent(in) :: hybrid
    type (element_t)     , intent(inout), target :: elem(:)
    ! local
    integer :: ie
    real (kind=real_kind) :: minf

    minf=-9e9
    if (hybrid%masterthread) &
       write(iulog,*) "Applying hyperviscosity smoother to PHIS"
    call smooth_phis(phis,elem,hybrid,deriv1,nets,nete,minf,smooth_phis_numcycle)

    minf=0
    if (hybrid%masterthread) &
       write(iulog,*) "Applying hyperviscosity smoother to SGH"
    call smooth_phis(sghdyn,elem,hybrid,deriv1,nets,nete,minf,smooth_sgh_numcycle)
    if (hybrid%masterthread) &
       write(iulog,*) "Applying hyperviscosity smoother to SGH30"
    call smooth_phis(sgh30dyn,elem,hybrid,deriv1,nets,nete,minf,smooth_sgh_numcycle)

    end subroutine smooth_topo_datasets
    
  !_____________________________________________________________________
  subroutine set_prescribed_scm(elem,dt,tl)
  
    ! Update the floating levels based on the prescribed
    !  large scale vertical velocity for single column model

    use dimensions_mod, only: qsize
    use time_mod, only: timelevel_qdp
    use control_mod, only: qsplit  
    use time_mod,       only: timelevel_t

    type (element_t),      intent(inout), target  :: elem(:) 
    real (kind=real_kind), intent(in)             :: dt
    type (TimeLevel_t)   , intent(in)             :: tl
    
    real (kind=real_kind) :: dp(np,np)! pressure thickness, vflux
    real(kind=real_kind)  :: eta_dot_dpdn(np,np,nlevp)
    
    integer :: ie,k,p,n0,np1,n0_qdp,np1_qdp

    n0    = tl%n0
    np1   = tl%np1

    call TimeLevel_Qdp(tl, qsplit, n0_qdp, np1_qdp)
    
    do k=1,nlev
      eta_dot_dpdn(:,:,k)=elem(1)%derived%omega_p(1,1,k)   
    enddo  
    eta_dot_dpdn(:,:,nlev+1) = eta_dot_dpdn(:,:,nlev) 
    
    do k=1,nlev
      elem(1)%state%dp3d(:,:,k,np1) = elem(1)%state%dp3d(:,:,k,n0) &
        + dt*(eta_dot_dpdn(:,:,k+1) - eta_dot_dpdn(:,:,k))    
    enddo       

    do p=1,qsize
      do k=1,nlev
        elem(1)%state%Qdp(:,:,k,p,np1_qdp)=elem(1)%state%Q(:,:,k,p)*elem(1)%state%dp3d(:,:,k,np1)
      enddo
    enddo
    
<<<<<<< HEAD
  end subroutine set_prescribed_scm        
=======
  end subroutine         
>>>>>>> d55d19d6
    
end module prim_driver_base


<|MERGE_RESOLUTION|>--- conflicted
+++ resolved
@@ -1100,15 +1100,9 @@
       call t_stopf("prim_step_rX")
       do r=2,rsplit
         call TimeLevel_update(tl,"leapfrog")
-<<<<<<< HEAD
         call t_startf("prim_step_rX")
         call prim_step_scm(elem, nets, nete, dt, tl, hvcoord)
         call t_stopf("prim_step_rX")
-=======
-	call t_startf("prim_step_rX")
-        call prim_step_scm(elem, nets, nete, dt, tl, hvcoord)
-	call t_stopf("prim_step_rX")
->>>>>>> d55d19d6
       enddo
 
     endif
@@ -1303,92 +1297,6 @@
     call t_stopf("prim_step_advec")
 
   end subroutine prim_step
-  
-  
-  subroutine prim_step_scm(elem, nets,nete, dt, tl, hvcoord)
-  !
-  !   prim_step version for single column model (SCM)
-  !   Here we simply want to compute the floating level tendency
-  !    based on the prescribed large scale vertical velocity
-  !   Take qsplit dynamics steps and one tracer step
-  !   for vertically lagrangian option, this subroutine does only the horizontal step
-  !
-  !   input:
-  !       tl%nm1   not used
-  !       tl%n0    data at time t
-  !       tl%np1   new values at t+dt_q
-  !
-  !   then we update timelevel pointers:
-  !       tl%nm1 = tl%n0
-  !       tl%n0  = tl%np1
-  !   so that:
-  !       tl%nm1   tracers:  t    dynamics:  t+(qsplit-1)*dt
-  !       tl%n0    time t + dt_q
-  !
-  !
-    use control_mod,        only: statefreq, integration, ftype, qsplit, nu_p, rsplit
-    use control_mod,        only: use_semi_lagrange_transport
-    use hybvcoord_mod,      only : hvcoord_t
-    use parallel_mod,       only: abortmp
-    use prim_advance_mod,   only: prim_advance_exp
-    use reduction_mod,      only: parallelmax
-    use time_mod,           only: time_at,TimeLevel_t, timelevel_update, timelevel_qdp, nsplit
-    use prim_advance_mod,   only: applycamforcing_dp3d
-    use prim_state_mod,     only: prim_printstate, prim_diag_scalars, prim_energy_halftimes
-
-    type(element_t),      intent(inout) :: elem(:)
-    type(hvcoord_t),      intent(in)    :: hvcoord  ! hybrid vertical coordinate struct
-    integer,              intent(in)    :: nets     ! starting thread element number (private)
-    integer,              intent(in)    :: nete     ! ending thread element number   (private)
-    real(kind=real_kind), intent(in)    :: dt       ! "timestep dependent" timestep
-    type(TimeLevel_t),    intent(inout) :: tl
-
-    real(kind=real_kind) :: st, st1, dp, dt_q
-    integer :: ie, t, q,k,i,j,n,qn0
-    real (kind=real_kind)                          :: maxcflx, maxcfly
-    real (kind=real_kind) :: dp_np1(np,np)
-
-    dt_q = dt*qsplit
- 
-    ! ===============
-    ! initialize mean flux accumulation variables and save some variables at n0
-    ! for use by advection
-    ! ===============
-    do ie=nets,nete
-      elem(ie)%derived%eta_dot_dpdn=0     ! mean vertical mass flux
-      elem(ie)%derived%vn0=0              ! mean horizontal mass flux
-      if (nu_p>0) then
-         elem(ie)%derived%dpdiss_ave=0
-         elem(ie)%derived%dpdiss_biharmonic=0
-      endif
-      if (use_semi_lagrange_transport) then
-        elem(ie)%derived%vstar=elem(ie)%state%v(:,:,:,:,tl%n0)
-      end if
-      elem(ie)%derived%dp(:,:,:)=elem(ie)%state%dp3d(:,:,:,tl%n0)
-    enddo
-
-    ! ===============
-    ! Dynamical Step
-    ! ===============
-    
-    call TimeLevel_Qdp(tl, qsplit, qn0)  ! compute current Qdp() timelevel 
-    call set_prescribed_scm(elem,dt,tl)
-    
-    do n=2,qsplit
- 
-      call TimeLevel_update(tl,"leapfrog")
-      !applyCAMforcing_dp3d should be glued to the call of prim_advance_exp
-      !energy diagnostics is broken for ftype 3,4
-      call ApplyCAMforcing_dp3d(elem,hvcoord,tl%n0,dt,nets,nete)       
-      ! get timelevel for accessing tracer mass Qdp() to compute virtual temperature      
-      call TimeLevel_Qdp(tl, qsplit, qn0)  ! compute current Qdp() timelevel      
-      
-      ! call the single column forcing
-      call set_prescribed_scm(elem,dt,tl)
-      
-    enddo
-
-  end subroutine prim_step_scm  
 
 
 !----------------------------- APPLYCAMFORCING-DP3D ----------------------------
@@ -1717,11 +1625,7 @@
       enddo
     enddo
     
-<<<<<<< HEAD
   end subroutine set_prescribed_scm        
-=======
-  end subroutine         
->>>>>>> d55d19d6
     
 end module prim_driver_base
 
