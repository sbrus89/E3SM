! ------------------------------------------------------------------------------------------------
! prim_driver_mod: 
!
! Revisions:
! 08/2016: O. Guba Inserting code for "espilon bubble" reference element map
! 03/2018: M. Taylor  fix memory leak
! 06/2018: O. Guba  code for new ftypes
!
#ifdef HAVE_CONFIG_H
#include "config.h"
#endif

module prim_driver_base

  use derivative_mod,   only: derivative_t, derivinit
  use dimensions_mod,   only: np, nlev, nlevp, nelem, nelemd, nelemdmax, GlobalUniqueCols, qsize
  use element_mod,      only: element_t, allocate_element_desc, setup_element_pointers
  use element_ops,      only: copy_state
  use gridgraph_mod,    only: GridVertex_t, GridEdge_t
  use hybrid_mod,       only: hybrid_t
  use kinds,            only: real_kind, iulog
  use metagraph_mod,    only: MetaVertex_t
  use perf_mod,         only: t_startf, t_stopf
  use quadrature_mod,   only: quadrature_t, gausslobatto
  use reduction_mod,    only: reductionbuffer_ordered_1d_t, red_min, red_max, red_max_int, &
                              red_sum, red_sum_int, red_flops, initreductionbuffer
#ifndef CAM
  use prim_restart_mod, only : initrestartfile
  use restart_io_mod ,  only : readrestart
  use test_mod,         only: set_test_initial_conditions, compute_test_forcing
#endif

  implicit none

  private
  public :: prim_init1, prim_init2 , prim_run_subcycle, prim_finalize
  public :: prim_init1_geometry, prim_init1_elem_arrays, prim_init1_buffers, prim_init1_cleanup
#ifndef CAM
  public :: prim_init1_no_cam
#endif

  public :: smooth_topo_datasets, deriv1

  ! Service variables used to partition the mesh.
  ! Note: GridEdge and MeshVertex are public, cause kokkos targets need to access them
  integer,allocatable :: TailPartition(:)
  integer,allocatable :: HeadPartition(:)
  type (GridVertex_t),         target,allocatable :: GridVertex(:)
  type (GridEdge_t),   public, target,allocatable :: GridEdge(:)
  type (MetaVertex_t), public, target,allocatable :: MetaVertex(:)

  type (quadrature_t)   :: gp                     ! element GLL points
  type (ReductionBuffer_ordered_1d_t), save :: red   ! reduction buffer               (shared)
  type (derivative_t)  :: deriv1

contains

  subroutine prim_init1(elem, par, dom_mt, Tl)
    use domain_mod,    only : domain1d_t
    use parallel_mod,  only : parallel_t
    use time_mod,      only : TimeLevel_t, TimeLevel_init
    !
    ! Inputs
    !
    type (element_t),   pointer     :: elem(:)
    type (parallel_t),  intent(in)  :: par
    type (domain1d_t),  pointer     :: dom_mt(:)
    type (timelevel_t), intent(out) :: Tl
    !
    ! Locals
    !

    ! Note: resist the temptation to collapse these routines into prim_init1!
    !       They have been split up to allow kokkos targets to work correctly.
    !       For instance, kokkos builds do not need to init communication buffers,
    !       since they have their own C++ based communication system. Also,
    !       the C++ communication graph is built from the Fortran one.
    !       So, the prim_init1 routine in the kokkos targets' prim_driver_mod
    !       will call *some* of the following pieces, but not all. Moreover,
    !       we pulled GridEdge and MetaVertex out of the prim_init1_geometry
    !       chunk, so that the kokkos targets can do the following:
    !         a) call prim_init1_geometry
    !         b) use the info in GridEdge and MetaVertex to build a C++
    !            communication structure
    !         c) call prim_init1_cleanup to deallocate GridEdge and MetaVertex
    !       The overall behavior is the same as it was before, when there was
    !       a single big prim_init1 subroutine. However, this split-up
    !       implementation allows kokkos targets to avoid unnecessary pieces,
    !       as well as to inject code in between pieces that is needed to
    !       properly setup the C++ structures.

#ifndef CAM
    ! Initialize a few things that CAM would take care of (e.g., parsing namelist)
    call prim_init1_no_cam (par)
#endif

    ! ==================================
    ! Initialize derivative structure
    ! ==================================
    call derivinit(deriv1)

    ! ==================================
    ! Initialize and partition the geometry
    ! ==================================
    call prim_init1_geometry(elem,par,dom_mt)

    ! ==================================
    ! Initialize element pointers (if any)
    ! ==================================
    ! TODO: this is for OPENACC only. preqx_acc should define its own prim_init1,
    !       which should do the same things as in this prim_init1, including
    !       the call to setup_element_pointers, which should be removed from
    !       the base version of prim_init1
    call setup_element_pointers(elem)

    ! ==================================
    ! Initialize element arrays (fluxes and state)
    ! ==================================
    call prim_init1_elem_arrays(elem,par)

    ! ==================================
    ! Initialize the buffers for exchanges
    ! ==================================
    call prim_init1_buffers(elem,par)

    ! Initialize the time levels
    call TimeLevel_init(tl)

    ! Cleanup the tmp stuff used in prim_init1_geometry
    call prim_init1_cleanup ()

    if(par%masterproc) write(iulog,*) 'end of prim_init1'
  end subroutine prim_init1


#ifndef CAM
  subroutine prim_init1_no_cam(par)
    use mesh_mod,       only : MeshUseMeshFile, MeshCubeElemCount
    use cube_mod,       only : cubeelemcount
    use parallel_mod,   only : parallel_t, abortmp
    use namelist_mod,   only : readnl
    use quadrature_mod, only : test_gauss, test_gausslobatto
    use repro_sum_mod,  only : repro_sum_defaultopts, repro_sum_setopts
    use time_mod,       only : nmax, time_at
    !
    ! Inputs
    !
    type (parallel_t),  intent(in)  :: par
    !
    ! Locals
    !
    logical :: repro_sum_use_ddpdd, repro_sum_recompute
    real(kind=real_kind) :: repro_sum_rel_diff_max
    real(kind=real_kind) :: approx_elements_per_task
    integer :: total_nelem

    ! =====================================
    ! Read in model control information
    ! =====================================
    ! cam readnl is called in spmd_dyn (needed prior to mpi_init)
    call readnl(par)
    if (MeshUseMeshFile) then
       total_nelem = MeshCubeElemCount()
    else
       total_nelem = CubeElemCount()
    end if

    approx_elements_per_task = dble(total_nelem)/dble(par%nprocs)
    if  (approx_elements_per_task < 1.0D0) then
       if(par%masterproc) print *,"number of elements=", total_nelem
       if(par%masterproc) print *,"number of procs=", par%nprocs
       call abortmp('There is not enough parallelism in the job, that is, there is less than one elements per task.')
    end if
    ! ====================================
    ! initialize reproducible sum module
    ! ====================================
    call repro_sum_defaultopts(                           &
       repro_sum_use_ddpdd_out=repro_sum_use_ddpdd,       &
       repro_sum_rel_diff_max_out=repro_sum_rel_diff_max, &
       repro_sum_recompute_out=repro_sum_recompute        )
    call repro_sum_setopts(                              &
       repro_sum_use_ddpdd_in=repro_sum_use_ddpdd,       &
       repro_sum_rel_diff_max_in=repro_sum_rel_diff_max, &
       repro_sum_recompute_in=repro_sum_recompute,       &
       repro_sum_master=par%masterproc,                      &
       repro_sum_logunit=6                           )
       if(par%masterproc) print *, "Initialized repro_sum"

    if (par%masterproc) then
       ! =============================================
       ! Compute total simulated time...
       ! =============================================
       write(iulog,*)""
       write(iulog,*)" total simulated time = ",Time_at(nmax)
       write(iulog,*)""
       ! =============================================
       ! Perform Gauss/Gauss Lobatto tests...
       ! =============================================
       call test_gauss(np)
       call test_gausslobatto(np)
    end if
  end subroutine prim_init1_no_cam
#endif

  subroutine prim_init1_geometry(elem, par, dom_mt)

    ! --------------------------------
    use thread_mod, only : nthreads, hthreads, vthreads
    ! --------------------------------
    use control_mod, only : topology, partmethod, z2_map_method, cubed_sphere_map
    ! --------------------------------
    use prim_state_mod, only : prim_printstate_init
    ! --------------------------------
    use mass_matrix_mod, only : mass_matrix
    ! --------------------------------
    use cube_mod,  only : cubeedgecount , cubeelemcount, cubetopology, cube_init_atomic, &
                          set_corner_coordinates, assign_node_numbers_to_elem, &
                          set_area_correction_map0, set_area_correction_map2
    ! --------------------------------
    use mesh_mod, only : MeshSetCoordinates, MeshUseMeshFile, MeshCubeTopology, &
                         MeshCubeElemCount, MeshCubeEdgeCount, MeshCubeTopologyCoords
    ! --------------------------------
    use metagraph_mod, only : localelemcount, initmetagraph, printmetavertex
    ! --------------------------------
    use gridgraph_mod, only : allocate_gridvertex_nbrs
    ! --------------------------------
    use schedtype_mod, only : schedule
    ! --------------------------------
    use schedule_mod, only : genEdgeSched,  PrintSchedule
    ! --------------------------------
    use parallel_mod, only : iam, parallel_t, syncmp, abortmp, global_shared_buf, nrepro_vars
#ifdef _MPI
    use parallel_mod, only : mpiinteger_t, mpireal_t, mpi_max, mpi_sum, haltmp
#endif
    ! --------------------------------
    use metis_mod, only : genmetispart
    ! --------------------------------
    use spacecurve_mod, only : genspacepart
    ! --------------------------------
    use dof_mod, only : global_dof, CreateUniqueIndex, SetElemOffset
    ! --------------------------------
    use params_mod, only : SFCURVE
    ! --------------------------------
    use zoltan_mod, only: genzoltanpart, getfixmeshcoordinates, printMetrics, is_zoltan_partition, is_zoltan_task_mapping
    ! --------------------------------
    use domain_mod, only : domain1d_t, decompose
    ! --------------------------------
    use physical_constants, only : dd_pi
    ! --------------------------------

    implicit none
    !
    ! Locals
    !

    type (element_t),   pointer     :: elem(:)
    type (parallel_t),  intent(in)  :: par
    type (domain1d_t),  pointer     :: dom_mt(:)

    integer :: ii,ie, ith
    integer :: nelem_edge,nedge
    integer :: nstep
    integer :: nlyr
    integer :: iMv
    integer :: err, ierr, l, j
    logical, parameter :: Debug = .FALSE.

    integer  :: i

    type (quadrature_t)   :: gp                     ! element GLL points


    real (kind=real_kind) ,  allocatable :: coord_dim1(:)
    real (kind=real_kind) ,  allocatable :: coord_dim2(:)
    real (kind=real_kind) ,  allocatable :: coord_dim3(:)
    integer :: coord_dimension = 3

    ! ===============================================================
    ! Allocate and initialize the graph (array of GridVertex_t types)
    ! ===============================================================
    if (topology=="cube") then

       if (par%masterproc) then
          write(iulog,*)"creating cube topology..."
       end if

       if (MeshUseMeshFile) then
           nelem = MeshCubeElemCount()
           nelem_edge = MeshCubeEdgeCount()
       else
           nelem      = CubeElemCount()
           nelem_edge = CubeEdgeCount()
       end if

       ! we want to exit elegantly when we are using too many processors.
       if (nelem < par%nprocs) then
          call abortmp('Error: too many MPI tasks. set dyn_npes <= nelem')
       end if

       allocate(GridVertex(nelem))
       allocate(GridEdge(nelem_edge))

       do j =1,nelem
          call allocate_gridvertex_nbrs(GridVertex(j))
       end do

       if (MeshUseMeshFile) then
           if (par%masterproc) then
               write(iulog,*) "Set up grid vertex from mesh..."
           end if
           call MeshCubeTopologyCoords(GridEdge, GridVertex, coord_dim1, coord_dim2, coord_dim3, coord_dimension)
           !MD:TODO: still need to do the coordinate transformation for this case.


       else
           call CubeTopology(GridEdge,GridVertex)
           if (is_zoltan_partition(partmethod) .or. is_zoltan_task_mapping(z2_map_method)) then
              call getfixmeshcoordinates(GridVertex, coord_dim1, coord_dim2, coord_dim3, coord_dimension)
           endif
        end if

       if(par%masterproc)       write(iulog,*)"...done."
    end if
    if(par%masterproc) write(iulog,*)"total number of elements nelem = ",nelem

    !DBG if(par%masterproc) call PrintGridVertex(GridVertex)

    call t_startf('PartitioningTime')

    if(partmethod .eq. SFCURVE) then
       if(par%masterproc) write(iulog,*)"partitioning graph using SF Curve..."
       !if the partitioning method is space filling curves
       call genspacepart(GridEdge,GridVertex)
       if (is_zoltan_task_mapping(z2_map_method)) then
          if(par%masterproc) write(iulog,*)"mapping graph using zoltan2 task mapping on the result of SF Curve..."
        call genzoltanpart(GridEdge,GridVertex, par%comm, coord_dim1, coord_dim2, coord_dim3, coord_dimension)
       endif
    !if zoltan2 partitioning method is asked to run.
    elseif ( is_zoltan_partition(partmethod)) then
        if(par%masterproc) write(iulog,*)"partitioning graph using zoltan2 partitioning/task mapping..."
        call genzoltanpart(GridEdge,GridVertex, par%comm, coord_dim1, coord_dim2, coord_dim3, coord_dimension)
    else
        if(par%masterproc) write(iulog,*)"partitioning graph using Metis..."
       call genmetispart(GridEdge,GridVertex)
    endif

    call t_stopf('PartitioningTime')

    !call t_startf('PrintMetricTime')
    !print partitioning and mapping metrics
    !call printMetrics(GridEdge,GridVertex, par%comm)
    !call t_stopf('PrintMetricTime')

    ! ===========================================================
    ! given partition, count number of local element descriptors
    ! ===========================================================
    allocate(MetaVertex(1))
    allocate(Schedule(1))

    nelem_edge=SIZE(GridEdge)

    allocate(TailPartition(nelem_edge))
    allocate(HeadPartition(nelem_edge))
    do i=1,nelem_edge
       TailPartition(i)=GridEdge(i)%tail%processor_number
       HeadPartition(i)=GridEdge(i)%head%processor_number
    enddo

    ! ====================================================
    !  Generate the communication graph
    ! ====================================================
    call initMetaGraph(iam,MetaVertex(1),GridVertex,GridEdge)

    nelemd = LocalElemCount(MetaVertex(1))
    if(par%masterproc .and. Debug) then 
        call PrintMetaVertex(MetaVertex(1))
    endif

    if(nelemd .le. 0) then
       call abortmp('Not yet ready to handle nelemd = 0 yet' )
       stop
    endif
#ifdef _MPI
    call mpi_allreduce(nelemd,nelemdmax,1,MPIinteger_t,MPI_MAX,par%comm,ierr)
#else
    nelemdmax=nelemd
#endif

    if (nelemd>0) then
       allocate(elem(nelemd))
       call allocate_element_desc(elem)
    endif

    ! ====================================================
    !  Generate the communication schedule
    ! ====================================================

    call genEdgeSched(elem,iam,Schedule(1),MetaVertex(1))


    allocate(global_shared_buf(nelemd,nrepro_vars))
    global_shared_buf=0.0_real_kind
    !  nlyr=edge3p1%nlyr
    !  call MessageStats(nlyr)
    !  call testchecksum(par,GridEdge)

    ! ========================================================
    ! load graph information into local element descriptors
    ! ========================================================

    !  do ii=1,nelemd
    !     elem(ii)%vertex = MetaVertex(iam)%members(ii)
    !  enddo

    call syncmp(par)

    ! =================================================================
    ! Set number of domains (for 'decompose') equal to number of threads
    !  for OpenMP across elements, equal to 1 for OpenMP within element
    ! =================================================================
    !
    ! At this point, we can assume: 
    ! nthreads was set by CAM driver, or in namelist and error checked
    ! if CAM is running w/o threads, nthreads=0 
    ! vthreads=1 or read from namelist and verified consistent with COLUMN_OPENMP
    ! 
    ! set hthreads, and check that vthreads was not set too large
    if (vthreads > max(nthreads,1) .or. vthreads < 1) &
         call abortmp('Error: vthreads<1 or vthreads > NTHRDS_ATM')
#if defined(HORIZ_OPENMP) && defined (COLUMN_OPENMP)
    if (vthreads>1) call omp_set_nested(.true.)
#endif
    hthreads = max(nthreads,1) / vthreads
    hthreads = min(max(nthreads,1),nelemd)
    if(par%masterproc) then
       write(iulog,*) "prim_init1: total threads: nthreads = ",nthreads
       write(iulog,*) "threads across elements    hthreads = ",hthreads
       write(iulog,*) "threading within elements  vthreads = ",vthreads
    endif

#ifndef COLUMN_OPENMP
    if (vthreads>1) call abortmp('Error: vthreads>1 requires -DCOLUMN_OPENMP')
#endif
#ifndef HORIZ_OPENMP
    if (hthreads>1) call abortmp('Error: hthreads>1 requires -DHORIZ_OPENMP')
#endif
    


    ! =================================================================
    ! Initialize shared boundary_exchange and reduction buffers
    ! =================================================================
    if(par%masterproc) write(iulog,*) 'init shared boundary_exchange buffers'
    call InitReductionBuffer(red,3*nlev,hthreads)
    call InitReductionBuffer(red_sum,5)
    call InitReductionBuffer(red_sum_int,1)
    call InitReductionBuffer(red_max,1)
    call InitReductionBuffer(red_max_int,1)
    call InitReductionBuffer(red_min,1)
    call initReductionBuffer(red_flops,1)

    gp=gausslobatto(np)  ! GLL points

    if (topology=="cube") then
       if(par%masterproc) write(iulog,*) "initializing cube elements..."
       if (MeshUseMeshFile) then
           call MeshSetCoordinates(elem)
       else
           do ie=1,nelemd
               call set_corner_coordinates(elem(ie))
           end do
           call assign_node_numbers_to_elem(elem, GridVertex)
       end if
       do ie=1,nelemd
          call cube_init_atomic(elem(ie),gp%points)
       enddo
    end if

    ! =================================================================
    ! Initialize mass_matrix
    ! =================================================================
    if(par%masterproc) write(iulog,*) 'running mass_matrix'
    call mass_matrix(par,elem)

    ! global area correction (default for cubed-sphere meshes)
    if( cubed_sphere_map == 0 ) then
       call set_area_correction_map0(elem, nelemd, par, gp)
    endif

    ! Epsilon bubble correction (default for RRM meshes).
    if(( cubed_sphere_map == 2 ).AND.( np > 2 )) then
       call set_area_correction_map2(elem, nelemd, par, gp)
    endif

    deallocate(gp%points)
    deallocate(gp%weights)


    if(par%masterproc) write(iulog,*) 're-running mass_matrix'
    call mass_matrix(par,elem)

    ! =================================================================
    ! Determine the global degree of freedome for each gridpoint
    ! =================================================================
    if(par%masterproc) write(iulog,*) 'running global_dof'
    call global_dof(par,elem)

    ! =================================================================
    ! Create Unique Indices
    ! =================================================================

    do ie=1,nelemd
       call CreateUniqueIndex(elem(ie)%GlobalId,elem(ie)%gdofP,elem(ie)%idxP)
    enddo

    call SetElemOffset(par,elem, GlobalUniqueCols)

    allocate(dom_mt(0:hthreads-1))
    do ith=0,hthreads-1
       dom_mt(ith)=decompose(1,nelemd,hthreads,ith)
    end do

  end subroutine prim_init1_geometry

  subroutine prim_init1_elem_arrays (elem,par)
    ! --------------------------------
    use prim_state_mod, only : prim_printstate_init
    use parallel_mod,   only : parallel_t
    use control_mod,    only : runtype, restartfreq
#ifndef CAM
    use restart_io_mod, only : RestFile,readrestart
#endif

    implicit none
    !
    ! Inputs
    !
    type (element_t),   pointer     :: elem(:)
    type (parallel_t),  intent(in)  :: par
    !
    ! Locals
    !
    integer :: ie

    ! Initialize output fields for plotting...
    call prim_printstate_init(par)

    ! initialize flux terms to 0
    do ie=1,nelemd
       elem(ie)%derived%FM=0.0
       elem(ie)%derived%FQ=0.0
       elem(ie)%derived%FQps=0.0
       elem(ie)%derived%FT=0.0

       elem(ie)%accum%Qvar=0
       elem(ie)%accum%Qmass=0
       elem(ie)%accum%Q1mass=0
       elem(ie)%accum%KEner=0
       elem(ie)%accum%IEner=0
       elem(ie)%accum%PEner=0

       elem(ie)%derived%Omega_p=0
       elem(ie)%state%dp3d=0
    enddo

    ! ==========================================================
    !  This routines initalizes a Restart file.  This involves:
    !      I)  Setting up the MPI datastructures
    ! ==========================================================
#ifndef CAM
    if(restartfreq > 0 .or. runtype>=1)  then
       call initRestartFile(elem(1)%state,par,RestFile)
    endif
#endif

  end subroutine prim_init1_elem_arrays

  subroutine prim_init1_cleanup ()
    use gridgraph_mod, only : deallocate_gridvertex_nbrs

    integer :: j

    nelem = SIZE(GridVertex)

    deallocate(GridEdge)
    do j =1,nelem
       call deallocate_gridvertex_nbrs(GridVertex(j))
    end do
    deallocate(GridVertex)

    do j = 1, MetaVertex(1)%nmembers
       call deallocate_gridvertex_nbrs(MetaVertex(1)%members(j))
    end do
    do j = 1, MetaVertex(1)%nedges
       deallocate(MetaVertex(1)%edges(j)%members)
       deallocate(MetaVertex(1)%edges(j)%edgeptrP)
       deallocate(MetaVertex(1)%edges(j)%edgeptrS)
       deallocate(MetaVertex(1)%edges(j)%edgeptrP_ghost)
    end do
    deallocate(MetaVertex(1)%edges)
    deallocate(MetaVertex(1)%members)
    deallocate(MetaVertex)
    deallocate(TailPartition)
    deallocate(HeadPartition)

  end subroutine prim_init1_cleanup

  subroutine prim_init1_buffers (elem,par)
    use bndry_mod,          only : sort_neighbor_buffer_mapping
    use control_mod,        only : integration, use_semi_lagrange_transport
    use edge_mod,           only : initedgebuffer, edge_g
    use parallel_mod,       only : parallel_t
    use prim_advance_mod,   only : prim_advance_init1
    use prim_advection_mod, only : prim_advec_init1
    use thread_mod,         only : hthreads
#ifdef TRILINOS
    use prim_implicit_mod,  only : prim_implicit_init
#endif
    !
    ! Inputs
    !
    type (element_t),   pointer     :: elem(:)
    type (parallel_t),  intent(in)  :: par

    ! single global edge buffer for all models:
    ! hydrostatic 4*nlev      NH:  6*nlev+1
    ! SL tracers: (qsize+1)*nlev
    ! if this is too small, code will abort with an error message
    call initEdgeBuffer(par,edge_g,elem,max((qsize+1)*nlev,6*nlev+1))


    call prim_advance_init1(par,elem,integration)
#ifdef TRILINOS
    call prim_implicit_init(par, elem)
#endif
    call Prim_Advec_Init1(par, elem)

    if ( use_semi_lagrange_transport) then
      call sort_neighbor_buffer_mapping(par, elem,1,nelemd)
    end if

  end subroutine prim_init1_buffers

  !_____________________________________________________________________
  subroutine prim_init2(elem, hybrid, nets, nete, tl, hvcoord)

    use control_mod,          only: runtype, test_case, &
                                    debug_level, vfile_int, vform, vfile_mid, &
                                    topology,rsplit, qsplit, rk_stage_user,&
                                    sub_case, limiter_option, nu, nu_q, nu_div, tstep_type, hypervis_subcycle, &
                                    hypervis_subcycle_q, moisture, use_moisture
    use global_norms_mod,     only: test_global_integral, print_cfl
    use hybvcoord_mod,        only: hvcoord_t
    use parallel_mod,         only: parallel_t, haltmp, syncmp, abortmp
    use prim_state_mod,       only: prim_printstate, prim_diag_scalars
    use prim_si_mod,          only: prim_set_mass
    use prim_advance_mod,     only: vertical_mesh_init2
    use prim_advection_mod,   only: prim_advec_init2
    use model_init_mod,       only: model_init2
    use time_mod,             only: timelevel_t, tstep, phys_tscale, timelevel_init, nendstep, smooth, nsplit, TimeLevel_Qdp

#ifndef CAM
    use control_mod,          only: pertlim                     
#endif

#ifdef TRILINOS
    use prim_derived_type_mod ,only : derived_type, initialize
    use, intrinsic :: iso_c_binding
#endif

    type (element_t),   intent(inout) :: elem(:)
    type (hybrid_t),    intent(in)    :: hybrid
    type (TimeLevel_t), intent(inout) :: tl       ! time level struct
    type (hvcoord_t),   intent(inout) :: hvcoord  ! hybrid vertical coordinate struct
    integer,            intent(in)    :: nets     ! starting thread element number (private)
    integer,            intent(in)    :: nete     ! ending thread element number   (private)

    ! ==================================
    ! Local variables
    ! ==================================

    real (kind=real_kind) :: dt                 ! timestep

    ! variables used to calculate CFL
    real (kind=real_kind) :: dtnu               ! timestep*viscosity parameter
    real (kind=real_kind) :: dt_dyn_vis         ! viscosity timestep used in dynamics
    real (kind=real_kind) :: dt_tracer_vis      ! viscosity timestep used in tracers

    real (kind=real_kind) :: dp
    real (kind=real_kind) :: ps(np,np)          ! surface pressure

    character(len=80)     :: fname
    character(len=8)      :: njusn
    character(len=4)      :: charnum

    real (kind=real_kind) :: Tp(np)             ! transfer function

    integer :: simday
    integer :: i,j,k,ie,iptr,t,q
    integer :: ierr
    integer :: nfrc
    integer :: n0_qdp

#ifdef TRILINOS
     integer :: lenx
    real (c_double) ,allocatable, dimension(:) :: xstate(:)
    ! state_object is a derived data type passed thru noxinit as a pointer
    type(derived_type) ,target         :: state_object
    type(derived_type) ,pointer        :: fptr=>NULL()
    type(c_ptr)                        :: c_ptr_to_object

    type(derived_type) ,target         :: pre_object
    type(derived_type) ,pointer        :: pptr=>NULL()
    type(c_ptr)                        :: c_ptr_to_pre

    type(derived_type) ,target         :: jac_object
    type(derived_type) ,pointer        :: jptr=>NULL()
    type(c_ptr)                        :: c_ptr_to_jac

!    type(element_t)                    :: pc_elem(size(elem))
!    type(element_t)                    :: jac_elem(size(elem))

    logical :: compute_diagnostics
    integer :: qn0
    real (kind=real_kind) :: eta_ave_w

  interface
    subroutine noxinit(vectorSize,vector,comm,v_container,p_container,j_container) &
        bind(C,name='noxinit')
    use ,intrinsic :: iso_c_binding
      integer(c_int)                :: vectorSize,comm
      real(c_double)  ,dimension(*) :: vector
      type(c_ptr)                   :: v_container
      type(c_ptr)                   :: p_container  !precon ptr
      type(c_ptr)                   :: j_container  !analytic jacobian ptr
    end subroutine noxinit

  end interface
#endif

    ! model specific vertical mesh initialization
    call vertical_mesh_init2(elem,nets,nete,hybrid,hvcoord)

    if (topology == "cube") then
       call test_global_integral(elem, hybrid,nets,nete)
    end if

    ! should we assume Q(:,:,:,1) has water vapor:
    use_moisture = ( moisture /= "dry") 
    if (qsize<1) use_moisture = .false.  


    ! compute most restrictive dt*nu for use by variable res viscosity:
    ! compute timestep seen by viscosity operator:
    dt_dyn_vis = tstep
    if (qsplit>1 .and. tstep_type == 1) then
       ! tstep_type==1: RK2 followed by LF.  internal LF stages apply viscosity at 2*dt
       dt_dyn_vis = 2*tstep
    endif
    dt_tracer_vis=tstep*qsplit
    
    ! compute most restrictive condition:
    ! note: dtnu ignores subcycling
    dtnu=max(dt_dyn_vis*max(nu,nu_div), dt_tracer_vis*nu_q)
    ! compute actual viscosity timesteps with subcycling
    dt_tracer_vis = dt_tracer_vis/hypervis_subcycle_q
    dt_dyn_vis = dt_dyn_vis/hypervis_subcycle

#ifdef TRILINOS

      lenx=(np*np*nlev*3 + np*np*1)*(nete-nets+1)  ! 3 3d vars plus 1 2d vars
      allocate(xstate(lenx))
      xstate(:) = 0d0
      compute_diagnostics = .false.
      qn0 = -1 ! dry case for testing right now
      eta_ave_w = 1d0 ! divide by qsplit for mean flux interpolation

      call initialize(state_object, lenx, elem, hvcoord, compute_diagnostics, &
        qn0, eta_ave_w, hybrid, deriv1, tstep, tl, nets, nete)

      call initialize(pre_object, lenx, elem, hvcoord, compute_diagnostics, &
        qn0, eta_ave_w, hybrid, deriv1, tstep, tl, nets, nete)

      call initialize(jac_object, lenx, elem, hvcoord, .false., &
        qn0, eta_ave_w, hybrid, deriv1, tstep, tl, nets, nete)

!      pc_elem = elem
!      jac_elem = elem

      fptr => state_object
      c_ptr_to_object =  c_loc(fptr)
      pptr => state_object
      c_ptr_to_pre =  c_loc(pptr)
      jptr => state_object
      c_ptr_to_jac =  c_loc(jptr)

      call noxinit(size(xstate), xstate, 1, c_ptr_to_object, c_ptr_to_pre, c_ptr_to_jac)

#endif


#if (defined HORIZ_OPENMP)
    !$OMP BARRIER
#endif
    if (hybrid%ithr==0) then
       call syncmp(hybrid%par)
    end if
#if (defined HORIZ_OPENMP)
    !$OMP BARRIER
#endif

    if (topology /= "cube") then
       call abortmp('Error: only cube topology supported for primaitve equations')
    endif

#ifndef CAM

    ! =================================
    ! HOMME stand alone initialization
    ! =================================

    if(runtype >= 1) then

       ! ===========================================================
       ! runtype==1   Exact Restart
       ! runtype==2   Initial run, but take inital condition from Restart file
       ! ===========================================================

       if (hybrid%masterthread) then
          write(iulog,*) 'runtype: RESTART of primitive equations'
       end if

       call set_test_initial_conditions(elem,deriv1,hybrid,hvcoord,tl,nets,nete)

       call ReadRestart(elem,hybrid%ithr,nets,nete,tl)

       ! scale PS to achieve prescribed dry mass
       if (runtype /= 1) call prim_set_mass(elem, tl,hybrid,hvcoord,nets,nete)

       if (runtype==2) then
          do ie=nets,nete
             call copy_state(elem(ie),tl%n0,tl%nm1)
          enddo
       endif ! runtype==2

    else

      ! runtype=0: initial run
      if (hybrid%masterthread) write(iulog,*) ' runtype: initial run'
      call set_test_initial_conditions(elem,deriv1,hybrid,hvcoord,tl,nets,nete)
      if (hybrid%masterthread) write(iulog,*) '...done'

      ! scale PS to achieve prescribed dry mass
      call prim_set_mass(elem, tl,hybrid,hvcoord,nets,nete)

!      do ie=nets,nete
!        ! set perlim in ctl_nl namelist for temperature field initial perturbation
!        elem(ie)%state%T=elem(ie)%state%T * (1.0_real_kind + pertlim)
!      enddo

    endif !runtype

#endif
!$OMP MASTER
    if (runtype==2) then
       ! branch run
       ! reset time counters to zero since timestep may have changed
       nEndStep = nEndStep-tl%nstep ! used by standalone HOMME.  restart code set this to nmax + tl%nstep
       tl%nstep=0
    endif
    tl%nstep0=tl%nstep+1       ! compute diagnostics after 1st step
!$OMP END MASTER
!$OMP BARRIER


    ! For new runs, and branch runs, convert state variable to (Qdp)
    ! because initial conditon reads in Q, not Qdp
    ! restart runs will read dpQ from restart file
    ! need to check what CAM does on a branch run
    if (runtype==0 .or. runtype==2) then
       do ie=nets,nete
          elem(ie)%derived%omega_p(:,:,:) = 0D0
       end do
       do ie=nets,nete
#if (defined COLUMN_OPENMP)
!$omp parallel do default(shared), private(k, t, q, i, j, dp)
#endif
          do k=1,nlev    !  Loop inversion (AAM)
             do q=1,qsize
                do i=1,np
                   do j=1,np
                      dp = ( hvcoord%hyai(k+1) - hvcoord%hyai(k) )*hvcoord%ps0 + &
                           ( hvcoord%hybi(k+1) - hvcoord%hybi(k) )*elem(ie)%state%ps_v(i,j,tl%n0)
                      
                      elem(ie)%state%Qdp(i,j,k,q,1)=elem(ie)%state%Q(i,j,k,q)*dp
                      elem(ie)%state%Qdp(i,j,k,q,2)=elem(ie)%state%Q(i,j,k,q)*dp
                      
                   enddo
                enddo
             enddo
          enddo
       enddo
    endif


    if (runtype==1) then
       call TimeLevel_Qdp( tl, qsplit, n0_qdp)
       do ie=nets,nete
#if (defined COLUMN_OPENMP)
!$omp parallel do default(shared), private(k, t, q, i, j, dp)
#endif
          do k=1,nlev    !  Loop inversion (AAM)
             do t=tl%n0,tl%n0
                do q=1,qsize
                   do i=1,np
                      do j=1,np
                         dp = ( hvcoord%hyai(k+1) - hvcoord%hyai(k) )*hvcoord%ps0 + &
                              ( hvcoord%hybi(k+1) - hvcoord%hybi(k) )*elem(ie)%state%ps_v(i,j,t)
                         elem(ie)%state%Q(i,j,k,q)=elem(ie)%state%Qdp(i,j,k,q, n0_qdp)/dp
                      enddo
                   enddo
                enddo
             enddo
          enddo
       enddo
    endif


    ! timesteps to use for advective stability:  tstep*qsplit and tstep
    call print_cfl(elem,hybrid,nets,nete,dtnu)

    if (hybrid%masterthread) then
       ! CAM has set tstep based on dtime before calling prim_init2(),
       ! so only now does HOMME learn the timstep.  print them out:
       write(iulog,'(a,2f9.2)') "dt_remap: (0=disabled)   ",tstep*qsplit*rsplit
       if (qsize>0) then
          write(iulog,'(a,2f9.2)') "dt_tracer (SE), per RK stage: ",tstep*qsplit,(tstep*qsplit)/(rk_stage_user-1)
       end if
       write(iulog,'(a,2f9.2)')    "dt_dyn:                  ",tstep
       write(iulog,'(a,2f9.2)')    "dt_dyn (viscosity):      ",dt_dyn_vis
       write(iulog,'(a,2f9.2)')    "dt_tracer (viscosity):   ",dt_tracer_vis


#ifdef CAM
       if (phys_tscale/=0) then
          write(iulog,'(a,2f9.2)') "CAM physics timescale:       ",phys_tscale
       endif
       write(iulog,'(a,2f9.2)') "CAM dtime (dt_phys):         ",tstep*nsplit*qsplit*max(rsplit,1)
#endif
    end if


    if (hybrid%masterthread) write(iulog,*) "initial state:"
    call prim_printstate(elem, tl, hybrid,hvcoord,nets,nete)

    call model_init2(elem(:), hybrid,deriv1,hvcoord,tl,nets,nete)
    call Prim_Advec_Init2(elem(:), hvcoord, hybrid)

  end subroutine prim_init2

!=======================================================================================================!



  subroutine prim_run_subcycle(elem, hybrid,nets,nete, dt, single_column, tl, hvcoord,nsubstep)

    !   advance dynamic variables and tracers (u,v,T,ps,Q,C) from time t to t + dt_q
    !
    !   input:
    !       tl%nm1   not used
    !       tl%n0    data at time t
    !       tl%np1   new values at t+dt_q
    !
    !   then we update timelevel pointers:
    !       tl%nm1 = tl%n0
    !       tl%n0  = tl%np1
    !   so that:
    !       tl%nm1   tracers:  t    dynamics:  t+(qsplit-1)*dt
    !       tl%n0    time t + dt_q

    use control_mod,        only: statefreq, ftype, qsplit, rsplit, disable_diagnostics
    use hybvcoord_mod,      only: hvcoord_t
    use parallel_mod,       only: abortmp
    use prim_state_mod,     only: prim_printstate, prim_diag_scalars, prim_energy_halftimes
    use vertremap_mod,      only: vertical_remap
    use reduction_mod,      only: parallelmax
    use time_mod,           only: TimeLevel_t, timelevel_update, timelevel_qdp, nsplit, tstep
#if USE_OPENACC
    use openacc_utils_mod,  only: copy_qdp_h2d, copy_qdp_d2h
#endif
    use prim_advance_mod,   only: applycamforcing_ps

    implicit none

    type (element_t) ,    intent(inout) :: elem(:)
    type (hybrid_t),      intent(in)    :: hybrid                       ! distributed parallel structure (shared)
    type (hvcoord_t),     intent(in)    :: hvcoord                      ! hybrid vertical coordinate struct
    integer,              intent(in)    :: nets                         ! starting thread element number (private)
    integer,              intent(in)    :: nete                         ! ending thread element number   (private)
    real(kind=real_kind), intent(in)    :: dt                           ! "timestep dependent" timestep
    logical,              intent(in)    :: single_column
    type (TimeLevel_t),   intent(inout) :: tl
    integer,              intent(in)    :: nsubstep                     ! nsubstep = 1 .. nsplit

    real(kind=real_kind) :: dp, dt_q, dt_remap
    real(kind=real_kind) :: dp_np1(np,np)
    integer :: ie,i,j,k,n,q,t,scm_dum
    integer :: n0_qdp,np1_qdp,r,nstep_end,nets_in,nete_in
    logical :: compute_diagnostics

    ! compute timesteps for tracer transport and vertical remap

    dt_q      = dt*qsplit
    dt_remap  = dt_q
    nstep_end = tl%nstep + qsplit
    if (rsplit>0) then
       dt_remap  = dt_q*rsplit   ! rsplit=0 means use eulerian code, not vert. lagrange
       nstep_end = tl%nstep + qsplit*rsplit  ! nstep at end of this routine
    endif

    ! activate diagnostics periodically for display to stdout and on first 2 timesteps
    compute_diagnostics   = .false.
    if (MODULO(nstep_end,statefreq)==0 .or. (tl%nstep <= tl%nstep0+(nstep_end-tl%nstep) )) then
       compute_diagnostics= .true.
    endif
    if(disable_diagnostics) compute_diagnostics= .false.

    ! compute scalar diagnostics if currently active
    if (compute_diagnostics) then
      call t_startf("prim_diag_scalars")
      call prim_diag_scalars(elem,hvcoord,tl,3,.true.,nets,nete)
      call t_stopf("prim_diag_scalars")

      call t_startf("prim_energy_halftimes")
      call prim_energy_halftimes(elem,hvcoord,tl,3,.true.,nets,nete)
      call t_stopf("prim_energy_halftimes")
    endif


    call TimeLevel_Qdp(tl, qsplit, n0_qdp, np1_qdp)
#ifndef CAM
    ! compute HOMME test case forcing
    ! by calling it here, it mimics eam forcings computations in standalone.
    call compute_test_forcing(elem,hybrid,hvcoord,tl%n0,n0_qdp,dt_remap,nets,nete,tl)
#endif

    ! Apply CAM Physics forcing
    !   ftype= 4: Q was adjusted by physics, but apply u,T forcing here
    !   ftype= 3: Q was adjusted by physics, but apply u,T forcing here, forcings are scaled by dp
    !   ftype= 2: Q was adjusted by physics, but apply u,T forcing here
    !   ftype= 1: forcing was applied time-split in CAM coupling layer
    !   ftype= 0: apply all forcing here
    !   ftype=-1: do not apply forcing

    call applyCAMforcing_ps(elem,hvcoord,tl%n0,n0_qdp,dt_remap,nets,nete)

    if (compute_diagnostics) then
    ! E(1) Energy after CAM forcing
      call t_startf("prim_energy_halftimes")
      call prim_energy_halftimes(elem,hvcoord,tl,1,.true.,nets,nete)
      call t_stopf("prim_energy_halftimes")
    ! qmass and variance, using Q(n0),Qdp(n0)
      call t_startf("prim_diag_scalars")
      call prim_diag_scalars(elem,hvcoord,tl,1,.true.,nets,nete)
      call t_stopf("prim_diag_scalars")
    endif

    ! initialize dp3d from ps
    do ie=nets,nete
       do k=1,nlev
          elem(ie)%state%dp3d(:,:,k,tl%n0)=&
               ( hvcoord%hyai(k+1) - hvcoord%hyai(k) )*hvcoord%ps0 + &
               ( hvcoord%hybi(k+1) - hvcoord%hybi(k) )*elem(ie)%state%ps_v(:,:,tl%n0)
       enddo
    enddo

#if (USE_OPENACC)
!    call TimeLevel_Qdp( tl, qsplit, n0_qdp, np1_qdp)
    call t_startf("copy_qdp_h2d")
    call copy_qdp_h2d( elem , n0_qdp )
    call t_stopf("copy_qdp_h2d")
#endif

    if (.not. single_column) then 

      ! Loop over rsplit vertically lagrangian timesiteps
      call t_startf("prim_step_rX")
      call prim_step(elem, hybrid, nets, nete, dt, tl, hvcoord, compute_diagnostics)
      call t_stopf("prim_step_rX")

      do r=2,rsplit
        call TimeLevel_update(tl,"leapfrog")
        call t_startf("prim_step_rX")
        call prim_step(elem, hybrid, nets, nete, dt, tl, hvcoord, .false.)
        call t_stopf("prim_step_rX")
      enddo

    else 

      ! Single Column Case
      ! Loop over rsplit vertically lagrangian timesiteps
      call t_startf("prim_step_rX")    
      call prim_step_scm(elem, nets, nete, dt, tl, hvcoord)
      call t_stopf("prim_step_rX")
      do r=2,rsplit
        call TimeLevel_update(tl,"leapfrog")
	call t_startf("prim_step_rX")
        call prim_step_scm(elem, nets, nete, dt, tl, hvcoord)
	call t_stopf("prim_step_rX")
      enddo

    endif
    
    ! defer final timelevel update until after remap and diagnostics
    !compute timelevels for tracers (no longer the same as dynamics)
    call TimeLevel_Qdp( tl, qsplit, n0_qdp, np1_qdp)

#if (USE_OPENACC)
    call t_startf("copy_qdp_h2d")
    call copy_qdp_d2h( elem , np1_qdp )
    call t_stopf("copy_qdp_h2d")
#endif

    !!!!!!!!!!!!!!!!!!!!!!!!!!!!!!!!!!!!!!!!!!!!!!!!!!!!!!!!!!!!!!!!!!!!!!!
    !  apply vertical remap
    !  always for tracers
    !  if rsplit>0:  also remap dynamics and compute reference level ps_v
    !!!!!!!!!!!!!!!!!!!!!!!!!!!!!!!!!!!!!!!!!!!!!!!!!!!!!!!!!!!!!!!!!!!!!!!
    if (single_column) then
      nets_in=1
      nete_in=1
    else
      nets_in=nets
      nete_in=nete
    endif

    call vertical_remap(hybrid,elem,hvcoord,dt_remap,tl%np1,np1_qdp,nets_in,nete_in)


    !!!!!!!!!!!!!!!!!!!!!!!!!!!!!!!!!!!!!!!!!!!!!!!!!!!!!!!!!!!!!!!!!!!!!!!
    ! time step is complete.  update some diagnostic variables:
    ! Q    (mixing ratio)
    !!!!!!!!!!!!!!!!!!!!!!!!!!!!!!!!!!!!!!!!!!!!!!!!!!!!!!!!!!!!!!!!!!!!!!!
    call t_startf("prim_run_subcyle_diags")
    do ie=nets,nete
#if (defined COLUMN_OPENMP)
       !$omp parallel do default(shared), private(k,q,dp_np1)
#endif
       do k=1,nlev    !  Loop inversion (AAM)
          dp_np1(:,:) = ( hvcoord%hyai(k+1) - hvcoord%hyai(k) )*hvcoord%ps0 + &
               ( hvcoord%hybi(k+1) - hvcoord%hybi(k) )*elem(ie)%state%ps_v(:,:,tl%np1)
          !dir$ simd
          do q=1,qsize
             elem(ie)%state%Q(:,:,k,q)=elem(ie)%state%Qdp(:,:,k,q,np1_qdp)/dp_np1(:,:)
          enddo
       enddo
    enddo
    call t_stopf("prim_run_subcyle_diags")

    ! now we have:
    !   u(nm1)   dynamics at  t+dt_remap - 2*dt
    !   u(n0)    dynamics at  t+dt_remap - dt
    !   u(np1)   dynamics at  t+dt_remap
    !
    !   Q(1)   Q at t+dt_remap
    if (compute_diagnostics) then
      call t_startf("prim_diag_scalars")
      call prim_diag_scalars(elem,hvcoord,tl,2,.false.,nets,nete)
      call t_stopf("prim_diag_scalars")

      call t_startf("prim_energy_halftimes")
      call prim_energy_halftimes(elem,hvcoord,tl,2,.false.,nets,nete)
      call t_stopf("prim_energy_halftimes")
    endif
    
    ! =================================
    ! update dynamics time level pointers
    ! =================================
    call TimeLevel_update(tl,"leapfrog")
    ! now we have:
    !   u(nm1)   dynamics at  t+dt_remap - dt       
    !   u(n0)    dynamics at  t+dt_remap
    !   u(np1)   undefined

    ! ============================================================
    ! Print some diagnostic information
    ! ============================================================
    if (compute_diagnostics) then
       call prim_printstate(elem, tl, hybrid,hvcoord,nets,nete)
    end if
  end subroutine prim_run_subcycle



  subroutine prim_step(elem, hybrid,nets,nete, dt, tl, hvcoord, compute_diagnostics)
  !
  !   Take qsplit dynamics steps and one tracer step
  !   for vertically lagrangian option, this subroutine does only the horizontal step
  !
  !   input:
  !       tl%nm1   not used
  !       tl%n0    data at time t
  !       tl%np1   new values at t+dt_q
  !
  !   then we update timelevel pointers:
  !       tl%nm1 = tl%n0
  !       tl%n0  = tl%np1
  !   so that:
  !       tl%nm1   tracers:  t    dynamics:  t+(qsplit-1)*dt
  !       tl%n0    time t + dt_q
  !
  !
    use control_mod,        only: statefreq, integration, ftype, qsplit, nu_p, rsplit
    use control_mod,        only: use_semi_lagrange_transport
    use hybvcoord_mod,      only : hvcoord_t
    use parallel_mod,       only: abortmp
    use prim_advance_mod,   only: prim_advance_exp
    use prim_advection_mod, only: prim_advec_tracers_remap
    use reduction_mod,      only: parallelmax
    use time_mod,           only: time_at,TimeLevel_t, timelevel_update, nsplit
    use prim_advance_mod,   only: applycamforcing_dp3d
    use prim_state_mod,     only: prim_printstate, prim_diag_scalars, prim_energy_halftimes

    type(element_t),      intent(inout) :: elem(:)
    type(hybrid_t),       intent(in)    :: hybrid   ! distributed parallel structure (shared)
    type(hvcoord_t),      intent(in)    :: hvcoord  ! hybrid vertical coordinate struct
    integer,              intent(in)    :: nets     ! starting thread element number (private)
    integer,              intent(in)    :: nete     ! ending thread element number   (private)
    real(kind=real_kind), intent(in)    :: dt       ! "timestep dependent" timestep
    type(TimeLevel_t),    intent(inout) :: tl

    real(kind=real_kind) :: st, st1, dp, dt_q
    integer :: ie, t, q,k,i,j,n
    real (kind=real_kind)                          :: maxcflx, maxcfly
    real (kind=real_kind) :: dp_np1(np,np)
    logical :: compute_diagnostics
<<<<<<< HEAD
    logical :: single_column
=======
>>>>>>> ee36fe52

    dt_q = dt*qsplit
 
    ! ===============
    ! initialize mean flux accumulation variables and save some variables at n0
    ! for use by advection
    ! ===============
    do ie=nets,nete
      elem(ie)%derived%eta_dot_dpdn=0     ! mean vertical mass flux
      elem(ie)%derived%vn0=0              ! mean horizontal mass flux
      elem(ie)%derived%omega_p=0
      if (nu_p>0) then
         elem(ie)%derived%dpdiss_ave=0
         elem(ie)%derived%dpdiss_biharmonic=0
      endif
      if (use_semi_lagrange_transport) then
        elem(ie)%derived%vstar=elem(ie)%state%v(:,:,:,:,tl%n0)
      end if
      elem(ie)%derived%dp(:,:,:)=elem(ie)%state%dp3d(:,:,:,tl%n0)
    enddo

!applyCAMforcing_dp3d should be glued to the call of prim_advance_exp
!energy diagnostics is broken for ftype 3,4
    call ApplyCAMforcing_dp3d(elem,hvcoord,tl%n0,dt,nets,nete)
    ! ===============
    ! Dynamical Step
    ! ===============
    call t_startf("prim_step_dyn")
    call prim_advance_exp(elem, deriv1, hvcoord,   &
         hybrid, dt, tl, nets, nete, compute_diagnostics)
    do n=2,qsplit
       call TimeLevel_update(tl,"leapfrog")
!applyCAMforcing_dp3d should be glued to the call of prim_advance_exp
!energy diagnostics is broken for ftype 3,4
       call ApplyCAMforcing_dp3d(elem,hvcoord,tl%n0,dt,nets,nete)
       call prim_advance_exp(elem, deriv1, hvcoord,hybrid, dt, tl, nets, nete, .false.)
       ! defer final timelevel update until after Q update.
    enddo
    call t_stopf("prim_step_dyn")

    ! current dynamics state variables:
    !    derived%dp              =  dp at start of timestep
    !    derived%vstar           =  velocity at start of tracer timestep
    !    derived%vn0             =  mean horiz. flux:   U*dp
    !    state%dp3d(:,:,:,np1)   = dp3d
    ! rsplit=0
    !        state%v(:,:,:,np1)      = velocity on reference levels
    ! rsplit>0
    !        state%v(:,:,:,np1)      = velocity on lagrangian levels 
    !        
    ! Tracer Advection.  
    ! in addition, this routine will apply the DSS to:
    !        derived%eta_dot_dpdn    =  mean vertical velocity (used for remap below)
    !        derived%omega           =
    ! Tracers are always vertically lagrangian.  
    ! For rsplit=0: 
    !   if tracer scheme needs v on lagrangian levels it has to vertically interpolate
    !   if tracer scheme needs dp3d, it needs to derive it from ps_v

    call t_startf("prim_step_advec")
    if (qsize > 0) then
      call t_startf("PAT_remap")
      call Prim_Advec_Tracers_remap(elem, deriv1,hvcoord,hybrid,dt_q,tl,nets,nete)
      call t_stopf("PAT_remap")
    end if
    call t_stopf("prim_step_advec")

  end subroutine prim_step
  
  
  subroutine prim_step_scm(elem, nets,nete, dt, tl, hvcoord)
  !
  !   prim_step version for single column model (SCM)
  !   Here we simply want to compute the floating level tendency
  !    based on the prescribed large scale vertical velocity
  !   Take qsplit dynamics steps and one tracer step
  !   for vertically lagrangian option, this subroutine does only the horizontal step
  !
  !   input:
  !       tl%nm1   not used
  !       tl%n0    data at time t
  !       tl%np1   new values at t+dt_q
  !
  !   then we update timelevel pointers:
  !       tl%nm1 = tl%n0
  !       tl%n0  = tl%np1
  !   so that:
  !       tl%nm1   tracers:  t    dynamics:  t+(qsplit-1)*dt
  !       tl%n0    time t + dt_q
  !
  !
    use control_mod,        only: statefreq, integration, ftype, qsplit, nu_p, rsplit
    use control_mod,        only: use_semi_lagrange_transport
    use hybvcoord_mod,      only : hvcoord_t
    use parallel_mod,       only: abortmp
    use prim_advance_mod,   only: prim_advance_exp
    use reduction_mod,      only: parallelmax
    use time_mod,           only: time_at,TimeLevel_t, timelevel_update, timelevel_qdp, nsplit
    use prim_advance_mod,   only: applycamforcing_dp3d
    use prim_state_mod,     only: prim_printstate, prim_diag_scalars, prim_energy_halftimes

    type(element_t),      intent(inout) :: elem(:)
    type(hvcoord_t),      intent(in)    :: hvcoord  ! hybrid vertical coordinate struct
    integer,              intent(in)    :: nets     ! starting thread element number (private)
    integer,              intent(in)    :: nete     ! ending thread element number   (private)
    real(kind=real_kind), intent(in)    :: dt       ! "timestep dependent" timestep
    type(TimeLevel_t),    intent(inout) :: tl

    real(kind=real_kind) :: st, st1, dp, dt_q
    integer :: ie, t, q,k,i,j,n,qn0
    real (kind=real_kind)                          :: maxcflx, maxcfly
    real (kind=real_kind) :: dp_np1(np,np)

    dt_q = dt*qsplit
 
    ! ===============
    ! initialize mean flux accumulation variables and save some variables at n0
    ! for use by advection
    ! ===============
    do ie=nets,nete
      elem(ie)%derived%eta_dot_dpdn=0     ! mean vertical mass flux
      elem(ie)%derived%vn0=0              ! mean horizontal mass flux
      if (nu_p>0) then
         elem(ie)%derived%dpdiss_ave=0
         elem(ie)%derived%dpdiss_biharmonic=0
      endif
      if (use_semi_lagrange_transport) then
        elem(ie)%derived%vstar=elem(ie)%state%v(:,:,:,:,tl%n0)
      end if
      elem(ie)%derived%dp(:,:,:)=elem(ie)%state%dp3d(:,:,:,tl%n0)
    enddo

    ! ===============
    ! Dynamical Step
    ! ===============
    
    call TimeLevel_Qdp(tl, qsplit, qn0)  ! compute current Qdp() timelevel 
    call set_prescribed_scm(elem,dt,tl)
    
    do n=2,qsplit
 
      call TimeLevel_update(tl,"leapfrog")
      !applyCAMforcing_dp3d should be glued to the call of prim_advance_exp
      !energy diagnostics is broken for ftype 3,4
      call ApplyCAMforcing_dp3d(elem,hvcoord,tl%n0,dt,nets,nete)       
      ! get timelevel for accessing tracer mass Qdp() to compute virtual temperature      
      call TimeLevel_Qdp(tl, qsplit, qn0)  ! compute current Qdp() timelevel      
      
      ! call the single column forcing
      call set_prescribed_scm(elem,dt,tl)
      
    enddo

  end subroutine prim_step_scm  


!=======================================================================================================!


  subroutine prim_finalize()

    implicit none

#ifdef TRILINOS
  interface
    subroutine noxfinish() bind(C,name='noxfinish')
    use ,intrinsic :: iso_c_binding
    end subroutine noxfinish
  end interface

  call noxfinish()

#endif

    ! ==========================
    ! end of the hybrid program
    ! ==========================
  end subroutine prim_finalize



    subroutine smooth_topo_datasets(phis,sghdyn,sgh30dyn,elem,hybrid,nets,nete)
    use control_mod, only : smooth_phis_numcycle,smooth_sgh_numcycle
    use hybrid_mod, only : hybrid_t
    use bndry_mod, only : bndry_exchangev
    use derivative_mod, only : derivative_t , laplace_sphere_wk
    use viscosity_mod, only : smooth_phis
    implicit none

    integer , intent(in) :: nets,nete
    real (kind=real_kind), intent(inout)   :: phis(np,np,nets:nete)
    real (kind=real_kind), intent(inout)   :: sghdyn(np,np,nets:nete)
    real (kind=real_kind), intent(inout)   :: sgh30dyn(np,np,nets:nete)
    type (hybrid_t)      , intent(in) :: hybrid
    type (element_t)     , intent(inout), target :: elem(:)
    ! local
    integer :: ie
    real (kind=real_kind) :: minf

    minf=-9e9
    if (hybrid%masterthread) &
       write(iulog,*) "Applying hyperviscosity smoother to PHIS"
    call smooth_phis(phis,elem,hybrid,deriv1,nets,nete,minf,smooth_phis_numcycle)

    minf=0
    if (hybrid%masterthread) &
       write(iulog,*) "Applying hyperviscosity smoother to SGH"
    call smooth_phis(sghdyn,elem,hybrid,deriv1,nets,nete,minf,smooth_sgh_numcycle)
    if (hybrid%masterthread) &
       write(iulog,*) "Applying hyperviscosity smoother to SGH30"
    call smooth_phis(sgh30dyn,elem,hybrid,deriv1,nets,nete,minf,smooth_sgh_numcycle)

    end subroutine smooth_topo_datasets
    
  !_____________________________________________________________________
  subroutine set_prescribed_scm(elem,dt,tl)
  
    ! Update the floating levels based on the prescribed
    !  large scale vertical velocity for single column model

    use dimensions_mod, only: qsize
    use time_mod, only: timelevel_qdp
    use control_mod, only: qsplit  
    use time_mod,       only: timelevel_t

    type (element_t),      intent(inout), target  :: elem(:) 
    real (kind=real_kind), intent(in)             :: dt
    type (TimeLevel_t)   , intent(in)             :: tl
    
    real (kind=real_kind) :: dp(np,np)! pressure thickness, vflux
    real(kind=real_kind)  :: eta_dot_dpdn(np,np,nlevp)
    
    integer :: ie,k,p,n0,np1,n0_qdp,np1_qdp

    n0    = tl%n0
    np1   = tl%np1

    call TimeLevel_Qdp(tl, qsplit, n0_qdp, np1_qdp)
    
    do k=1,nlev
      eta_dot_dpdn(:,:,k)=elem(1)%derived%omega_p(1,1,k)   
    enddo  
    eta_dot_dpdn(:,:,nlev+1) = eta_dot_dpdn(:,:,nlev) 
    
    do k=1,nlev
      elem(1)%state%dp3d(:,:,k,np1) = elem(1)%state%dp3d(:,:,k,n0) &
        + dt*(eta_dot_dpdn(:,:,k+1) - eta_dot_dpdn(:,:,k))    
    enddo       

    do p=1,qsize
      do k=1,nlev
        elem(1)%state%Qdp(:,:,k,p,np1_qdp)=elem(1)%state%Q(:,:,k,p)*elem(1)%state%dp3d(:,:,k,np1)
      enddo
    enddo
    
  end subroutine         
    
end module prim_driver_base


<|MERGE_RESOLUTION|>--- conflicted
+++ resolved
@@ -1234,10 +1234,6 @@
     real (kind=real_kind)                          :: maxcflx, maxcfly
     real (kind=real_kind) :: dp_np1(np,np)
     logical :: compute_diagnostics
-<<<<<<< HEAD
-    logical :: single_column
-=======
->>>>>>> ee36fe52
 
     dt_q = dt*qsplit
  
