--- conflicted
+++ resolved
@@ -8,11 +8,8 @@
 ! Revisions:
 ! John Dennis, NCAR: Initial
 ! Mark Taylor: 2018/3  Remove memory leaks, make most routines private
-<<<<<<< HEAD
+! Mark Taylor: 2018/10 add more deallocates
 ! AMB: 2018/10  Add sfcmap_* (i,j) <-> SFC index routines
-=======
-! Mark Taylor: 2018/10 add more deallocates
->>>>>>> 0757e202
 !
   use kinds, only : iulog
   implicit none
@@ -1004,11 +1001,9 @@
        level    = fact%numfact
 
        if(verbose) write(iulog,*)'GenSpacecurve: level is ',level
-       if (allocated(ordered)) deallocate(ordered)
        allocate(ordered(gridsize,gridsize))
 
        ! Setup the working arrays for the traversal
-       if (allocated(pos)) deallocate(pos)
        allocate(pos(0:dim-1))
 
        !  The array ordered will contain the visitation order
