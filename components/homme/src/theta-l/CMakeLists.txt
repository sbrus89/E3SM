--- conflicted
+++ resolved
@@ -50,13 +50,12 @@
   ${UTILS_SHARE_DIR}/shr_spfn_mod.F90
 )
 
-<<<<<<< HEAD
 SET(THETAL_SRCS_CXX
   ${SRC_SHARE_DIR}/cedr.cpp
   ${SRC_SHARE_DIR}/slmm.cpp
   ${SRC_SHARE_DIR}/compose_test.cpp
 )
-=======
+
 IF (HOMME_USE_ARKODE)
   SET(THETAL_SRCS_C
     ${ARKODE_DIR}/nvector_external.h
@@ -65,7 +64,6 @@
     ${ARKODE_DIR}/column_linsol.c
   )
 ENDIF ()
->>>>>>> 027fc068
 
 # If the user specified a file for custom compiler options use those
 IF (DEFINED THETA_CUSTOM_FLAGS_FILE)
@@ -73,11 +71,7 @@
 ENDIF ()
 
 # Make SRCS global so the tests can access it
-<<<<<<< HEAD
-SET(EXEC_SOURCES ${THETAL_SRCS} ${THETAL_SRCS_F90} ${THETAL_SRCS_CXX})
-=======
-SET(EXEC_SOURCES ${THETAL_SRCS} ${THETAL_SRCS_C} ${THETAL_SRCS_F90} )
->>>>>>> 027fc068
+SET(EXEC_SOURCES ${THETAL_SRCS} ${THETAL_SRCS_C} ${THETAL_SRCS_F90} ${THETAL_SRCS_CXX})
 
 # Set up defaults
 IF (NOT PREQX_NP)
