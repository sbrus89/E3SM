#ifdef HAVE_CONFIG_H
#include "config.h"
#endif
!
!
!  Man dynamics routines for "theta" nonhydrostatic model
!  Original version: Mark Taylor 2017/1
!  
!  2018/8 TOM sponger layer scaling from P. Lauritzen
!
module prim_advance_mod

  use bndry_mod,          only: bndry_exchangev
  use control_mod,        only: dcmip16_mu, dcmip16_mu_s, hypervis_order, hypervis_subcycle,&
    integration, nu, nu_div, nu_p, nu_s, nu_top, prescribed_wind, qsplit, rsplit, test_case,&
    theta_hydrostatic_mode, tstep_type, use_moisture
  use derivative_mod,     only: derivative_t, divergence_sphere, gradient_sphere, laplace_sphere_wk,&
    laplace_z, vorticity_sphere, vlaplace_sphere_wk 
  use derivative_mod,     only: subcell_div_fluxes, subcell_dss_fluxes
  use dimensions_mod,     only: max_corner_elem, nlev, nlevp, np, qsize
  use edge_mod,           only: edge_g, edgevpack_nlyr, edgevunpack_nlyr
  use edgetype_mod,       only: EdgeBuffer_t,  EdgeDescriptor_t, edgedescriptor_t
  use element_mod,        only: element_t
  use element_state,      only: max_itercnt_perstep,avg_itercnt,max_itererr_perstep, nu_scale_top
  use element_ops,        only: get_temperature, set_theta_ref, state0, get_R_star
  use eos,                only: get_pnh_and_exner,get_phinh,get_dirk_jacobian
  use hybrid_mod,         only: hybrid_t
  use hybvcoord_mod,      only: hvcoord_t
  use kinds,              only: iulog, real_kind
  use perf_mod,           only: t_adj_detailf, t_barrierf, t_startf, t_stopf ! _EXTERNAL
  use parallel_mod,       only: abortmp, global_shared_buf, global_shared_sum, iam, parallel_t
  use physical_constants, only: Cp, cp, cpwater_vapor, g, kappa, Rgas, Rwater_vapor, p0 
  use physics_mod,        only: virtual_specific_heat, virtual_temperature
  use prim_si_mod,        only: preq_vertadv_v1
  use reduction_mod,      only: parallelmax, reductionbuffer_ordered_1d_t
  use time_mod,           only: timelevel_qdp, timelevel_t
  use test_mod,           only: set_prescribed_wind
  use viscosity_theta,    only: biharmonic_wk_theta

#ifdef TRILINOS
    use prim_derived_type_mod ,only : derived_type, initialize
    use, intrinsic :: iso_c_binding
#endif
 
  implicit none
  private
  save
  public :: prim_advance_exp, prim_advance_init1, &
<<<<<<< HEAD
       applycamforcing_tracers, applycamforcing_dynamics, &
       applyCAMforcing_dynamics_dp, convert_thermo_forcing, vertical_mesh_init2
=======
       applycamforcing_ps, applycamforcing_dp3d, &
       applyCAMforcing_dynamics


>>>>>>> 6be01c99

contains





  subroutine prim_advance_init1(par, elem,integration)
        
    type (parallel_t) :: par
    type (element_t), intent(inout), target   :: elem(:)
    character(len=*)    , intent(in) :: integration
    integer :: i
    integer :: ie


  end subroutine prim_advance_init1





<<<<<<< HEAD
  subroutine vertical_mesh_init2(elem, nets, nete, hybrid, hvcoord)

    ! additional solver specific initializations (called from prim_init2)

    type (element_t), intent(inout), target :: elem(:)! array of element_t structures
    integer, intent(in) :: nets,nete! start and end element indices
    type (hybrid_t),intent(in) :: hybrid! mpi/omp data struct
    type (hvcoord_t),intent(inout):: hvcoord! hybrid vertical coord data struct

  end subroutine vertical_mesh_init2




=======
>>>>>>> 6be01c99
  !_____________________________________________________________________
  subroutine prim_advance_exp(elem, deriv, hvcoord, hybrid,dt, tl,  nets, nete, compute_diagnostics)

    type (element_t),      intent(inout), target :: elem(:)
    type (derivative_t),   intent(in)            :: deriv
    type (hvcoord_t)                             :: hvcoord
    type (hybrid_t),       intent(in)            :: hybrid
    real (kind=real_kind), intent(in)            :: dt
    type (TimeLevel_t)   , intent(in)            :: tl
    integer              , intent(in)            :: nets
    integer              , intent(in)            :: nete
    logical,               intent(in)            :: compute_diagnostics

    real (kind=real_kind) :: dt2, time, dt_vis, x, eta_ave_w
    real (kind=real_kind) :: itertol,a1,a2,a3,a4,a5,a6,ahat1,ahat2
    real (kind=real_kind) :: ahat3,ahat4,ahat5,ahat6,dhat1,dhat2,dhat3,dhat4
    real (kind=real_kind) ::  gamma,delta

    integer :: ie,nm1,n0,np1,nstep,qsplit_stage,k, qn0
    integer :: n,i,j,maxiter
 

    call t_startf('prim_advance_exp')
    nm1   = tl%nm1
    n0    = tl%n0
    np1   = tl%np1
    nstep = tl%nstep

    ! get timelevel for accessing tracer mass Qdp() to compute virtual temperature
    call TimeLevel_Qdp(tl, qsplit, qn0)  ! compute current Qdp() timelevel

! integration = "explicit"
!
!   tstep_type=1  RK2 followed by qsplit-1 leapfrog steps        CFL=close to qsplit
!                    typically requires qsplit=4 or 5
!
!   tstep_type=5  Kinnmark&Gray RK3 5 stage 3rd order            CFL=3.87  (sqrt(15))
!                 From Paul Ullrich.  3rd order for nonlinear terms also
!                 K&G method is only 3rd order for linear
!                 optimal: for windspeeds ~120m/s,gravity: 340m/2
!                 run with qsplit=1
!                 (K&G 2nd order method has CFL=4. tiny CFL improvement not worth 2nd order)
!   tstep_type=6  IMEX-KG243 
!   tstep_type=7  IMEX-KG254
!   

! default weights for computing mean dynamics fluxes
    eta_ave_w = 1d0/qsplit

!   this should not be needed, but in case physics update u without updating w b.c.:
    do ie=nets,nete
       elem(ie)%state%w_i(:,:,nlevp,n0) = (elem(ie)%state%v(:,:,1,nlev,n0)*elem(ie)%derived%gradphis(:,:,1) + &
            elem(ie)%state%v(:,:,2,nlev,n0)*elem(ie)%derived%gradphis(:,:,2))/g
    enddo
 
#ifndef CAM
    ! if "prescribed wind" set dynamics explicitly and skip time-integration
    if (prescribed_wind ==1 ) then
       call set_prescribed_wind(elem,deriv,hybrid,hvcoord,dt,tl,nets,nete,eta_ave_w)
       call t_stopf('prim_advance_exp')
       return
    endif
#endif

    ! ==================================
    ! Take timestep
    ! ==================================
    dt_vis = dt
    if (tstep_type==1) then 
       ! RK2                                                                                                              
       ! forward euler to u(dt/2) = u(0) + (dt/2) RHS(0)  (store in u(np1))                                               
       call compute_andor_apply_rhs(np1,n0,n0,qn0,dt/2,elem,hvcoord,hybrid,&                                              
            deriv,nets,nete,compute_diagnostics,0d0,1.d0,1.d0,1.d0)                                                      
       ! leapfrog:  u(dt) = u(0) + dt RHS(dt/2)     (store in u(np1))                                                     
       call compute_andor_apply_rhs(np1,n0,np1,qn0,dt,elem,hvcoord,hybrid,&                                               
            deriv,nets,nete,.false.,eta_ave_w,1.d0,1.d0,1.d0)                                                             


    else if (tstep_type==4) then ! explicit table from IMEX-KG254  method                                                              
      call compute_andor_apply_rhs(np1,n0,n0,qn0,dt/4,elem,hvcoord,hybrid,&
            deriv,nets,nete,compute_diagnostics,0d0,1.d0,1.d0,1.d0)
      call compute_andor_apply_rhs(np1,n0,np1,qn0,dt/6,elem,hvcoord,hybrid,&
            deriv,nets,nete,compute_diagnostics,0d0,1.d0,1.d0,1.d0)
      call compute_andor_apply_rhs(np1,n0,np1,qn0,3*dt/8,elem,hvcoord,hybrid,&
            deriv,nets,nete,compute_diagnostics,0d0,1.d0,1.d0,1.d0)
      call compute_andor_apply_rhs(np1,n0,np1,qn0,dt/2,elem,hvcoord,hybrid,&
            deriv,nets,nete,compute_diagnostics,0d0,1.d0,1.d0,1.d0)
      call compute_andor_apply_rhs(np1,n0,np1,qn0,dt,elem,hvcoord,hybrid,&
            deriv,nets,nete,compute_diagnostics,eta_ave_w*1d0,1.d0,1.d0,1.d0)



    else if (tstep_type==5) then
       ! Ullrich 3nd order 5 stage:   CFL=sqrt( 4^2 -1) = 3.87
       ! u1 = u0 + dt/5 RHS(u0)  (save u1 in timelevel nm1)
       call compute_andor_apply_rhs(nm1,n0,n0,qn0,dt/5,elem,hvcoord,hybrid,&
            deriv,nets,nete,compute_diagnostics,eta_ave_w/4,1.d0,1.d0,1.d0)
       ! u2 = u0 + dt/5 RHS(u1)
       call compute_andor_apply_rhs(np1,n0,nm1,qn0,dt/5,elem,hvcoord,hybrid,&
            deriv,nets,nete,.false.,0d0,1.d0,1.d0,1.d0)
       ! u3 = u0 + dt/3 RHS(u2)
       call compute_andor_apply_rhs(np1,n0,np1,qn0,dt/3,elem,hvcoord,hybrid,&
            deriv,nets,nete,.false.,0d0,1.d0,1.d0,1.d0)
       ! u4 = u0 + 2dt/3 RHS(u3)
       call compute_andor_apply_rhs(np1,n0,np1,qn0,2*dt/3,elem,hvcoord,hybrid,&
            deriv,nets,nete,.false.,0d0,1.d0,1.d0,1.d0)
       ! compute (5*u1/4 - u0/4) in timelevel nm1:
       do ie=nets,nete
          elem(ie)%state%v(:,:,:,:,nm1)= (5*elem(ie)%state%v(:,:,:,:,nm1) &
               - elem(ie)%state%v(:,:,:,:,n0) ) /4
          elem(ie)%state%vtheta_dp(:,:,:,nm1)= (5*elem(ie)%state%vtheta_dp(:,:,:,nm1) &
               - elem(ie)%state%vtheta_dp(:,:,:,n0) )/4
          elem(ie)%state%dp3d(:,:,:,nm1)= (5*elem(ie)%state%dp3d(:,:,:,nm1) &
                  - elem(ie)%state%dp3d(:,:,:,n0) )/4
          elem(ie)%state%w_i(:,:,1:nlevp,nm1)= (5*elem(ie)%state%w_i(:,:,1:nlevp,nm1) &
                  - elem(ie)%state%w_i(:,:,1:nlevp,n0) )/4
          elem(ie)%state%phinh_i(:,:,1:nlev,nm1)= (5*elem(ie)%state%phinh_i(:,:,1:nlev,nm1) &
                  - elem(ie)%state%phinh_i(:,:,1:nlev,n0) )/4
       enddo
       ! u5 = (5*u1/4 - u0/4) + 3dt/4 RHS(u4)
       call compute_andor_apply_rhs(np1,nm1,np1,qn0,3*dt/4,elem,hvcoord,hybrid,&
            deriv,nets,nete,.false.,3*eta_ave_w/4,1.d0,1.d0,1.d0)
       ! final method is the same as:
       ! u5 = u0 +  dt/4 RHS(u0)) + 3dt/4 RHS(u4)
!=========================================================================================
    elseif (tstep_type == 6) then  ! IMEX-KG243

      a1 = 1./4.
      a2 = 1./3.
      a3 = 1./2.
      a4 = 1.0

      ahat4 = 1.
      ahat1 = 0.
      max_itercnt_perstep = 0
      max_itererr_perstep = 0.0  
      ! IMEX-KGNO243
      dhat2 = (1.+sqrt(3.)/3.)/2.
      dhat3 = dhat2
      ahat3 = 1./2.-dhat3
      dhat1 = (ahat3-dhat2+dhat2*dhat3)/(1.-dhat2-dhat3)
      ahat2 = (dhat1-dhat1*dhat3-dhat1*dhat2+dhat1*dhat2*dhat3)/(1.-dhat3)

      call compute_andor_apply_rhs(np1,n0,n0,qn0,dt*a1,elem,hvcoord,hybrid,&
        deriv,nets,nete,compute_diagnostics,0d0,1d0,0d0,1d0)
  

      maxiter=10
      itertol=1e-12
      call compute_stage_value_dirk(np1,qn0,dhat1*dt,elem,hvcoord,hybrid,&
        deriv,nets,nete,maxiter,itertol)
      max_itercnt_perstep        = max(maxiter,max_itercnt_perstep)
      max_itererr_perstep = max(itertol,max_itererr_perstep)
 
      call compute_andor_apply_rhs(np1,n0,np1,qn0,dt*a2,elem,hvcoord,hybrid,&
        deriv,nets,nete,compute_diagnostics,0d0,1d0,ahat2/a2,1d0)

      maxiter=10
      itertol=1e-12
      call compute_stage_value_dirk(np1,qn0,dhat2*dt,elem,hvcoord,hybrid,&
        deriv,nets,nete,maxiter,itertol) 
      max_itercnt_perstep        = max(maxiter,max_itercnt_perstep)
      max_itererr_perstep = max(itertol,max_itererr_perstep)


      call compute_andor_apply_rhs(np1,n0,np1,qn0,dt*a3,elem,hvcoord,hybrid,&
        deriv,nets,nete,compute_diagnostics,0d0,1d0,ahat3/a3,1d0)

      maxiter=10
      itertol=1e-12
      call compute_stage_value_dirk(np1,qn0,dhat3*dt,elem,hvcoord,hybrid,&
        deriv,nets,nete,maxiter,itertol)
      max_itercnt_perstep        = max(maxiter,max_itercnt_perstep)
      max_itererr_perstep = max(itertol,max_itererr_perstep)

      call compute_andor_apply_rhs(np1,n0,np1,qn0,dt*a4,elem,hvcoord,hybrid,&
        deriv,nets,nete,compute_diagnostics,eta_ave_w,1d0,ahat4/a4,1d0)

      avg_itercnt = ((nstep)*avg_itercnt + max_itercnt_perstep)/(nstep+1)

!==============================================================================================
    elseif (tstep_type == 7) then 

      max_itercnt_perstep = 0
      max_itererr_perstep = 0.0

      a1 = 1/4d0
      a2 = 1/6d0
      a3 = 3/8d0
      a4 = 1/2d0
      a5 = 1
      ahat1 = 0
      ahat5 = 1

#if 1
      ! IMEX-KGO254 most stable coefficients
      dhat2 = 1d0
      dhat3 = 1d0
      dhat4 = 1d0
      ahat4 = 1d0/2d0-dhat4
      dhat1= (ahat4*ahat5 - ahat5*dhat3 - ahat5*dhat2 + dhat3*dhat2+ dhat3*dhat4 + dhat2*dhat4)/&
        (ahat5-dhat3-dhat2-dhat4)
#endif

#if 0
      ! IMEX-KGO254c coefficients
      dhat2 = 5/6d0
      dhat3 = 5/6d0
      dhat4 = 2/3d0
      ahat4 = 1/2d0-dhat4
      dhat1= (ahat4*ahat5 - ahat5*dhat3 - ahat5*dhat2 + dhat3*dhat2+ dhat3*dhat4 + dhat2*dhat4)/&
           (ahat5-dhat3-dhat2-dhat4)
#endif

#if 0
      ! IMEX-KGO254b coefficients NOT GOOD
      dhat2 = 1./6.
      dhat3 = 1./6.
      dhat4 = 1./6.
      ahat4 = 1./2.-dhat4
      dhat1= (ahat4*ahat5 - ahat5*dhat3 - ahat5*dhat2 + dhat3*dhat2+ dhat3*dhat4 + dhat2*dhat4)/&
           (ahat5-dhat3-dhat2-dhat4)
#endif

      ! IMEX-KG254
      ahat3 = (- ahat4*ahat5*dhat1 - ahat4*ahat5*dhat2+ ahat5*dhat1*dhat2 + ahat5*dhat1*dhat3 +&
        ahat5*dhat2*dhat3- dhat1*dhat2*dhat3 - dhat1*dhat2*dhat4 - dhat1*dhat3*dhat4- &
        dhat2*dhat3*dhat4)/(-ahat4*ahat5)
      ahat2 = ( - ahat3*ahat4*ahat5*dhat1 + ahat4*ahat5*dhat1*dhat2 -&
        ahat5*dhat1*dhat2*dhat3 + dhat1*dhat2*dhat3*dhat4)/(-ahat3*ahat4*ahat5)


      call compute_andor_apply_rhs(np1,n0,n0,qn0,a1*dt,elem,hvcoord,hybrid,&
        deriv,nets,nete,compute_diagnostics,0d0,1d0,0d0,1d0)
      maxiter=10
      itertol=1e-12
      call compute_stage_value_dirk(np1,qn0,dhat1*dt,elem,hvcoord,hybrid,&
        deriv,nets,nete,maxiter,itertol)
      max_itercnt_perstep        = max(maxiter,max_itercnt_perstep)
      max_itererr_perstep = max(itertol,max_itererr_perstep)

      call compute_andor_apply_rhs(np1,n0,np1,qn0,a2*dt,elem,hvcoord,hybrid,&
        deriv,nets,nete,compute_diagnostics,0d0,1d0,ahat2/a2,1d0)
      maxiter=10
      itertol=1e-12
      call compute_stage_value_dirk(np1,qn0,dhat2*dt,elem,hvcoord,hybrid,&
        deriv,nets,nete,maxiter,itertol)
      max_itercnt_perstep        = max(maxiter,max_itercnt_perstep)
      max_itererr_perstep = max(itertol,max_itererr_perstep)

      call compute_andor_apply_rhs(np1,n0,np1,qn0,a3*dt,elem,hvcoord,hybrid,&
        deriv,nets,nete,compute_diagnostics,0d0,1d0,ahat3/a3,1d0)
      maxiter=10
      itertol=1e-12
      call compute_stage_value_dirk(np1,qn0,dhat3*dt,elem,hvcoord,hybrid,&
        deriv,nets,nete,maxiter,itertol)
      max_itercnt_perstep        = max(maxiter,max_itercnt_perstep)
      max_itererr_perstep = max(itertol,max_itererr_perstep)

      call compute_andor_apply_rhs(np1,n0,np1,qn0,a4*dt,elem,hvcoord,hybrid,&
        deriv,nets,nete,compute_diagnostics,0d0,1d0,ahat4/a4,1d0)
      maxiter=10
      itertol=1e-12
      call compute_stage_value_dirk(np1,qn0,dhat4*dt,elem,hvcoord,hybrid,&
        deriv,nets,nete,maxiter,itertol)
      max_itercnt_perstep        = max(maxiter,max_itercnt_perstep)
      max_itererr_perstep = max(itertol,max_itererr_perstep)

      call compute_andor_apply_rhs(np1,n0,np1,qn0,a5*dt,elem,hvcoord,hybrid,&
        deriv,nets,nete,compute_diagnostics,eta_ave_w,1d0,ahat5/a5,1d0)

      avg_itercnt = ((nstep)*avg_itercnt + max_itercnt_perstep)/(nstep+1)

    else
       call abortmp('ERROR: bad choice of tstep_type')
    endif


    ! ==============================================
    ! Time-split Horizontal diffusion: nu.del^2 or nu.del^4
    ! U(*) = U(t+1)  + dt2 * HYPER_DIFF_TERM(t+1)
    ! ==============================================
    ! note:time step computes u(t+1)= u(t*) + RHS.
    ! for consistency, dt_vis = t-1 - t*, so this is timestep method dependent
    ! forward-in-time, hypervis applied to dp3d
    if (hypervis_order == 2 .and. nu>0) &
         call advance_hypervis(elem,hvcoord,hybrid,deriv,np1,nets,nete,dt_vis,eta_ave_w)




    ! warning: advance_physical_vis currently requires levels that are equally spaced in z
    if (dcmip16_mu>0) call advance_physical_vis(elem,hvcoord,hybrid,deriv,np1,nets,nete,dt,dcmip16_mu_s,dcmip16_mu)

    call t_stopf('prim_advance_exp')
  end subroutine prim_advance_exp


!converting T tendencies to theta, can be called from homme and EAM
!tests and EAM return thermo tendencies in T, this call converts them to theta
!should be called BEFORE applyCAMforcing_tracers, before ps_v is updated
!that is, theta tendencies are computed wrt the same pressure levels 
!that were used to compute temperature tendencies
  subroutine convert_thermo_forcing(elem,hvcoord,n0,dt,nets,nete)
  implicit none
  type (element_t),       intent(inout) :: elem(:)
  real (kind=real_kind),  intent(in)    :: dt ! should be dt_physics, so, dt_remap*se_nsplit
  type (hvcoord_t),       intent(in)    :: hvcoord
  integer,                intent(in)    :: nets,nete
  integer,                intent(in)    :: n0
  integer                               :: ie,k
  real(kind=real_kind)                  :: exner(np,np,nlev), dp(np,np,nlev), Rstar(np,np,nlev)
  real (kind=real_kind)                 :: pnh(np,np,nlev)
  real (kind=real_kind)                 :: dpnh_dp_i(np,np,nlevp)

  real(kind=real_kind)                  :: rstarn1(np,np,nlev),rstarn(np,np,nlev)
  real(kind=real_kind)                  :: qn1(np,np,nlev), tn(np,np,nlev), tn1(np,np,nlev)

#if 0
! one way to do this
  do ie=nets,nete
     !would it be better to have 2d array as input instead? or not?
     call get_R_star(Rstar,elem(ie)%state%Q(:,:,:,1))

     do k=1,nlev
        dp(:,:,k)=&
            ( hvcoord%hyai(k+1) - hvcoord%hyai(k) )*hvcoord%ps0 + &
            ( hvcoord%hybi(k+1) - hvcoord%hybi(k))*elem(ie)%state%ps_v(:,:,n0)
     enddo
     call get_pnh_and_exner(hvcoord,elem(ie)%state%vtheta_dp(:,:,:,n0),dp,&
         elem(ie)%state%phinh_i(:,:,:,n0),pnh,exner,dpnh_dp_i)

     do k=1,nlev
        elem(ie)%derived%FT(:,:,k)=elem(ie)%derived%FT(:,:,k)*Rstar(:,:,k)/Rgas*dp(:,:,k)/exner(:,:,k)
     enddo
  enddo
#endif

  do ie=nets,nete
     call get_R_star(rstarn,elem(ie)%state%Q(:,:,:,1))
     call get_temperature(elem(ie),tn,hvcoord,n0)
     !get new Q, T
     qn1(:,:,:) = elem(ie)%state%Q(:,:,:,1) + dt*elem(ie)%derived%FQ(:,:,:,1)
     tn1(:,:,:) = tn(:,:,:) + dt*elem(ie)%derived%FT(:,:,:)
     !get new rstar
     call get_R_star(rstarn1,qn1)
     do k=1,nlev
        dp(:,:,k)=&
            ( hvcoord%hyai(k+1) - hvcoord%hyai(k) )*hvcoord%ps0 + &
            ( hvcoord%hybi(k+1) - hvcoord%hybi(k))*elem(ie)%state%ps_v(:,:,n0)
     enddo
     call get_pnh_and_exner(hvcoord,elem(ie)%state%vtheta_dp(:,:,:,n0),dp,&
         elem(ie)%state%phinh_i(:,:,:,n0),pnh,exner,dpnh_dp_i)
     !finally, compute difference for FT
     elem(ie)%derived%FT(:,:,:) = dp * (rstarn1*tn1 - rstarn*tn) / exner / Rgas
  enddo   

  end subroutine convert_thermo_forcing


!THIS IS REPEATED CODE NOW, MOVE TO PRIM-DRIVER?
  subroutine applyCAMforcing_tracers(elem,hvcoord,np1,np1_qdp,dt,nets,nete)

  implicit none
  type (element_t),       intent(inout) :: elem(:)
  real (kind=real_kind),  intent(in)    :: dt
  type (hvcoord_t),       intent(in)    :: hvcoord
  integer,                intent(in)    :: np1,nets,nete,np1_qdp

  ! local
  integer :: i,j,k,ie,q
  real (kind=real_kind) :: v1
  real (kind=real_kind) :: temperature(np,np,nlev)
  real (kind=real_kind) :: Rstar(np,np,nlev)
  real (kind=real_kind) :: exner(np,np,nlev)
  real (kind=real_kind) :: dp(np,np,nlev)
  real (kind=real_kind) :: pnh(np,np,nlev)
  real (kind=real_kind) :: dpnh_dp_i(np,np,nlevp)

  do ie=nets,nete
     ! apply forcing to Qdp
     elem(ie)%derived%FQps(:,:)=0
     
#if (defined COLUMN_OPENMP)
!$omp parallel do private(q,k,i,j,v1)
#endif
     do q=1,qsize
        do k=1,nlev
           do j=1,np
              do i=1,np
                 v1 = dt*elem(ie)%derived%FQ(i,j,k,q)
                 !if (elem(ie)%state%Qdp(i,j,k,q,np1) + v1 < 0 .and. v1<0) then
                 if (elem(ie)%state%Qdp(i,j,k,q,np1_qdp) + v1 < 0 .and. v1<0) then
                    !if (elem(ie)%state%Qdp(i,j,k,q,np1) < 0 ) then
                    if (elem(ie)%state%Qdp(i,j,k,q,np1_qdp) < 0 ) then
                       v1=0  ! Q already negative, dont make it more so
                    else
                       !v1 = -elem(ie)%state%Qdp(i,j,k,q,np1)
                       v1 = -elem(ie)%state%Qdp(i,j,k,q,np1_qdp)
                    endif
                 endif
                 !elem(ie)%state%Qdp(i,j,k,q,np1) = elem(ie)%state%Qdp(i,j,k,q,np1)+v1
                 elem(ie)%state%Qdp(i,j,k,q,np1_qdp) = elem(ie)%state%Qdp(i,j,k,q,np1_qdp)+v1
                 if (q==1) then
                    elem(ie)%derived%FQps(i,j)=elem(ie)%derived%FQps(i,j)+v1/dt
                 endif
              enddo
           enddo
        enddo
     enddo

     if (use_moisture) then
        ! to conserve dry mass in the precese of Q1 forcing:
        elem(ie)%state%ps_v(:,:,np1) = elem(ie)%state%ps_v(:,:,np1) + &
             dt*elem(ie)%derived%FQps(:,:)
     endif


     ! Qdp(np1) and ps_v(np1) were updated by forcing - update Q(np1)
#if (defined COLUMN_OPENMP)
!$omp parallel do private(q,k)
#endif
     do k=1,nlev
        dp(:,:,k) = ( hvcoord%hyai(k+1) - hvcoord%hyai(k) )*hvcoord%ps0 + &
             ( hvcoord%hybi(k+1) - hvcoord%hybi(k) )*elem(ie)%state%ps_v(:,:,np1)
     enddo
#if (defined COLUMN_OPENMP)
!$omp parallel do private(q,k)
#endif
     do q=1,qsize
        do k=1,nlev
           elem(ie)%state%Q(:,:,k,q) = elem(ie)%state%Qdp(:,:,k,q,np1_qdp)/dp(:,:,k)
        enddo
     enddo
  enddo

  end subroutine applyCAMforcing_tracers


  subroutine applyCAMforcing_dynamics(elem,hvcoord,np1,dt,nets,nete)

  type (element_t)     ,  intent(inout) :: elem(:)
  real (kind=real_kind),  intent(in)    :: dt
  type (hvcoord_t),       intent(in)    :: hvcoord
  integer,                intent(in)    :: np1,nets,nete

  integer :: k,ie
  do ie=nets,nete

     elem(ie)%state%vtheta_dp(:,:,:,np1) = elem(ie)%state%vtheta_dp(:,:,:,np1) + dt*elem(ie)%derived%FT(:,:,:)

     elem(ie)%state%v(:,:,:,:,np1) = elem(ie)%state%v(:,:,:,:,np1) + dt*elem(ie)%derived%FM(:,:,1:2,:)
     elem(ie)%state%w_i(:,:,1:nlev,np1) = elem(ie)%state%w_i(:,:,1:nlev,np1) + dt*elem(ie)%derived%FM(:,:,3,:)

     ! finally update w at the surface: 
     elem(ie)%state%w_i(:,:,nlevp,np1) = (elem(ie)%state%v(:,:,1,nlev,np1)*elem(ie)%derived%gradphis(:,:,1) + &
          elem(ie)%state%v(:,:,2,nlev,np1)*elem(ie)%derived%gradphis(:,:,2))/g
  enddo
  
  end subroutine applyCAMforcing_dynamics

!a dummy with error message
  subroutine applyCAMforcing_dynamics_dp(elem,hvcoord,np1,dt,nets,nete)
  use hybvcoord_mod,  only: hvcoord_t
  implicit none
  type (element_t)     ,  intent(inout) :: elem(:)
  real (kind=real_kind),  intent(in)    :: dt
  type (hvcoord_t),       intent(in)    :: hvcoord
  integer,                intent(in)    :: np1,nets,nete
  
  call abortmp('Error: __FILE__,__LINE__ theta-l model doesnt have ftype=3 option and cannot call applyCAMforcing_dynamics_dp')
  end subroutine applyCAMforcing_dynamics_dp


  subroutine advance_hypervis(elem,hvcoord,hybrid,deriv,nt,nets,nete,dt2,eta_ave_w)
  !
  !  take one timestep of:
  !          u(:,:,:,np) = u(:,:,:,np) +  dt2*nu*laplacian**order ( u )
  !          T(:,:,:,np) = T(:,:,:,np) +  dt2*nu_s*laplacian**order ( T )
  !
  !
  !  For correct scaling, dt2 should be the same 'dt2' used in the leapfrog advace
  !
  !

  type (hybrid_t)      , intent(in) :: hybrid
  type (element_t)     , intent(inout), target :: elem(:)
  type (derivative_t)  , intent(in) :: deriv
  type (hvcoord_t), intent(in)      :: hvcoord

  real (kind=real_kind) :: dt2
  integer :: nets,nete

  ! local
  real (kind=real_kind) :: eta_ave_w  ! weighting for mean flux terms
  integer :: k2,k,kptr,i,j,ie,ic,nt,nlyr_tot,ssize
  real (kind=real_kind), dimension(np,np,2,nlev,nets:nete)      :: vtens
  real (kind=real_kind), dimension(np,np,nlev,4,nets:nete)      :: stens  ! dp3d,theta,w,phi


! NOTE: PGI compiler bug: when using spheremp, rspheremp and ps as pointers to elem(ie)% members,
  !       data is incorrect (offset by a few numbers actually)
  !       removed for now.
  !       real (kind=real_kind), dimension(:,:), pointer :: spheremp,rspheremp
  !       real (kind=real_kind), dimension(:,:,:), pointer   :: ps

  real (kind=real_kind), dimension(np,np,4) :: lap_s  ! dp3d,theta,w,phi
  real (kind=real_kind), dimension(np,np,2) :: lap_v
  real (kind=real_kind) :: exner0(nlev)
  real (kind=real_kind) :: heating(np,np,nlev)
  real (kind=real_kind) :: exner(np,np,nlev)
  real (kind=real_kind) :: p_i(np,np,nlevp)    ! pressure on interfaces
  real (kind=real_kind) :: dt
  real (kind=real_kind) :: ps_ref(np,np)

  real (kind=real_kind) :: theta_ref(np,np,nlev,nets:nete)
  real (kind=real_kind) :: phi_ref(np,np,nlevp,nets:nete)
  real (kind=real_kind) :: dp_ref(np,np,nlev,nets:nete)

  call t_startf('advance_hypervis')

  dt=dt2/hypervis_subcycle

  if (theta_hydrostatic_mode) then
     nlyr_tot=4*nlev        ! dont bother to dss w_i and phinh_i
     ssize=2*nlev
  else
     nlyr_tot=6*nlev  ! total amount of data for DSS
     ssize=4*nlev
  endif
  
  do k=1,nlev
     exner0(k) = (hvcoord%etam(k)*hvcoord%ps0/p0 )**kappa
  enddo


!!!!!!!!!!!!!!!!!!!!!!!!!!!!!!!!!!!!!!!!!!!!!!!!!!!!!!!!!!!!!!!!!!!!!!!!!!!!!!!!!!!
! NOTE1:  Diffusion works best when applied to theta.
! It creates some TOM noise when applied to vtheta_dp in DCMIP 2.0 test
! so we convert from vtheta_dp->theta, and then convert back at the end of diffusion
! 
!!!!!!!!!!!!!!!!!!!!!!!!!!!!!!!!!!!!!!!!!!!!!!!!!!!!!!!!!!!!!!!!!!!!!!!!!!!!!!!!!!!

!!!!!!!!!!!!!!!!!!!!!!!!!!!!!!!!!!!!!!!!!!!!!!!!!!!!!!!!!!!!!!!!!!!!!!!!!!!!!!!!
! compute reference states
!!!!!!!!!!!!!!!!!!!!!!!!!!!!!!!!!!!!!!!!!!!!!!!!!!!!!!!!!!!!!!!!!!!!!!!!!!!!!!!!
  do ie=nets,nete
     ps_ref(:,:) = hvcoord%hyai(1)*hvcoord%ps0 + sum(elem(ie)%state%dp3d(:,:,:,nt),3)
     do k=1,nlev
        dp_ref(:,:,k,ie) = ( hvcoord%hyai(k+1) - hvcoord%hyai(k) )*hvcoord%ps0 + &
             (hvcoord%hybi(k+1)-hvcoord%hybi(k))*ps_ref(:,:)
     enddo

     do k=1,nlev
        ! convert vtheta_dp -> theta
        elem(ie)%state%vtheta_dp(:,:,k,nt)=&
             elem(ie)%state%vtheta_dp(:,:,k,nt)/elem(ie)%state%dp3d(:,:,k,nt)
     enddo

#if 0
     ! reference state based only on ps:
     call set_theta_ref(hvcoord,dp_ref(:,:,:,ie),theta_ref(:,:,:,ie))

     ! compute vtheta_dp_ref, store in 'heating' as temp array:
     heating(:,:,:)=theta_ref(:,:,:,ie)*dp_ref(:,:,:,ie)
     call get_phinh(hvcoord,elem(ie)%state%phis,&
          heating(:,:,:),dp_ref(:,:,:,ie),phi_ref(:,:,:,ie))
#endif
#if 1
     ! most realistic reference state based on hydrostatic pressure
     call set_theta_ref(hvcoord,elem(ie)%state%dp3d(:,:,:,nt),theta_ref(:,:,:,ie))
     call get_phinh(hvcoord,elem(ie)%state%phis,&
          elem(ie)%state%vtheta_dp(:,:,:,nt),elem(ie)%state%dp3d(:,:,:,nt),phi_ref(:,:,:,ie))
#endif

#if 0
     ! disable reference background states
     theta_ref(:,:,:,ie)=0
     phi_ref(:,:,:,ie)=0
     dp_ref(:,:,:,ie)=0
#endif
  enddo


!!!!!!!!!!!!!!!!!!!!!!!!!!!!!!!!!!!!!!!!!!!!!!!!!!!!!!!!!!!!!!!!!!!!!!!!!!!!!!!!
  !  hyper viscosity
!!!!!!!!!!!!!!!!!!!!!!!!!!!!!!!!!!!!!!!!!!!!!!!!!!!!!!!!!!!!!!!!!!!!!!!!!!!!!!!!
  do ic=1,hypervis_subcycle
     do ie=nets,nete

#if (defined COLUMN_OPENMP)
!$omp parallel do private(k)
#endif
        do k=1,nlev
           elem(ie)%state%vtheta_dp(:,:,k,nt)=elem(ie)%state%vtheta_dp(:,:,k,nt)-&
                theta_ref(:,:,k,ie)
           elem(ie)%state%phinh_i(:,:,k,nt)=elem(ie)%state%phinh_i(:,:,k,nt)-&
                phi_ref(:,:,k,ie)
           elem(ie)%state%dp3d(:,:,k,nt)=elem(ie)%state%dp3d(:,:,k,nt)-&
                dp_ref(:,:,k,ie)
        enddo
     enddo
     
     call biharmonic_wk_theta(elem,stens,vtens,deriv,edge_g,hybrid,nt,nets,nete)
     
     do ie=nets,nete
        
        ! comptue mean flux
        if (nu_p>0) then
           elem(ie)%derived%dpdiss_ave(:,:,:)=elem(ie)%derived%dpdiss_ave(:,:,:)+&
                (eta_ave_w*elem(ie)%state%dp3d(:,:,:,nt)+dp_ref(:,:,:,ie))/hypervis_subcycle
           elem(ie)%derived%dpdiss_biharmonic(:,:,:)=elem(ie)%derived%dpdiss_biharmonic(:,:,:)+&
                eta_ave_w*stens(:,:,:,1,ie)/hypervis_subcycle
        endif
           do k=1,nlev
              ! advace in time.
              ! note: DSS commutes with time stepping, so we can time advance and then DSS.
              ! note: weak operators alreayd have mass matrix "included"

              ! biharmonic terms need a negative sign:
              if (nu_top>0 .and. nu_scale_top(k)>1) then
                 ! add regular diffusion near top
                 lap_s(:,:,1)=laplace_sphere_wk(elem(ie)%state%dp3d       (:,:,k,nt),deriv,elem(ie),var_coef=.false.)
                 lap_s(:,:,2)=laplace_sphere_wk(elem(ie)%state%vtheta_dp  (:,:,k,nt),deriv,elem(ie),var_coef=.false.)
                 lap_s(:,:,3)=laplace_sphere_wk(elem(ie)%state%w_i        (:,:,k,nt),deriv,elem(ie),var_coef=.false.)
                 lap_s(:,:,4)=laplace_sphere_wk(elem(ie)%state%phinh_i    (:,:,k,nt),deriv,elem(ie),var_coef=.false.)
                 lap_v=vlaplace_sphere_wk(elem(ie)%state%v(:,:,:,k,nt),deriv,elem(ie),var_coef=.false.)

                 vtens(:,:,:,k,ie)=(  -nu*vtens(:,:,:,k,ie) + nu_scale_top(k)*nu_top*lap_v(:,:,:)) ! u and v
                 stens(:,:,k,1,ie)=(-nu_p*stens(:,:,k,1,ie) + nu_scale_top(k)*nu_top*lap_s(:,:,1)) ! dp3d
                 stens(:,:,k,2,ie)=(  -nu*stens(:,:,k,2,ie) + nu_scale_top(k)*nu_top*lap_s(:,:,2)) ! theta
                 stens(:,:,k,3,ie)=(  -nu*stens(:,:,k,3,ie) + nu_scale_top(k)*nu_top*lap_s(:,:,3)) ! w
                 stens(:,:,k,4,ie)=(-nu_s*stens(:,:,k,4,ie) + nu_scale_top(k)*nu_top*lap_s(:,:,4)) ! phi
              else
                 vtens(:,:,:,k,ie)=-nu  *vtens(:,:,:,k,ie) ! u,v
                 stens(:,:,k,1,ie)=-nu_p*stens(:,:,k,1,ie) ! dp3d
                 stens(:,:,k,2,ie)=-nu  *stens(:,:,k,2,ie) ! theta
                 stens(:,:,k,3,ie)=-nu  *stens(:,:,k,3,ie) ! w
                 stens(:,:,k,4,ie)=-nu_s*stens(:,:,k,4,ie) ! phi
              endif

           enddo

           kptr=0;      call edgeVpack_nlyr(edge_g,elem(ie)%desc,vtens(:,:,:,:,ie),2*nlev,kptr,nlyr_tot)
           kptr=2*nlev; call edgeVpack_nlyr(edge_g,elem(ie)%desc,stens(:,:,:,:,ie),ssize,kptr,nlyr_tot)

        enddo

        call t_startf('ahdp_bexchV2')
        call bndry_exchangeV(hybrid,edge_g)
        call t_stopf('ahdp_bexchV2')

        do ie=nets,nete

           kptr=0
           call edgeVunpack_nlyr(edge_g,elem(ie)%desc,vtens(:,:,:,:,ie),2*nlev,kptr,nlyr_tot)
           kptr=2*nlev
           call edgeVunpack_nlyr(edge_g,elem(ie)%desc,stens(:,:,:,:,ie),ssize,kptr,nlyr_tot)


           ! apply inverse mass matrix, accumulate tendencies
#if (defined COLUMN_OPENMP)
!$omp parallel do private(k)
#endif
           do k=1,nlev
              vtens(:,:,1,k,ie)=dt*vtens(:,:,1,k,ie)*elem(ie)%rspheremp(:,:)  ! u
              vtens(:,:,2,k,ie)=dt*vtens(:,:,2,k,ie)*elem(ie)%rspheremp(:,:)  ! v
              stens(:,:,k,1,ie)=dt*stens(:,:,k,1,ie)*elem(ie)%rspheremp(:,:)  ! dp3d
              stens(:,:,k,2,ie)=dt*stens(:,:,k,2,ie)*elem(ie)%rspheremp(:,:)  ! theta
              stens(:,:,k,3,ie)=dt*stens(:,:,k,3,ie)*elem(ie)%rspheremp(:,:)  ! w
              stens(:,:,k,4,ie)=dt*stens(:,:,k,4,ie)*elem(ie)%rspheremp(:,:)  ! phi

              !add ref state back
              elem(ie)%state%vtheta_dp(:,:,k,nt)=elem(ie)%state%vtheta_dp(:,:,k,nt)+&
                   theta_ref(:,:,k,ie)
              elem(ie)%state%phinh_i(:,:,k,nt)=elem(ie)%state%phinh_i(:,:,k,nt)+&
                   phi_ref(:,:,k,ie)
              elem(ie)%state%dp3d(:,:,k,nt)=elem(ie)%state%dp3d(:,:,k,nt)+&
                   dp_ref(:,:,k,ie)

           enddo



#if (defined COLUMN_OPENMP)
!$omp parallel do private(k)
#endif
        do k=1,nlev
           elem(ie)%state%v(:,:,:,k,nt)=elem(ie)%state%v(:,:,:,k,nt) + &
                vtens(:,:,:,k,ie)
           elem(ie)%state%w_i(:,:,k,nt)=elem(ie)%state%w_i(:,:,k,nt) &
                +stens(:,:,k,3,ie)
           
           elem(ie)%state%dp3d(:,:,k,nt)=elem(ie)%state%dp3d(:,:,k,nt) &
                +stens(:,:,k,1,ie)
           
           elem(ie)%state%phinh_i(:,:,k,nt)=elem(ie)%state%phinh_i(:,:,k,nt) &
                +stens(:,:,k,4,ie)
        enddo


        ! apply heating after updating sate.  using updated v gives better results in PREQX model
        !
        ! d(IE)/dt =  exner * d(Theta)/dt + phi d(dp3d)/dt   (Theta = dp3d*cp*theta)
        !   Our eqation:  d(theta)/dt = diss(theta) + heating
        !   Assuming no diffusion on dp3d, we can approximate by:
        !   d(IE)/dt = exner*cp*dp3d * diss(theta)  -   exner*cp*dp3d*heating               
        !
        ! KE dissipaiton will be given by:
        !   d(KE)/dt = dp3d*U dot diss(U)
        ! we want exner*cp*dp3d*heating = dp3d*U dot diss(U)
        ! and thus heating =  U dot diss(U) / exner*cp
        ! 
        ! use hydrostatic pressure for simplicity
        p_i(:,:,1)=hvcoord%hyai(1)*hvcoord%ps0
        do k=1,nlev
           p_i(:,:,k+1)=p_i(:,:,k) + elem(ie)%state%dp3d(:,:,k,nt)
        enddo
        !call get_pnh_and_exner(hvcoord,elem(ie)%state%vtheta_dp(:,:,:,nt),&
        !     elem(ie)%state%dp3d(:,:,:,nt),elem(ie)%state%phinh_i(:,:,:,nt),&
        !     pnh,exner,dpnh_dp_i)

        do k=1,nlev
           ! for w averaging, we didn't compute dissipation at surface, so just use one level
           k2=max(k,nlev)
           ! p(:,:,k) = (p_i(:,:,k) + elem(ie)%state%dp3d(:,:,k,nt)/2)
           exner(:,:,k)  = ( (p_i(:,:,k) + elem(ie)%state%dp3d(:,:,k,nt)/2) /p0)**kappa
           if (theta_hydrostatic_mode) then
              heating(:,:,k)= (elem(ie)%state%v(:,:,1,k,nt)*vtens(:,:,1,k,ie) + &
                   elem(ie)%state%v(:,:,2,k,nt)*vtens(:,:,2,k,ie) ) / &
                   (exner(:,:,k)*Cp)

           else
              heating(:,:,k)= (elem(ie)%state%v(:,:,1,k,nt)*vtens(:,:,1,k,ie) + &
                   elem(ie)%state%v(:,:,2,k,nt)*vtens(:,:,2,k,ie)  +&
                   (elem(ie)%state%w_i(:,:,k,nt)*stens(:,:,k,3,ie)  +&
                     elem(ie)%state%w_i(:,:,k2,nt)*stens(:,:,k2,3,ie))/2 ) /  +&
                   (exner(:,:,k)*Cp)  
           endif
           
           elem(ie)%state%vtheta_dp(:,:,k,nt)=elem(ie)%state%vtheta_dp(:,:,k,nt) &
                +stens(:,:,k,2,ie)*hvcoord%dp0(k)*exner0(k)/(exner(:,:,k)*elem(ie)%state%dp3d(:,:,k,nt)&
                ) ! -heating(:,:,k)
        enddo
        
     enddo
  enddo

! convert vtheta_dp -> theta
  do ie=nets,nete            
     elem(ie)%state%vtheta_dp(:,:,:,nt)=&
          elem(ie)%state%vtheta_dp(:,:,:,nt)*elem(ie)%state%dp3d(:,:,:,nt)
     
     ! finally update w at the surface: 
     elem(ie)%state%w_i(:,:,nlevp,nt) = (elem(ie)%state%v(:,:,1,nlev,nt)*elem(ie)%derived%gradphis(:,:,1) + &
          elem(ie)%state%v(:,:,2,nlev,nt)*elem(ie)%derived%gradphis(:,:,2))/g
  enddo	


  call t_stopf('advance_hypervis')

  end subroutine advance_hypervis





  subroutine advance_physical_vis(elem,hvcoord,hybrid,deriv,nt,nets,nete,dt,mu_s,mu)
  !
  !  take one timestep of of physical viscosity (single laplace operator) for
  !  all state variables in both horizontal and vertical
  !  
  !  as of 2017/5, used only for the supercell test case
  !  so for now:
  !     dont bother to optimize
  !     apply only to perturbation from background state (supercell initial condition)
  !     uniform spacing in z with delz = 20km/nlev
  !
  !

  type (hybrid_t)      , intent(in) :: hybrid
  type (element_t)     , intent(inout), target :: elem(:)
  type (derivative_t)  , intent(in) :: deriv
  type (hvcoord_t), intent(in)      :: hvcoord

  real (kind=real_kind) :: dt, mu_s, mu
  integer :: nt,nets,nete

  ! local
  integer :: k,kptr,ie
  real (kind=real_kind), dimension(np,np,2,nlev,nets:nete)      :: vtens
  real (kind=real_kind), dimension(np,np,nlev,4,nets:nete)      :: stens  ! dp3d,theta,w,phi
  real (kind=real_kind), dimension(np,np,nlevp,2,nets:nete)     :: stens_i 


  real (kind=real_kind), dimension(np,np,2) :: lap_v
  real (kind=real_kind) :: delz,delz_i

  real (kind=real_kind) :: theta_ref(np,np,nlev)

  real (kind=real_kind) :: theta_prime(np,np,nlev)
  real (kind=real_kind) :: phi_prime(np,np,nlevp)
  real (kind=real_kind) :: dp_prime(np,np,nlev)
  real (kind=real_kind) :: w_prime(np,np,nlevp)
  real (kind=real_kind) :: u_prime(np,np,2,nlev)

  !if(test_case .ne. 'dcmip2016_test3') call abortmp("dcmip16_mu is currently limited to dcmip16 test 3")

  call t_startf('advance_physical_vis')
  delz = 20d3/nlev
  delz_i = 20d3/nlevp

!!!!!!!!!!!!!!!!!!!!!!!!!!!!!!!!!!!!!!!!!!!!!!!!!!!!!!!!!!!!!!!!!!!!!!!!!!!!!!!!
! compute reference states
!!!!!!!!!!!!!!!!!!!!!!!!!!!!!!!!!!!!!!!!!!!!!!!!!!!!!!!!!!!!!!!!!!!!!!!!!!!!!!!!
  do ie=nets,nete

     theta_ref(:,:,:) = state0(ie)%vtheta_dp(:,:,:,1)/state0(ie)%dp3d(:,:,:,1)
     elem(ie)%state%vtheta_dp(:,:,:,nt)=&
             elem(ie)%state%vtheta_dp(:,:,:,nt)/elem(ie)%state%dp3d(:,:,:,nt)

     ! perturbation variables
     u_prime(:,:,:,:)  = elem(ie)%state%v(:,:,:,:,nt)          -state0(ie)%v(:,:,:,:,1)
     w_prime(:,:,:)    = elem(ie)%state%w_i(:,:,:,nt)     -state0(ie)%w_i(:,:,:,1)
     dp_prime(:,:,:)   = elem(ie)%state%dp3d(:,:,:,nt)         -state0(ie)%dp3d(:,:,:,1)
     phi_prime(:,:,:)  = elem(ie)%state%phinh_i(:,:,:,nt) -state0(ie)%phinh_i(:,:,:,1)
     theta_prime(:,:,:)= elem(ie)%state%vtheta_dp(:,:,:,nt)-theta_ref(:,:,:)

     ! vertical viscosity
     call laplace_z(u_prime,    vtens(:,:,:,:,ie),2,nlev,delz)
     call laplace_z(dp_prime,   stens(:,:,:,1,ie),1,nlev,delz)
     call laplace_z(theta_prime,stens(:,:,:,2,ie),1,nlev,delz)
     call laplace_z(w_prime,    stens_i(:,:,:,1,ie),1,nlevp,delz_i)
     call laplace_z(phi_prime,  stens_i(:,:,:,2,ie),1,nlevp,delz_i)

     ! add in horizontal viscosity
     ! multiply by mass matrix for DSS
     ! horiz viscosity already has mass matrix built in
     ! for interface quantities, only use 1:nlev (dont apply at surface)
     do k=1,nlev
        lap_v = vlaplace_sphere_wk(elem(ie)%state%v(:,:,:,k,nt),deriv,elem(ie),var_coef=.false.)

        vtens(:,:,1,k,ie) = (vtens(:,:,1,k,ie)*elem(ie)%spheremp(:,:) + lap_v(:,:,1))
        vtens(:,:,2,k,ie) = (vtens(:,:,2,k,ie)*elem(ie)%spheremp(:,:) + lap_v(:,:,2))

        stens(:,:,k,1,ie) = (stens(:,:,k,1,ie)*elem(ie)%spheremp(:,:) + &
             laplace_sphere_wk(elem(ie)%state%dp3d(:,:,k,nt),deriv,elem(ie),var_coef=.false.)  )

        stens(:,:,k,2,ie) = (stens(:,:,k,2,ie)*elem(ie)%spheremp(:,:) + &
             laplace_sphere_wk(elem(ie)%state%vtheta_dp(:,:,k,nt),deriv,elem(ie),var_coef=.false.)  )

        stens(:,:,k,3,ie) = (stens_i(:,:,k,1,ie)*elem(ie)%spheremp(:,:) + &
             laplace_sphere_wk(elem(ie)%state%w_i(:,:,k,nt),deriv,elem(ie),var_coef=.false.) )

        stens(:,:,k,4,ie) = (stens_i(:,:,k,2,ie)*elem(ie)%spheremp(:,:) + &
             laplace_sphere_wk(elem(ie)%state%phinh_i(:,:,k,nt),deriv,elem(ie),var_coef=.false.) ) 

     enddo

     kptr=0
     call edgeVpack_nlyr(edge_g,elem(ie)%desc,vtens(:,:,:,:,ie),2*nlev,kptr,6*nlev)
     kptr=2*nlev
     call edgeVpack_nlyr(edge_g,elem(ie)%desc,stens(:,:,:,:,ie),4*nlev,kptr,6*nlev)
     
  enddo

  call bndry_exchangeV(hybrid,edge_g)
  
  do ie=nets,nete
     
     kptr=0
     call edgeVunpack_nlyr(edge_g,elem(ie)%desc,vtens(:,:,:,:,ie),2*nlev,kptr,6*nlev)
     kptr=2*nlev
     call edgeVunpack_nlyr(edge_g,elem(ie)%desc,stens(:,:,:,:,ie),4*nlev,kptr,6*nlev)
     
     ! apply inverse mass matrix, accumulate tendencies
     do k=1,nlev
        elem(ie)%state%v(:,:,1,k,nt)=elem(ie)%state%v(:,:,1,k,nt) + &
             mu*dt*vtens(:,:,1,k,ie)*elem(ie)%rspheremp(:,:)

        elem(ie)%state%v(:,:,2,k,nt)=elem(ie)%state%v(:,:,2,k,nt) + &
             mu*dt*vtens(:,:,2,k,ie)*elem(ie)%rspheremp(:,:)
        
        elem(ie)%state%dp3d(:,:,k,nt)=elem(ie)%state%dp3d(:,:,k,nt) &
             +mu_s*dt*stens(:,:,k,1,ie)*elem(ie)%rspheremp(:,:)
        
        elem(ie)%state%vtheta_dp(:,:,k,nt)=elem(ie)%state%vtheta_dp(:,:,k,nt) &
             +mu_s*dt*stens(:,:,k,2,ie)*elem(ie)%rspheremp(:,:)

        elem(ie)%state%w_i(:,:,k,nt)=elem(ie)%state%w_i(:,:,k,nt) &
             +mu_s*dt*stens(:,:,k,3,ie)*elem(ie)%rspheremp(:,:)
        
        elem(ie)%state%phinh_i(:,:,k,nt)=elem(ie)%state%phinh_i(:,:,k,nt) &
             +mu_s*dt*stens(:,:,k,4,ie)*elem(ie)%rspheremp(:,:)
        
     enddo
  enddo


  ! convert vtheta_dp -> theta
  do ie=nets,nete            
     do k=1,nlev
        elem(ie)%state%vtheta_dp(:,:,k,nt)=&
             elem(ie)%state%vtheta_dp(:,:,k,nt)*elem(ie)%state%dp3d(:,:,k,nt)
     enddo

     ! finally update w at the surface: 
     elem(ie)%state%w_i(:,:,nlevp,nt) = (elem(ie)%state%v(:,:,1,nlev,nt)*elem(ie)%derived%gradphis(:,:,1) + &
          elem(ie)%state%v(:,:,2,nlev,nt)*elem(ie)%derived%gradphis(:,:,2))/g
  enddo


  call t_stopf('advance_physical_vis')

  end subroutine advance_physical_vis





!============================ stiff and or non-stiff ============================================

 subroutine compute_andor_apply_rhs(np1,nm1,n0,qn0,dt2,elem,hvcoord,hybrid,&
       deriv,nets,nete,compute_diagnostics,eta_ave_w,scale1,scale2,scale3)
  ! ===================================
  ! compute the RHS, accumulate into u(np1) and apply DSS
  !
  !   u(np1) = scale3*u(nm1) + dt2*DSS[ nonstiffRHS(u(n0))*scale1 + stiffRHS(un0)*scale2 ]
  !
  ! This subroutine was orgininally called to compute a leapfrog timestep
  ! but by adjusting np1,nm1,n0 and dt2, many other timesteps can be
  ! accomodated.  For example, setting nm1=np1=n0 this routine will
  ! take a forward euler step, overwriting the input with the output.
  !
  !    qn0 = timelevel used to access Qdp() in order to compute virtual Temperature
  !
  ! ===================================

  integer,              intent(in) :: np1,nm1,n0,qn0,nets,nete
  real*8,               intent(in) :: dt2
  logical,              intent(in) :: compute_diagnostics
  type (hvcoord_t),     intent(in) :: hvcoord
  type (hybrid_t),      intent(in) :: hybrid
  type (element_t),     intent(inout), target :: elem(:)
  type (derivative_t),  intent(in) :: deriv

  real (kind=real_kind) :: eta_ave_w,scale1,scale2,scale3  ! weighting for eta_dot_dpdn mean flux, scale of unm1

  ! local
  real (kind=real_kind), pointer, dimension(:,:,:) :: phi_i
  real (kind=real_kind), pointer, dimension(:,:,:) :: dp3d
  real (kind=real_kind), pointer, dimension(:,:,:) :: vtheta_dp
   
  real (kind=real_kind) :: vtheta(np,np,nlev)
  real (kind=real_kind) :: vtheta_i(np,np,nlevp)
  real (kind=real_kind) :: omega_i(np,np,nlevp)
  real (kind=real_kind) :: omega(np,np,nlev)
  real (kind=real_kind) :: vort(np,np,nlev)           ! vorticity
  real (kind=real_kind) :: divdp(np,np,nlev)     
  real (kind=real_kind) :: phi(np,np,nlev)
  real (kind=real_kind) :: pnh(np,np,nlev)               ! nh (nonydro) pressure
  real (kind=real_kind) :: dp3d_i(np,np,nlevp)
  real (kind=real_kind) :: exner(np,np,nlev)         ! exner nh pressure
  real (kind=real_kind) :: dpnh_dp_i(np,np,nlevp)    ! dpnh / dp3d at interfaces
  real (kind=real_kind) :: eta_dot_dpdn(np,np,nlevp)  ! vertical velocity at interfaces
  real (kind=real_kind) :: KE(np,np,nlev)             ! Kinetic energy
  real (kind=real_kind) :: gradexner(np,np,2,nlev)    ! grad(p^kappa)
  real (kind=real_kind) :: gradphinh_i(np,np,2,nlevp) ! gradphi at interfaces
  real (kind=real_kind) :: mgrad(np,np,2,nlev)        ! gradphi metric term at cell centers
  real (kind=real_kind) :: gradKE(np,np,2,nlev)       ! grad(0.5 u^T u )
  real (kind=real_kind) :: wvor(np,np,2,nlev)         ! w vorticity term

  real (kind=real_kind) :: gradw_i(np,np,2,nlevp)
  real (kind=real_kind) :: v_gradw_i(np,np,nlevp)     
  real (kind=real_kind) :: v_gradtheta(np,np,nlev)     
  real (kind=real_kind) :: v_theta(np,np,2,nlev)
  real (kind=real_kind) :: div_v_theta(np,np,nlev)
  real (kind=real_kind) :: v_gradphinh_i(np,np,nlevp) ! v*gradphi at interfaces
  real (kind=real_kind) :: v_i(np,np,2,nlevp)

  real (kind=real_kind) :: v_vadv(np,np,2,nlev)     ! velocity vertical advection
  real (kind=real_kind) :: theta_vadv(np,np,nlev)   ! w,phi, theta  vertical advection term
  real (kind=real_kind) :: w_vadv_i(np,np,nlevp)      ! w,phi, theta  vertical advection term
  real (kind=real_kind) :: phi_vadv_i(np,np,nlevp)    ! w,phi, theta  vertical advection term

  real (kind=real_kind) :: vtens1(np,np,nlev)
  real (kind=real_kind) :: vtens2(np,np,nlev)
  real (kind=real_kind) :: stens(np,np,nlev,3) ! tendencies w,phi,theta
                                               ! w,phi tendencies not computed at nlevp
  real (kind=real_kind) :: w_tens(np,np,nlevp)  ! need to update w at surface as well
  real (kind=real_kind) :: theta_tens(np,np,nlev)
  real (kind=real_kind) :: phi_tens(np,np,nlevp)
                                               

  real (kind=real_kind) :: pi(np,np,nlev)                ! hydrostatic pressure
  real (kind=real_kind) :: pi_i(np,np,nlevp)             ! hydrostatic pressure interfaces
  real (kind=real_kind), dimension(np,np,nlev) :: vgrad_p

  real (kind=real_kind) ::  temp(np,np,nlev)
  real (kind=real_kind) ::  vtemp(np,np,2,nlev)       ! generic gradient storage
  real (kind=real_kind), dimension(np,np) :: sdot_sum ! temporary field
  real (kind=real_kind) ::  v1,v2,w,d_eta_dot_dpdn_dn
  integer :: i,j,k,kptr,ie, nlyr_tot


  call t_startf('compute_andor_apply_rhs')

  if (theta_hydrostatic_mode) then
     nlyr_tot=4*nlev        ! dont bother to dss w_i and phinh_i
  else
     nlyr_tot=5*nlev+nlevp  ! total amount of data for DSS
  endif
     

  do ie=nets,nete
#if 0
     if (.not. theta_hydrostatic_mode) then
        temp(:,:,1) =  (elem(ie)%state%v(:,:,1,nlev,n0)*elem(ie)%derived%gradphis(:,:,1) + &
             elem(ie)%state%v(:,:,2,nlev,n0)*elem(ie)%derived%gradphis(:,:,2))/g
        if ( maxval(abs(temp(:,:,1)-elem(ie)%state%w_i(:,:,nlevp,n0))) >1e-10) then
           write(iulog,*) 'WARNING: w(n0) does not satisfy b.c.'
           write(iulog,*) 'val1 = ',temp(:,:,1)
           write(iulog,*) 'val2 = ',elem(ie)%state%w_i(:,:,nlevp,n0)
           write(iulog,*) 'diff: ',temp(:,:,1)-elem(ie)%state%w_i(:,:,nlevp,n0)
        endif
        ! w boundary condition. just in case:
        elem(ie)%state%w_i(:,:,nlevp,n0) = (elem(ie)%state%v(:,:,1,nlev,n0)*elem(ie)%derived%gradphis(:,:,1) + &
             elem(ie)%state%v(:,:,2,nlev,n0)*elem(ie)%derived%gradphis(:,:,2))/g
     endif
#endif
     dp3d  => elem(ie)%state%dp3d(:,:,:,n0)
     vtheta_dp  => elem(ie)%state%vtheta_dp(:,:,:,n0)
     vtheta(:,:,:) = vtheta_dp(:,:,:)/dp3d(:,:,:)
     phi_i => elem(ie)%state%phinh_i(:,:,:,n0)

     call get_pnh_and_exner(hvcoord,vtheta_dp,dp3d,phi_i,pnh,exner,dpnh_dp_i)

     dp3d_i(:,:,1) = dp3d(:,:,1)
     dp3d_i(:,:,nlevp) = dp3d(:,:,nlev)
     do k=2,nlev
        dp3d_i(:,:,k)=(dp3d(:,:,k)+dp3d(:,:,k-1))/2
     end do

     ! special averaging for velocity for energy conservation
     v_i(:,:,1:2,1) = elem(ie)%state%v(:,:,1:2,1,n0)  
     v_i(:,:,1:2,nlevp) = elem(ie)%state%v(:,:,1:2,nlev,n0)
     do k=2,nlev
        v_i(:,:,1,k) = (dp3d(:,:,k)*elem(ie)%state%v(:,:,1,k,n0) + &
             dp3d(:,:,k-1)*elem(ie)%state%v(:,:,1,k-1,n0) ) / (2*dp3d_i(:,:,k))
        v_i(:,:,2,k) = (dp3d(:,:,k)*elem(ie)%state%v(:,:,2,k,n0) + &
             dp3d(:,:,k-1)*elem(ie)%state%v(:,:,2,k-1,n0) ) / (2*dp3d_i(:,:,k))
     end do
     
     if (theta_hydrostatic_mode) then
        do k=nlev,1,-1          ! traditional Hydrostatic integral
           phi_i(:,:,k)=phi_i(:,:,k+1)+&
                Rgas*vtheta_dp(:,:,k)*exner(:,:,k)/pnh(:,:,k)
        enddo
        ! in H mode, ignore w contibutions to KE term
        ! set to zero so H and NH can share code and reduce if statements
        elem(ie)%state%w_i(:,:,:,n0)=0   
     endif

     do k=1,nlev
        phi(:,:,k) = (phi_i(:,:,k)+phi_i(:,:,k+1))/2  ! for diagnostics

        ! ================================
        ! Accumulate mean Vel_rho flux in vn0
        ! ================================
        vtemp(:,:,1,k) = elem(ie)%state%v(:,:,1,k,n0)*dp3d(:,:,k)
        vtemp(:,:,2,k) = elem(ie)%state%v(:,:,2,k,n0)*dp3d(:,:,k)
        elem(ie)%derived%vn0(:,:,:,k)=elem(ie)%derived%vn0(:,:,:,k)+eta_ave_w*vtemp(:,:,:,k)

        divdp(:,:,k)=divergence_sphere(vtemp(:,:,:,k),deriv,elem(ie))
        vort(:,:,k)=vorticity_sphere(elem(ie)%state%v(:,:,:,k,n0),deriv,elem(ie))
     enddo

     ! Compute omega =  Dpi/Dt   Used only as a DIAGNOSTIC
     ! for historical reasons, we actually compute w/pi
     pi_i(:,:,1)=hvcoord%hyai(1)*hvcoord%ps0
     omega_i(:,:,1)=0
     do k=1,nlev
        pi_i(:,:,k+1)=pi_i(:,:,k) + dp3d(:,:,k)
        omega_i(:,:,k+1)=omega_i(:,:,k)+divdp(:,:,k)
     enddo
     do k=1,nlev
        pi(:,:,k)=pi_i(:,:,k) + dp3d(:,:,k)/2
        vtemp(:,:,:,k) = gradient_sphere( pi(:,:,k), deriv, elem(ie)%Dinv);
        vgrad_p(:,:,k) = elem(ie)%state%v(:,:,1,k,n0)*vtemp(:,:,1,k)+&
             elem(ie)%state%v(:,:,2,k,n0)*vtemp(:,:,2,k)
        omega(:,:,k) = (vgrad_p(:,:,k) - ( omega_i(:,:,k)+omega_i(:,:,k+1))/2) 
     enddo        

     ! ==================================================
     ! Compute eta_dot_dpdn
     ! save sdot_sum as this is the -RHS of ps_v equation
     ! ==================================================
     if (rsplit>0) then
        ! VERTICALLY LAGRANGIAN:   no vertical motion
        eta_dot_dpdn=0
        w_vadv_i=0
        phi_vadv_i=0
        theta_vadv=0
        v_vadv=0
     else
        sdot_sum=0
        do k=1,nlev
           ! ==================================================
           ! add this term to PS equation so we exactly conserve dry mass
           ! ==================================================
           sdot_sum(:,:) = sdot_sum(:,:) + divdp(:,:,k)
           eta_dot_dpdn(:,:,k+1) = sdot_sum(:,:)
        end do


        ! ===========================================================
        ! at this point, eta_dot_dpdn contains integral_etatop^eta[ divdp ]
        ! compute at interfaces:
        !    eta_dot_dpdn = -dp/dt - integral_etatop^eta[ divdp ]
        ! for reference: at mid layers we have:
        !    omega = v grad p  - integral_etatop^eta[ divdp ]
        ! ===========================================================
        do k=1,nlev-1
           eta_dot_dpdn(:,:,k+1) = hvcoord%hybi(k+1)*sdot_sum(:,:) - eta_dot_dpdn(:,:,k+1)
        end do

        eta_dot_dpdn(:,:,1     ) = 0
        eta_dot_dpdn(:,:,nlevp)  = 0
        vtheta_i(:,:,1) =       0
        vtheta_i(:,:,nlevp) =   0


        ! ===========================================================
        ! Compute vertical advection of v from eq. CCM2 (3.b.1)
        ! ==============================================
        call preq_vertadv_v1(elem(ie)%state%v(:,:,:,:,n0),eta_dot_dpdn,dp3d,v_vadv)

        ! compute (cp*theta) at interfaces
        ! for energy conservation, use averaging consistent with EOS
        ! dont bother to compute at surface and top since it will be multiplied by eta-dot
#if 0           
           do k=2,nlev  ! simple averaging
              vtheta_i(:,:,k) = (vtheta(:,:,k)+vtheta(:,:,k-1))/2
           enddo
#else
           ! E conserving average, but much more dissipative
           do k=2,nlev
              vtheta_i(:,:,k) = -dpnh_dp_i(:,:,k)*(phi(:,:,k)-phi(:,:,k-1))/&
                   (exner(:,:,k)-exner(:,:,k-1)) / Cp
           enddo
#endif           



        do k=1,nlev
           ! average interface quantity to midpoints:
           temp(:,:,k) = (( eta_dot_dpdn(:,:,k)+eta_dot_dpdn(:,:,k+1))/2)*&
                (elem(ie)%state%w_i(:,:,k+1,n0)-elem(ie)%state%w_i(:,:,k,n0))
           
           ! theta vadv term at midoints
           theta_vadv(:,:,k)= eta_dot_dpdn(:,:,k+1)*vtheta_i(:,:,k+1) - &
                eta_dot_dpdn(:,:,k)*vtheta_i(:,:,k)
        enddo
        ! compute ave( ave(etadot) d/dx )
        do k=2,nlev
           w_vadv_i(:,:,k)  =(temp(:,:,k-1)+temp(:,:,k))/2
           phi_vadv_i(:,:,k)=eta_dot_dpdn(:,:,k)*(phi(:,:,k)-phi(:,:,k-1))
        end do
        w_vadv_i(:,:,1) = temp(:,:,1)
        w_vadv_i(:,:,nlevp) = temp(:,:,nlev)
        phi_vadv_i(:,:,1) = 0
        phi_vadv_i(:,:,nlevp) = 0

        ! final form of SB81 vertical advection operator:
        w_vadv_i=w_vadv_i/dp3d_i
        phi_vadv_i=phi_vadv_i/dp3d_i
     endif


     ! ================================
     ! accumulate mean vertical flux:
     ! ================================
#if (defined COLUMN_OPENMP)
     !$omp parallel do private(k)
#endif
     do k=1,nlev  !  Loop index added (AAM)
        elem(ie)%derived%eta_dot_dpdn(:,:,k) = &
             elem(ie)%derived%eta_dot_dpdn(:,:,k) + eta_ave_w*eta_dot_dpdn(:,:,k)
        elem(ie)%derived%omega_p(:,:,k) = &
             elem(ie)%derived%omega_p(:,:,k) + eta_ave_w*omega(:,:,k)
     enddo
     elem(ie)%derived%eta_dot_dpdn(:,:,nlev+1) = &
             elem(ie)%derived%eta_dot_dpdn(:,:,nlev+1) + eta_ave_w*eta_dot_dpdn(:,:,nlev+1)

#if (defined COLUMN_OPENMP)
 !$omp parallel do private(k)
#endif
     ! ================================================
     ! w,phi tendencies including surface
     ! ================================================  
     do k=1,nlev
        ! compute gradphi at interfaces and then average to levels
        gradphinh_i(:,:,:,k)   = gradient_sphere(phi_i(:,:,k),deriv,elem(ie)%Dinv)   
           
        gradw_i(:,:,:,k)   = gradient_sphere(elem(ie)%state%w_i(:,:,k,n0),deriv,elem(ie)%Dinv)
        v_gradw_i(:,:,k) = v_i(:,:,1,k)*gradw_i(:,:,1,k) + v_i(:,:,2,k)*gradw_i(:,:,2,k)
        ! w - tendency on interfaces 
        w_tens(:,:,k) = (-w_vadv_i(:,:,k) - v_gradw_i(:,:,k))*scale1 - scale2*g*(1-dpnh_dp_i(:,:,k) )

        ! phi - tendency on interfaces
        v_gradphinh_i(:,:,k) = v_i(:,:,1,k)*gradphinh_i(:,:,1,k) &
             +v_i(:,:,2,k)*gradphinh_i(:,:,2,k) 
        phi_tens(:,:,k) =  (-phi_vadv_i(:,:,k) - v_gradphinh_i(:,:,k))*scale1 &
          + scale2*g*elem(ie)%state%w_i(:,:,k,n0)
     end do

     ! k =nlevp case, all terms in the imex methods are treated explicitly at the boundary
     k =nlevp 
    ! compute gradphi at interfaces and then average to levels
    gradphinh_i(:,:,:,k)   = gradient_sphere(phi_i(:,:,k),deriv,elem(ie)%Dinv)
    gradw_i(:,:,:,k)   = gradient_sphere(elem(ie)%state%w_i(:,:,k,n0),deriv,elem(ie)%Dinv)
    v_gradw_i(:,:,k) = v_i(:,:,1,k)*gradw_i(:,:,1,k) + v_i(:,:,2,k)*gradw_i(:,:,2,k)
    ! w - tendency on interfaces
    w_tens(:,:,k) = (-w_vadv_i(:,:,k) - v_gradw_i(:,:,k))*scale1 - scale1*g*(1-dpnh_dp_i(:,:,k) )

    ! phi - tendency on interfaces
    v_gradphinh_i(:,:,k) = v_i(:,:,1,k)*gradphinh_i(:,:,1,k) &
     +v_i(:,:,2,k)*gradphinh_i(:,:,2,k)
    phi_tens(:,:,k) =  (-phi_vadv_i(:,:,k) - v_gradphinh_i(:,:,k))*scale1 &
    + scale1*g*elem(ie)%state%w_i(:,:,k,n0)
    




#if (defined COLUMN_OPENMP)
 !$omp parallel do private(k,i,j,v1,v2)                                                                           
#endif
     ! ================================================                                                                 
     ! v1,v2 tendencies:                                                                                          
     ! ================================================           
     do k=1,nlev
        ! theta - tendency on levels
        v_theta(:,:,1,k)=elem(ie)%state%v(:,:,1,k,n0)*vtheta_dp(:,:,k)
        v_theta(:,:,2,k)=elem(ie)%state%v(:,:,2,k,n0)*vtheta_dp(:,:,k)
        div_v_theta(:,:,k)=divergence_sphere(v_theta(:,:,:,k),deriv,elem(ie))
        theta_tens(:,:,k)=(-theta_vadv(:,:,k)-div_v_theta(:,:,k))*scale1

        ! w vorticity correction term
        temp(:,:,k) = (elem(ie)%state%w_i(:,:,k,n0)**2 + &
             elem(ie)%state%w_i(:,:,k+1,n0)**2)/4
        wvor(:,:,:,k) = gradient_sphere(temp(:,:,k),deriv,elem(ie)%Dinv)
        wvor(:,:,1,k) = wvor(:,:,1,k) - (elem(ie)%state%w_i(:,:,k,n0)*gradw_i(:,:,1,k) +&
             elem(ie)%state%w_i(:,:,k+1,n0)*gradw_i(:,:,1,k+1))/2
        wvor(:,:,2,k) = wvor(:,:,2,k) - (elem(ie)%state%w_i(:,:,k,n0)*gradw_i(:,:,2,k) +&
             elem(ie)%state%w_i(:,:,k+1,n0)*gradw_i(:,:,2,k+1))/2

        KE(:,:,k) = ( elem(ie)%state%v(:,:,1,k,n0)**2 + elem(ie)%state%v(:,:,2,k,n0)**2)/2
        gradKE(:,:,:,k) = gradient_sphere(KE(:,:,k),deriv,elem(ie)%Dinv)
        gradexner(:,:,:,k) = gradient_sphere(exner(:,:,k),deriv,elem(ie)%Dinv)

        ! special averaging of dpnh/dpi grad(phi) for E conservation
        mgrad(:,:,1,k) = (dpnh_dp_i(:,:,k)*gradphinh_i(:,:,1,k)+ &
              dpnh_dp_i(:,:,k+1)*gradphinh_i(:,:,1,k+1))/2
        mgrad(:,:,2,k) = (dpnh_dp_i(:,:,k)*gradphinh_i(:,:,2,k)+ &
              dpnh_dp_i(:,:,k+1)*gradphinh_i(:,:,2,k+1))/2


        do j=1,np
           do i=1,np
              v1     = elem(ie)%state%v(i,j,1,k,n0)
              v2     = elem(ie)%state%v(i,j,2,k,n0)

              vtens1(i,j,k) = (-v_vadv(i,j,1,k) &
                   + v2*(elem(ie)%fcor(i,j) + vort(i,j,k))        &
                   - gradKE(i,j,1,k) - mgrad(i,j,1,k) &
                  -Cp*vtheta(i,j,k)*gradexner(i,j,1,k)&
                  -wvor(i,j,1,k) )*scale1


              vtens2(i,j,k) = (-v_vadv(i,j,2,k) &
                   - v1*(elem(ie)%fcor(i,j) + vort(i,j,k)) &
                   - gradKE(i,j,2,k) - mgrad(i,j,2,k) &
                  -Cp*vtheta(i,j,k)*gradexner(i,j,2,k) &
                  -wvor(i,j,2,k) )*scale1
           end do
        end do     
     end do 



     
#ifdef ENERGY_DIAGNOSTICS
     ! =========================================================
     ! diagnostics. not performance critical, dont thread
     ! =========================================================
     if (compute_diagnostics) then
        elem(ie)%accum%KEu_horiz1=0
        elem(ie)%accum%KEu_horiz2=0
        elem(ie)%accum%KEu_vert1=0
        elem(ie)%accum%KEu_vert2=0
        elem(ie)%accum%KEw_horiz1=0
        elem(ie)%accum%KEw_horiz2=0
        elem(ie)%accum%KEw_horiz3=0
        elem(ie)%accum%KEw_vert1=0
        elem(ie)%accum%KEw_vert2=0

        elem(ie)%accum%PEhoriz1=0
        elem(ie)%accum%PEhoriz2=0
        elem(ie)%accum%IEvert1=0
        elem(ie)%accum%IEvert2=0
        elem(ie)%accum%PEvert1=0
        elem(ie)%accum%PEvert2=0
        elem(ie)%accum%T01=0
        elem(ie)%accum%T2=0
        elem(ie)%accum%S1=0
        elem(ie)%accum%S2=0
        elem(ie)%accum%P1=0
        elem(ie)%accum%P2=0

        do k =1,nlev
          do j=1,np
            do i=1,np                
               d_eta_dot_dpdn_dn=(eta_dot_dpdn(i,j,k+1)-eta_dot_dpdn(i,j,k))
               !  Form horiz advection of KE-u
               elem(ie)%accum%KEu_horiz1(i,j)=elem(ie)%accum%KEu_horiz1(i,j) &
                    -dp3d(i,j,k)*( &
                    elem(ie)%state%v(i,j,1,k,n0)*gradKE(i,j,1,k) + &
                    elem(ie)%state%v(i,j,2,k,n0)*gradKE(i,j,2,k) )
               elem(ie)%accum%KEu_horiz2(i,j)=elem(ie)%accum%KEu_horiz2(i,j)              &
                    -KE(i,j,k)*divdp(i,j,k)
               !  Form horiz advection of KE-w
               elem(ie)%accum%KEw_horiz1(i,j)=elem(ie)%accum%KEw_horiz1(i,j)-   &
                    dp3d(i,j,k) * (&
                    elem(ie)%state%w_i(i,j,k,n0) * v_gradw_i(i,j,k)    + &
                    elem(ie)%state%w_i(i,j,k+1,n0) * v_gradw_i(i,j,k+1) )/2
               elem(ie)%accum%KEw_horiz2(i,j)=elem(ie)%accum%KEw_horiz2(i,j)-   &
                    divdp(i,j,k)*(elem(ie)%state%w_i(i,j,k,n0)**2 + &
                    elem(ie)%state%w_i(i,j,k+1,n0)**2 ) /4
               elem(ie)%accum%KEw_horiz3(i,j)=elem(ie)%accum%KEw_horiz3(i,j)   &
                    -dp3d(i,j,k) * (elem(ie)%state%v(i,j,1,k,n0) * wvor(i,j,1,k) +  &
                    elem(ie)%state%v(i,j,2,k,n0) * wvor(i,j,2,k))
               !  Form vertical advection of KE-u 
               elem(ie)%accum%KEu_vert1(i,j)=elem(ie)%accum%KEu_vert1(i,j)- &
                    (elem(ie)%state%v(i,j,1,k,n0) * v_vadv(i,j,1,k) +            &
                    elem(ie)%state%v(i,j,2,k,n0) *v_vadv(i,j,2,k))*dp3d(i,j,k)
               elem(ie)%accum%KEu_vert2(i,j)=elem(ie)%accum%KEu_vert2(i,j)- &
                    0.5*((elem(ie)%state%v(i,j,1,k,n0))**2 +                     &
                    (elem(ie)%state%v(i,j,2,k,n0))**2)*d_eta_dot_dpdn_dn
               !  Form vertical advection of KE-w
               elem(ie)%accum%KEw_vert1(i,j)=elem(ie)%accum%KEw_vert1(i,j) - &
                    dp3d(i,j,k) * &
                    (w_vadv_i(i,j,k)*elem(ie)%state%w_i(i,j,k,n0)+ &
                    w_vadv_i(i,j,k+1)*elem(ie)%state%w_i(i,j,k+1,n0))/2
               
               elem(ie)%accum%KEw_vert2(i,j)=elem(ie)%accum%KEw_vert2(i,j)      &
                    -d_eta_dot_dpdn_dn* &
                    (.5*elem(ie)%state%w_i(i,j,k,n0)**2 +&
                    .5*elem(ie)%state%w_i(i,j,k+1,n0)**2)/2
               
               !  Form IEvert1
               elem(ie)%accum%IEvert1(i,j)=elem(ie)%accum%IEvert1(i,j)      &
                    -exner(i,j,k)*theta_vadv(i,j,k)                        
               ! Form IEvert2 
               ! here use of dpnh_dp_i on boundry (with incorrect data)
               ! is harmess becuase eta_dot_dpdn=0
               elem(ie)%accum%IEvert2(i,j)=elem(ie)%accum%IEvert2(i,j)      &
                    + ( dpnh_dp_i(i,j,k)*eta_dot_dpdn(i,j,k)+ &
                        dpnh_dp_i(i,j,k+1)*eta_dot_dpdn(i,j,k+1)) &
                    *(phi_i(i,j,k+1)-phi_i(i,j,k))/2
               
               !  Form PEhoriz1
               elem(ie)%accum%PEhoriz1(i,j)=(elem(ie)%accum%PEhoriz1(i,j))  &
                    -phi(i,j,k)*divdp(i,j,k) 
               !  Form PEhoriz2
               elem(ie)%accum%PEhoriz2(i,j)=elem(ie)%accum%PEhoriz2(i,j)    &
                    -dp3d(i,j,k)* &
                    (elem(ie)%state%v(i,j,1,k,n0)*                          &
                    (gradphinh_i(i,j,1,k)+gradphinh_i(i,j,1,k+1))/2  +      &
                    elem(ie)%state%v(i,j,2,k,n0)*                           &
                    (gradphinh_i(i,j,2,k)+gradphinh_i(i,j,2,k+1))/2  )
               
               !  Form PEvert1
               elem(ie)%accum%PEvert1(i,j) = elem(ie)%accum%PEvert1(i,j)    &
                    -phi(i,j,k)*d_eta_dot_dpdn_dn                                 
               elem(ie)%accum%PEvert2(i,j) = elem(ie)%accum%PEvert2(i,j)     &
                    -dp3d(i,j,k)*(phi_vadv_i(i,j,k)+phi_vadv_i(i,j,k+1))/2
               
               !  Form T01
               elem(ie)%accum%T01(i,j)=elem(ie)%accum%T01(i,j)               &
                    -(Cp*elem(ie)%state%vtheta_dp(i,j,k,n0))                       &
                    *(gradexner(i,j,1,k)*elem(ie)%state%v(i,j,1,k,n0) +           &
                    gradexner(i,j,2,k)*elem(ie)%state%v(i,j,2,k,n0))              
               !  Form S1 
               elem(ie)%accum%S1(i,j)=elem(ie)%accum%S1(i,j)                 &
                    -Cp*exner(i,j,k)*div_v_theta(i,j,k)

               !  Form P1  = -P2  (no reason to compute P2?)
               elem(ie)%accum%P1(i,j)=elem(ie)%accum%P1(i,j) -g*dp3d(i,j,k)* &
                    ( elem(ie)%state%w_i(i,j,k,n0) + &
                    elem(ie)%state%w_i(i,j,k+1,n0) )/2
               !  Form P2
               elem(ie)%accum%P2(i,j)=elem(ie)%accum%P2(i,j) + g*dp3d(i,j,k)*&
                    ( elem(ie)%state%w_i(i,j,k,n0) + &
                    elem(ie)%state%w_i(i,j,k+1,n0) )/2
            enddo
         enddo
      enddo

      ! these terms are better easier to compute by summing interfaces
      do k=2,nlev
         elem(ie)%accum%T2(:,:)=elem(ie)%accum%T2(:,:)+                &
              (g*elem(ie)%state%w_i(:,:,k,n0)-v_gradphinh_i(:,:,k)) &
               * dpnh_dp_i(:,:,k)*dp3d_i(:,:,k)
      enddo
      ! boundary terms
      do k=1,nlevp,nlev
         elem(ie)%accum%T2(:,:)=elem(ie)%accum%T2(:,:)+                &
           (g*elem(ie)%state%w_i(:,:,k,n0)-v_gradphinh_i(:,:,k)) &
           * dpnh_dp_i(:,:,k)*dp3d_i(:,:,k)/2
      enddo
      ! boundary term is incorrect.  save the term so we can correct it
      ! once we have coorect value of dpnh_dp_i:
      elem(ie)%accum%T2_nlevp_term(:,:)=&
           (g*elem(ie)%state%w_i(:,:,nlevp,n0)-v_gradphinh_i(:,:,nlevp)) &
           * dp3d_i(:,:,nlevp)/2

   endif
#endif


#if (defined COLUMN_OPENMP)
!$omp parallel do private(k)
#endif
     do k=1,nlev
        elem(ie)%state%v(:,:,1,k,np1) = elem(ie)%spheremp(:,:)*(scale3 * elem(ie)%state%v(:,:,1,k,nm1) &
          + dt2*vtens1(:,:,k) )
        elem(ie)%state%v(:,:,2,k,np1) = elem(ie)%spheremp(:,:)*(scale3 * elem(ie)%state%v(:,:,2,k,nm1) &
          +  dt2*vtens2(:,:,k) )
        elem(ie)%state%w_i(:,:,k,np1)    = elem(ie)%spheremp(:,:)*(scale3 * elem(ie)%state%w_i(:,:,k,nm1)   &
          + dt2*w_tens(:,:,k))
        elem(ie)%state%vtheta_dp(:,:,k,np1) = elem(ie)%spheremp(:,:)*(scale3 * elem(ie)%state%vtheta_dp(:,:,k,nm1) &
          + dt2*theta_tens(:,:,k))
        elem(ie)%state%phinh_i(:,:,k,np1)   = elem(ie)%spheremp(:,:)*(scale3 * elem(ie)%state%phinh_i(:,:,k,nm1) & 
          + dt2*phi_tens(:,:,k))

        elem(ie)%state%dp3d(:,:,k,np1) = &
             elem(ie)%spheremp(:,:) * (scale3 * elem(ie)%state%dp3d(:,:,k,nm1) - &
             scale1*dt2 * (divdp(:,:,k) + eta_dot_dpdn(:,:,k+1)-eta_dot_dpdn(:,:,k)))
     enddo
     k=nlevp
     elem(ie)%state%w_i(:,:,k,np1)    = elem(ie)%spheremp(:,:)*(scale3 * elem(ie)%state%w_i(:,:,k,nm1)   &
          + dt2*w_tens(:,:,k))


     kptr=0
     call edgeVpack_nlyr(edge_g,elem(ie)%desc,elem(ie)%state%v(:,:,:,:,np1),2*nlev,kptr,nlyr_tot)
     kptr=kptr+2*nlev
     call edgeVpack_nlyr(edge_g,elem(ie)%desc,elem(ie)%state%dp3d(:,:,:,np1),nlev,kptr, nlyr_tot)
     kptr=kptr+nlev
     call edgeVpack_nlyr(edge_g,elem(ie)%desc,elem(ie)%state%vtheta_dp(:,:,:,np1),nlev,kptr,nlyr_tot)
     if (.not. theta_hydrostatic_mode) then
        kptr=kptr+nlev
        call edgeVpack_nlyr(edge_g,elem(ie)%desc,elem(ie)%state%w_i(:,:,:,np1),nlevp,kptr,nlyr_tot)
        kptr=kptr+nlevp
        call edgeVpack_nlyr(edge_g,elem(ie)%desc,elem(ie)%state%phinh_i(:,:,:,np1),nlev,kptr,nlyr_tot)
     endif

   end do ! end do for the ie=nets,nete loop

  call t_startf('caar_bexchV')
  call bndry_exchangeV(hybrid,edge_g)
  call t_stopf('caar_bexchV')

  do ie=nets,nete
     kptr=0
     call edgeVunpack_nlyr(edge_g,elem(ie)%desc,elem(ie)%state%v(:,:,:,:,np1),2*nlev,kptr,nlyr_tot)
     kptr=kptr+2*nlev
     call edgeVunpack_nlyr(edge_g,elem(ie)%desc,elem(ie)%state%dp3d(:,:,:,np1),nlev,kptr,nlyr_tot)
     kptr=kptr+nlev
     call edgeVunpack_nlyr(edge_g,elem(ie)%desc,elem(ie)%state%vtheta_dp(:,:,:,np1),nlev,kptr,nlyr_tot)
     if (.not. theta_hydrostatic_mode) then
        kptr=kptr+nlev
        call edgeVunpack_nlyr(edge_g,elem(ie)%desc,elem(ie)%state%w_i(:,:,:,np1),nlevp,kptr,nlyr_tot)
        kptr=kptr+nlevp
        call edgeVunpack_nlyr(edge_g,elem(ie)%desc,elem(ie)%state%phinh_i(:,:,:,np1),nlev,kptr,nlyr_tot)
     endif
      
     ! ====================================================
     ! Scale tendencies by inverse mass matrix
     ! ====================================================
#if (defined COLUMN_OPENMP)
!$omp parallel do private(k)
#endif
     do k=1,nlev
        elem(ie)%state%dp3d(:,:,k,np1) =elem(ie)%rspheremp(:,:)*elem(ie)%state%dp3d(:,:,k,np1)
        elem(ie)%state%vtheta_dp(:,:,k,np1)=elem(ie)%rspheremp(:,:)*elem(ie)%state%vtheta_dp(:,:,k,np1)
        elem(ie)%state%w_i(:,:,k,np1)    =elem(ie)%rspheremp(:,:)*elem(ie)%state%w_i(:,:,k,np1)
        elem(ie)%state%phinh_i(:,:,k,np1)=elem(ie)%rspheremp(:,:)*elem(ie)%state%phinh_i(:,:,k,np1)
        elem(ie)%state%v(:,:,1,k,np1)  =elem(ie)%rspheremp(:,:)*elem(ie)%state%v(:,:,1,k,np1)
        elem(ie)%state%v(:,:,2,k,np1)  =elem(ie)%rspheremp(:,:)*elem(ie)%state%v(:,:,2,k,np1)
     end do
     k=nlevp
     elem(ie)%state%w_i(:,:,k,np1)    =elem(ie)%rspheremp(:,:)*elem(ie)%state%w_i(:,:,k,np1)


     ! now we can compute the correct dphn_dp_i() at the surface:
     if (.not. theta_hydrostatic_mode) then
        ! solve for (dpnh_dp_i-1)
        dpnh_dp_i(:,:,nlevp) = 1 + &
             ((elem(ie)%state%v(:,:,1,nlev,np1)*elem(ie)%derived%gradphis(:,:,1) + &
             elem(ie)%state%v(:,:,2,nlev,np1)*elem(ie)%derived%gradphis(:,:,2))/g - &
             elem(ie)%state%w_i(:,:,nlevp,np1)) / &
             (g + ( elem(ie)%derived%gradphis(:,:,1)**2 + &
             elem(ie)%derived%gradphis(:,:,2)**2)/(2*g)) 
        
        ! update solution with new dpnh_dp_i value:
        elem(ie)%state%w_i(:,:,nlevp,np1) = elem(ie)%state%w_i(:,:,nlevp,np1) +&
             scale1*g*(dpnh_dp_i(:,:,nlevp)-1)
        elem(ie)%state%v(:,:,1,nlev,np1) =  elem(ie)%state%v(:,:,1,nlev,np1) -&
             scale1*(dpnh_dp_i(:,:,nlevp)-1)*elem(ie)%derived%gradphis(:,:,1)/2
        elem(ie)%state%v(:,:,2,nlev,np1) =  elem(ie)%state%v(:,:,2,nlev,np1) -&
             scale1*(dpnh_dp_i(:,:,nlevp)-1)*elem(ie)%derived%gradphis(:,:,2)/2
        

#ifdef ENERGY_DIAGNOSTICS
        ! add in boundary term to T2 and S2 diagnostics:
        if (compute_diagnostics) then
           elem(ie)%accum%T2(:,:)=elem(ie)%accum%T2(:,:)+                &
                elem(ie)%accum%T2_nlevp_term(:,:)*(dpnh_dp_i(:,:,nlevp)-1)
           elem(ie)%accum%S2(:,:)=-elem(ie)%accum%T2(:,:)      
        endif
#endif

        temp(:,:,1) =  (elem(ie)%state%v(:,:,1,nlev,np1)*elem(ie)%derived%gradphis(:,:,1) + &
             elem(ie)%state%v(:,:,2,nlev,np1)*elem(ie)%derived%gradphis(:,:,2))/g
        if ( maxval(abs(temp(:,:,1)-elem(ie)%state%w_i(:,:,nlevp,np1))) >1e-10) then
           write(iulog,*) 'WARNING: w(np1) surface b.c. violated'
           write(iulog,*) 'val1 = ',temp(:,:,1)
           write(iulog,*) 'val2 = ',elem(ie)%state%w_i(:,:,nlevp,np1)
           write(iulog,*) 'diff: ',temp(:,:,1)-elem(ie)%state%w_i(:,:,nlevp,np1)
        endif
     endif
  end do
  call t_stopf('compute_andor_apply_rhs')

  end subroutine compute_andor_apply_rhs




 
!===========================================================================================================
!===========================================================================================================
!===========================================================================================================
!===========================================================================================================
!===========================================================================================================
  subroutine compute_stage_value_dirk(np1,qn0,dt2,elem,hvcoord,hybrid,&
       deriv,nets,nete,maxiter,itertol)
  !===================================================================================
  ! this subroutine solves a stage value equation for a DIRK method which takes the form
  !
  ! gi = un0 + dt* sum(1:i-1)(aij n(gj)+a2ij s(gj)) + dt *a2ii s(gi) := y + dt a2ii s(gi)
  !
  ! It is assumed that un0 has the value of y and the computed value of gi is stored at
  ! unp1
  !===================================================================================
  integer, intent(in) :: np1,qn0,nets,nete
  real*8, intent(in) :: dt2
  integer :: maxiter
  real*8 :: itertol

  type (hvcoord_t)     , intent(in) :: hvcoord
  type (hybrid_t)      , intent(in) :: hybrid
  type (element_t)     , intent(inout), target :: elem(:)
  type (derivative_t)  , intent(in) :: deriv


  ! local
  real (kind=real_kind), pointer, dimension(:,:,:)   :: phi_np1
  real (kind=real_kind), pointer, dimension(:,:,:)   :: dp3d
  real (kind=real_kind), pointer, dimension(:,:,:)   :: vtheta_dp
  real (kind=real_kind), pointer, dimension(:,:)   :: phis
  real (kind=real_kind) :: JacD(nlev,np,np)  , JacL(nlev-1,np,np)
  real (kind=real_kind) :: JacU(nlev-1,np,np), JacU2(nlev-2,np,np)
  real (kind=real_kind) :: pnh(np,np,nlev)     ! nh (nonydro) pressure
  real (kind=real_kind) :: dp3d_i(np,np,nlevp)
  real (kind=real_kind) :: dpnh_dp_i(np,np,nlevp)
  real (kind=real_kind) :: exner(np,np,nlev)     ! exner nh pressure
  real (kind=real_kind) :: w_n0(np,np,nlevp)    
  real (kind=real_kind) :: phi_n0(np,np,nlevp)    
  real (kind=real_kind) :: Ipiv(nlev,np,np)
  real (kind=real_kind) :: Fn(np,np,nlev),x(nlev,np,np)
  real (kind=real_kind) :: itererr,itererrtemp(np,np)
  real (kind=real_kind) :: itercountmax,itererrmax
  real (kind=real_kind) :: norminfr0(np,np),norminfJ0(np,np)
  real (kind=real_kind) :: maxnorminfJ0r0
  real (kind=real_kind) :: alpha1(np,np),alpha2(np,np)

  real (kind=real_kind) :: Jac2D(nlev,np,np)  , Jac2L(nlev-1,np,np)
  real (kind=real_kind) :: Jac2U(nlev-1,np,np)



  integer :: i,j,k,l,ie,itercount,info(np,np)
  itercountmax=0
  itererrmax=0.d0

  call t_startf('compute_stage_value_dirk')
  do ie=nets,nete
    w_n0 = elem(ie)%state%w_i(:,:,:,np1)
    phi_n0 = elem(ie)%state%phinh_i(:,:,:,np1)
    itercount=0

    ! approximate the initial error of f(x) \approx 0
    dp3d  => elem(ie)%state%dp3d(:,:,:,np1)
    vtheta_dp  => elem(ie)%state%vtheta_dp(:,:,:,np1)
    phi_np1 => elem(ie)%state%phinh_i(:,:,:,np1)
    phis => elem(ie)%state%phis(:,:)

    call get_pnh_and_exner(hvcoord,vtheta_dp,dp3d,phi_np1,pnh,exner,dpnh_dp_i)

    dp3d_i(:,:,1) = dp3d(:,:,1)
    dp3d_i(:,:,nlevp) = dp3d(:,:,nlev)
    do k=2,nlev
       dp3d_i(:,:,k)=(dp3d(:,:,k)+dp3d(:,:,k-1))/2
    end do

   ! we first compute the initial Jacobian J0 and residual r0 and their infinity norms
     Fn(:,:,1:nlev) = phi_np1(:,:,1:nlev)-phi_n0(:,:,1:nlev) &
       - dt2*g*w_n0(:,:,1:nlev) + (dt2*g)**2 * (1.0-dpnh_dp_i(:,:,1:nlev))

     norminfr0=0.d0
     norminfJ0=0.d0
      ! Here's how to call inexact Jacobian
!     call get_dirk_jacobian(Jac2L,Jac2D,Jac2U,dt2,dp3d,phi_np1,pnh,0,&
!       1d-6,hvcoord,dpnh_dp_i,vtheta_dp)
      ! here's the call to the exact Jacobian
     call get_dirk_jacobian(JacL,JacD,JacU,dt2,dp3d,phi_np1,pnh,1)

    ! compute dp3d-weighted infinity norms of the initial Jacobian and residual
#if (defined COLUMN_OPENMP)
!$omp parallel do private(i,j) collapse(2)
#endif
     do i=1,np
     do j=1,np
       itererrtemp(i,j)=0 
       do k=1,nlev
        norminfr0(i,j)=max(norminfr0(i,j),abs(Fn(i,j,k)) *dp3d_i(i,j,k))
        if (k.eq.1) then
          norminfJ0(i,j) = max(norminfJ0(i,j),(dp3d_i(i,j,k)*abs(JacD(k,i,j))+dp3d_i(i,j,k+1))*abs(JacU(k,i,j)))
        elseif (k.eq.nlev) then
          norminfJ0(i,j) = max(norminfJ0(i,j),(dp3d_i(i,j,k-1)*abs(JacL(k,i,j))+abs(JacD(k,i,j))*dp3d(i,j,k)))
        else
          norminfJ0(i,j) = max(norminfJ0(i,j),(dp3d_i(i,j,k-1)*abs(JacL(k,i,j))+dp3d_i(i,j,k)*abs(JacD(k,i,j))+ &
            dp3d_i(i,j,k+1)*abs(JacU(k,i,j))))
        end if
        itererrtemp(i,j)=itererrtemp(i,j)+Fn(i,j,k)**2.d0 *dp3d_i(i,j,k)
      end do
      itererrtemp(i,j)=sqrt(itererrtemp(i,j))
    end do
    end do

    maxnorminfJ0r0=max(maxval(norminfJ0(:,:)),maxval(norminfr0(:,:)))
    itererr=maxval(itererrtemp(:,:))/maxnorminfJ0r0


    do while ((itercount < maxiter).and.(itererr > itertol))

      info(:,:) = 0
      ! Here's how to call inexact Jacobian
!      call get_dirk_jacobian(JacL,JacD,JacU,dt2,dp3d,phi_np1,pnh,0,&
!       1d-4,hvcoord,dpnh_dp_i,vtheta_dp)
      ! here's the call to the exact Jacobian
       call get_dirk_jacobian(JacL,JacD,JacU,dt2,dp3d,phi_np1,pnh,1)

 
#if (defined COLUMN_OPENMP)
!$omp parallel do private(i,j) collapse(2)
#endif
      do i=1,np
      do j=1,np
        x(1:nlev,i,j) = -Fn(i,j,1:nlev)  !+Fn(i,j,nlev+1:2*nlev,1)/(g*dt2))
        call DGTTRF(nlev, JacL(:,i,j), JacD(:,i,j),JacU(:,i,j),JacU2(:,i,j), Ipiv(:,i,j), info(i,j) )
        ! Tridiagonal solve
        call DGTTRS( 'N', nlev,1, JacL(:,i,j), JacD(:,i,j), JacU(:,i,j), JacU2(:,i,j), Ipiv(:,i,j),x(:,i,j), nlev, info(i,j) )
        ! update approximate solution of phi
        phi_np1(i,j,1:nlev) = phi_np1(i,j,1:nlev) + x(1:nlev,i,j)
      end do
      end do

      call get_pnh_and_exner(hvcoord,vtheta_dp,dp3d,phi_np1,pnh,exner,dpnh_dp_i)

      ! update approximate solution of w
      elem(ie)%state%w_i(:,:,1:nlev,np1) = w_n0(:,:,1:nlev) - g*dt2 * &
        (1.0-dpnh_dp_i(:,:,1:nlev))
      ! update right-hand side of phi
      Fn(:,:,1:nlev) = phi_np1(:,:,1:nlev)-phi_n0(:,:,1:nlev) &
        - dt2*g*w_n0(:,:,1:nlev) + (dt2*g)**2 * (1.0-dpnh_dp_i(:,:,1:nlev))

      ! compute relative errors
      itererrtemp=0.d0
#if (defined COLUMN_OPENMP)
!$omp parallel do private(i,j) collapse(2)
#endif
      do i=1,np
      do j=1,np
        do k=1,nlev
          itererrtemp(i,j)=itererrtemp(i,j)+Fn(i,j,k)**2.d0 *dp3d_i(i,j,k)
        end do
        itererrtemp(i,j)=sqrt(itererrtemp(i,j))
      end do
      end do
      itererr=maxval(itererrtemp(:,:))/maxnorminfJ0r0

      ! update iteration count and error measure
      itercount=itercount+1
    end do ! end do for the do while loop
!  the following two if-statements are for debugging/testing purposes to track the number of iterations and error attained
!  by the Newton iteration
!      if (itercount > itercountmax) then
!        itercountmax=itercount
!      end if
!      if (itererr > itererrmax) then
!        itererrmax = itererr
!      end if
  end do ! end do for the ie=nets,nete loop
  maxiter=itercount
  itertol=itererr
!  print *, 'max itercount', itercountmax, 'maxitererr ', itererrmax

  call t_stopf('compute_stage_value_dirk')

  end subroutine compute_stage_value_dirk




end module prim_advance_mod
<|MERGE_RESOLUTION|>--- conflicted
+++ resolved
@@ -46,15 +46,8 @@
   private
   save
   public :: prim_advance_exp, prim_advance_init1, &
-<<<<<<< HEAD
        applycamforcing_tracers, applycamforcing_dynamics, &
-       applyCAMforcing_dynamics_dp, convert_thermo_forcing, vertical_mesh_init2
-=======
-       applycamforcing_ps, applycamforcing_dp3d, &
-       applyCAMforcing_dynamics
-
-
->>>>>>> 6be01c99
+       applyCAMforcing_dynamics_dp, convert_thermo_forcing
 
 contains
 
@@ -75,25 +68,6 @@
 
 
 
-
-
-<<<<<<< HEAD
-  subroutine vertical_mesh_init2(elem, nets, nete, hybrid, hvcoord)
-
-    ! additional solver specific initializations (called from prim_init2)
-
-    type (element_t), intent(inout), target :: elem(:)! array of element_t structures
-    integer, intent(in) :: nets,nete! start and end element indices
-    type (hybrid_t),intent(in) :: hybrid! mpi/omp data struct
-    type (hvcoord_t),intent(inout):: hvcoord! hybrid vertical coord data struct
-
-  end subroutine vertical_mesh_init2
-
-
-
-
-=======
->>>>>>> 6be01c99
   !_____________________________________________________________________
   subroutine prim_advance_exp(elem, deriv, hvcoord, hybrid,dt, tl,  nets, nete, compute_diagnostics)
 
