--- conflicted
+++ resolved
@@ -39,10 +39,7 @@
     ExecViewUnmanaged<Scalar *[NP][NP][NUM_LEV_P]>  dpnh_dp_i;
   };
 
-<<<<<<< HEAD
-=======
 //In debug regime with asserts default team sizes are too big.
->>>>>>> b87f515f
 #if defined RESOLVE_ISSUE_WITH_ASSERTS
   template <typename FunctorTag>
   typename std::enable_if<OnGpu<ExecSpace>::value == false,
