#ifdef HAVE_CONFIG_H
#include "config.h"
#endif
module prim_driver_mod

  use kinds,                only : real_kind
  use dimensions_mod,       only : qsize, nelemd, np, qsize
  use element_mod,          only : element_t
  use prim_driver_base,     only : deriv1, smooth_topo_datasets
  use prim_cxx_driver_base, only : prim_init1, prim_finalize
  use physical_constants,   only : rearth

  implicit none

  public :: prim_init2
  public :: prim_run_subcycle
  public :: prim_init_elements_views
  public :: prim_init_grid_views
  public :: prim_init_geopotential_views
  public :: prim_init_state_views
  public :: prim_init_ref_states_views
  public :: prim_init_diags_views

  logical, private :: compute_forcing_and_push_to_c
  logical, private :: push_to_f

contains

  subroutine prim_init2(elem, hybrid, nets, nete, tl, hvcoord)
    use hybrid_mod,       only : hybrid_t
    use hybvcoord_mod,    only : hvcoord_t
    use time_mod,         only : timelevel_t
    use prim_driver_base, only : deriv1, prim_init2_base => prim_init2
    use prim_state_mod,   only : prim_printstate
    use theta_f2c_mod,    only : initialize_dp3d_from_ps_c
    !
    ! Inputs
    !
    type (element_t),   intent(inout)         :: elem(:)
    type (hybrid_t),    intent(in)            :: hybrid
    type (TimeLevel_t), intent(inout)         :: tl       ! time level struct
    type (hvcoord_t),   intent(inout), target :: hvcoord  ! hybrid vertical coordinate struct
    integer,            intent(in)            :: nets     ! starting thread element number (private)
    integer,            intent(in)            :: nete     ! ending thread element number   (private)

    ! Call the base version of prim_init2
    call prim_init2_base(elem,hybrid,nets,nete,tl,hvcoord)

    ! Init the c data structures
    call prim_create_c_data_structures(tl,hvcoord,elem(1)%mp)

    !Init the kokkos functors (and their boundary exchanges)
    call prim_init_kokkos_functors ()

    ! Init the kokkos views
    call prim_init_elements_views (elem)

    ! Initialize dp3d from ps_v
    call initialize_dp3d_from_ps_c ()
  end subroutine prim_init2

  subroutine prim_create_c_data_structures (tl, hvcoord, mp)
    use iso_c_binding, only : c_loc, c_ptr, c_bool, C_NULL_CHAR
    use theta_f2c_mod, only : init_reference_element_c, init_simulation_params_c, &
                              init_time_level_c, init_hvcoord_c, init_elements_c
    use time_mod,      only : TimeLevel_t, nsplit
    use hybvcoord_mod, only : hvcoord_t
    use control_mod,   only : limiter_option, rsplit, qsplit, tstep_type, statefreq,   &
                              nu, nu_p, nu_q, nu_s, nu_div, nu_top, vert_remap_q_alg,  &
                              hypervis_order, hypervis_subcycle, hypervis_subcycle_tom,&
                              hypervis_scaling,                                        &
                              ftype, prescribed_wind, moisture, disable_diagnostics,   &
                              use_cpstar, transport_alg, theta_hydrostatic_mode,       &
                              dcmip16_mu, theta_advect_form, test_case,                &
                              MAX_STRING_LEN, dt_remap_factor, dt_tracer_factor
    !
    ! Input(s)
    !
    type (TimeLevel_t),       intent(in) :: tl
    type (hvcoord_t), target, intent(in) :: hvcoord
    real (kind=real_kind),    intent(in) :: mp(np,np)
    !
    ! Local(s)
    !
    integer :: ie
    real (kind=real_kind), target :: dvv (np,np), elem_mp(np,np)
    type (c_ptr) :: hybrid_am_ptr, hybrid_ai_ptr, hybrid_bm_ptr, hybrid_bi_ptr
    character(len=MAX_STRING_LEN), target :: test_name

    ! Initialize the C++ reference element structure (i.e., pseudo-spectral deriv matrix and ref element mass matrix)
    dvv = deriv1%dvv
    elem_mp = mp
    call init_reference_element_c(c_loc(dvv),c_loc(elem_mp))

    ! Fill the simulation params structures in C++
    test_name = TRIM(test_case) // C_NULL_CHAR
    call init_simulation_params_c (vert_remap_q_alg, limiter_option, rsplit, qsplit, tstep_type,  &
                                   qsize, statefreq, nu, nu_p, nu_q, nu_s, nu_div, nu_top,        &
                                   hypervis_order, hypervis_subcycle, hypervis_subcycle_tom,      &
                                   hypervis_scaling,                                              &
                                   dcmip16_mu, ftype, theta_advect_form,                          &
                                   LOGICAL(prescribed_wind==1,c_bool),                            &
                                   LOGICAL(moisture/="dry",c_bool),                               &
                                   LOGICAL(disable_diagnostics,c_bool),                           &
                                   LOGICAL(use_cpstar==1,c_bool),                                 &
                                   transport_alg,                                                 &
                                   LOGICAL(theta_hydrostatic_mode,c_bool),                        &
                                   c_loc(test_name),                                              &
                                   dt_remap_factor, dt_tracer_factor, rearth, nsplit)

    ! Initialize time level structure in C++
    call init_time_level_c(tl%nm1, tl%n0, tl%np1, tl%nstep, tl%nstep0)

    ! Initialize the hybrid vertical coordinate in C++
    hybrid_am_ptr = c_loc(hvcoord%hyam)
    hybrid_ai_ptr = c_loc(hvcoord%hyai)
    hybrid_bm_ptr = c_loc(hvcoord%hybm)
    hybrid_bi_ptr = c_loc(hvcoord%hybi)
    call init_hvcoord_c (hvcoord%ps0,hybrid_am_ptr,hybrid_ai_ptr,hybrid_bm_ptr,hybrid_bi_ptr)

    ! Initialize the C++ elements structure
    call init_elements_c (nelemd)

  end subroutine prim_create_c_data_structures

  subroutine prim_init_grid_views (elem)
    use iso_c_binding, only : c_ptr, c_loc
    use element_mod,   only : element_t
    use theta_f2c_mod, only : init_elements_2d_c
    use coordinate_systems_mod, only : change_coordinates, cartesian3D_t
    !
    ! Input(s)
    !
    type (element_t), intent(in) :: elem (:)
    !
    ! Local(s)
    !
    real (kind=real_kind), target, dimension(np,np,2,2)     :: elem_D, elem_Dinv, elem_metinv, elem_tensorvisc
    real (kind=real_kind), target, dimension(np,np)         :: elem_mp, elem_fcor, elem_spheremp
    real (kind=real_kind), target, dimension(np,np)         :: elem_rspheremp, elem_metdet
    real (kind=real_kind), target, dimension(np,np,3,2)     :: elem_vec_sph2cart

    type (c_ptr) :: elem_D_ptr, elem_Dinv_ptr, elem_fcor_ptr
    type (c_ptr) :: elem_spheremp_ptr, elem_rspheremp_ptr
    type (c_ptr) :: elem_metdet_ptr, elem_metinv_ptr
    type (c_ptr) :: elem_tensorvisc_ptr, elem_vec_sph2cart_ptr

    type (cartesian3D_t) :: sphere_cart
    real (kind=real_kind) :: sphere_cart_vec(3,np,np), sphere_latlon_vec(2,np,np)

    integer :: ie, i, j

    elem_D_ptr            = c_loc(elem_D)
    elem_Dinv_ptr         = c_loc(elem_Dinv)
    elem_fcor_ptr         = c_loc(elem_fcor)
    elem_spheremp_ptr     = c_loc(elem_spheremp)
    elem_rspheremp_ptr    = c_loc(elem_rspheremp)
    elem_metdet_ptr       = c_loc(elem_metdet)
    elem_metinv_ptr       = c_loc(elem_metinv)
    elem_tensorvisc_ptr   = c_loc(elem_tensorvisc)
    elem_vec_sph2cart_ptr = c_loc(elem_vec_sph2cart)

    do ie=1,nelemd
      elem_D            = elem(ie)%D
      elem_Dinv         = elem(ie)%Dinv
      elem_fcor         = elem(ie)%fcor
      elem_spheremp     = elem(ie)%spheremp
      elem_rspheremp    = elem(ie)%rspheremp
      elem_metdet       = elem(ie)%metdet
      elem_metinv       = elem(ie)%metinv
      elem_tensorvisc   = elem(ie)%tensorVisc
      elem_vec_sph2cart = elem(ie)%vec_sphere2cart
      do j = 1,np
         do i = 1,np
            sphere_cart = change_coordinates(elem(ie)%spherep(i,j))
            sphere_cart_vec(1,i,j) = sphere_cart%x
            sphere_cart_vec(2,i,j) = sphere_cart%y
            sphere_cart_vec(3,i,j) = sphere_cart%z
            sphere_latlon_vec(1,i,j) = elem(ie)%spherep(i,j)%lat
            sphere_latlon_vec(2,i,j) = elem(ie)%spherep(i,j)%lon
         end do
      end do
      call init_elements_2d_c (ie-1,                                      &
                               elem_D_ptr, elem_Dinv_ptr, elem_fcor_ptr,  &
                               elem_spheremp_ptr, elem_rspheremp_ptr,     &
                               elem_metdet_ptr, elem_metinv_ptr,          &
                               elem_tensorvisc_ptr, elem_vec_sph2cart_ptr,&
                               sphere_cart_vec, sphere_latlon_vec)
    enddo
  end subroutine prim_init_grid_views

  subroutine prim_init_geopotential_views (elem)
    use iso_c_binding, only : c_ptr, c_loc
    use element_mod,   only : element_t
    use theta_f2c_mod, only : init_geopotential_c
    !
    ! Input(s)
    !
    type (element_t), intent(in) :: elem (:)
    !
    ! Local(s)
    !
    real (kind=real_kind), target, dimension(np,np)         :: elem_state_phis
    real (kind=real_kind), target, dimension(np,np,2)       :: elem_gradphis

    type (c_ptr) :: elem_state_phis_ptr, elem_gradphis_ptr

    integer :: ie

    elem_state_phis_ptr   = c_loc(elem_state_phis)
    elem_gradphis_ptr     = c_loc(elem_gradphis)

    do ie=1,nelemd
      elem_state_phis   = elem(ie)%state%phis
      elem_gradphis     = elem(ie)%derived%gradphis
      call init_geopotential_c (ie-1, elem_state_phis_ptr, elem_gradphis_ptr)
    enddo
  end subroutine prim_init_geopotential_views

  subroutine prim_init_state_views (elem)
    use iso_c_binding, only : c_ptr, c_loc
    use element_mod,   only : element_t
    use element_state, onlY : elem_state_dp3d, elem_state_phinh_i, elem_state_ps_v, &
                              elem_state_qdp, elem_state_v,                         &
                              elem_state_vtheta_dp, elem_state_w_i
    use theta_f2c_mod, only : init_elements_states_c
    !
    ! Input(s)
    !
    type (element_t), intent(in) :: elem (:)
    !
    ! Local(s)
    !

    type (c_ptr) :: elem_state_v_ptr, elem_state_w_i_ptr, elem_state_vtheta_dp_ptr
    type (c_ptr) :: elem_state_phinh_i_ptr, elem_state_dp3d_ptr, elem_state_ps_v_ptr
    type (c_ptr) :: elem_state_Qdp_ptr

    elem_state_v_ptr         = c_loc(elem_state_v)
    elem_state_w_i_ptr       = c_loc(elem_state_w_i)
    elem_state_vtheta_dp_ptr = c_loc(elem_state_vtheta_dp)
    elem_state_phinh_i_ptr   = c_loc(elem_state_phinh_i)
    elem_state_dp3d_ptr      = c_loc(elem_state_dp3d)
    elem_state_Qdp_ptr       = c_loc(elem_state_Qdp)
    elem_state_ps_v_ptr      = c_loc(elem_state_ps_v)
    call init_elements_states_c (elem_state_v_ptr, elem_state_w_i_ptr, elem_state_vtheta_dp_ptr,   &
                                 elem_state_phinh_i_ptr, elem_state_dp3d_ptr, elem_state_ps_v_ptr, &
                                 elem_state_Qdp_ptr)
  end subroutine prim_init_state_views

  subroutine prim_init_ref_states_views (elem)
    use iso_c_binding, only : c_ptr, c_loc
    use element_mod,   only : element_t
    use element_state, onlY : elem_theta_ref, elem_dp_ref, elem_phi_ref
    use theta_f2c_mod, only : init_reference_states_c
    !
    ! Input(s)
    !
    type (element_t), intent(in) :: elem (:)
    !
    ! Local(s)
    !
    type (c_ptr) :: elem_theta_ref_ptr, elem_dp_ref_ptr, elem_phi_ref_ptr

    elem_theta_ref_ptr = c_loc(elem_theta_ref)
    elem_dp_ref_ptr    = c_loc(elem_dp_ref)
    elem_phi_ref_ptr   = c_loc(elem_phi_ref)
    call init_reference_states_c (elem_theta_ref_ptr, elem_dp_ref_ptr, elem_phi_ref_ptr)
  end subroutine prim_init_ref_states_views

  subroutine prim_init_diags_views (elem)
    use iso_c_binding, only : c_ptr, c_loc
    use element_mod,   only : element_t
    use element_state, onlY : elem_accum_iener, elem_accum_kener, elem_accum_pener, &
                              elem_accum_q1mass, elem_accum_qmass, elem_accum_qvar, &
                              elem_state_q
    use theta_f2c_mod, only : init_diagnostics_c
    !
    ! Input(s)
    !
    type (element_t), intent(in) :: elem (:)
    !
    ! Local(s)
    !
    type (c_ptr) :: elem_accum_iener_ptr, elem_accum_kener_ptr, elem_accum_pener_ptr
    type (c_ptr) :: elem_accum_qvar_ptr, elem_accum_qmass_ptr, elem_accum_q1mass_ptr
    type (c_ptr) :: elem_state_q_ptr

    elem_state_q_ptr         = c_loc(elem_state_q)
    elem_accum_qvar_ptr      = c_loc(elem_accum_qvar)
    elem_accum_qmass_ptr     = c_loc(elem_accum_qmass)
    elem_accum_q1mass_ptr    = c_loc(elem_accum_q1mass)
    elem_accum_iener_ptr     = c_loc(elem_accum_iener)
    elem_accum_kener_ptr     = c_loc(elem_accum_kener)
    elem_accum_pener_ptr     = c_loc(elem_accum_pener)
    call init_diagnostics_c (elem_state_q_ptr, elem_accum_qvar_ptr, elem_accum_qmass_ptr, &
                             elem_accum_q1mass_ptr, elem_accum_iener_ptr,                 &
                             elem_accum_kener_ptr, elem_accum_pener_ptr)
  end subroutine prim_init_diags_views

  subroutine prim_init_elements_views (elem)
    use iso_c_binding, only : c_ptr, c_loc
    use element_mod,   only : element_t
    !
    ! Input(s)
    !
    type (element_t), intent(in) :: elem (:)

    ! Initialize the grid-related views in C++
    call prim_init_grid_views (elem)

    ! Initialize phis/gradphis views in C++
    call prim_init_geopotential_views (elem)

    ! Initialize the 3d states views in C++
    call prim_init_state_views (elem)

    ! Initialize the reference states in C++
    call prim_init_ref_states_views (elem)

    ! Initialize the diagnostics arrays in C++
    call prim_init_diags_views (elem)
  end subroutine prim_init_elements_views

  subroutine prim_init_kokkos_functors (allocate_buffer)
    use iso_c_binding, only : c_bool
    use theta_f2c_mod, only : init_functors_c, init_boundary_exchanges_c

    !
    ! Optional Input
    !
     logical(kind=c_bool), optional :: allocate_buffer  ! Whether functor memory buffer should be allocated internally

    ! Initialize the C++ functors in the C++ context
    ! If no argument allocate_buffer is present,
    ! let Homme internally allocate buffers
    if (present(allocate_buffer)) then
      call init_functors_c (logical(allocate_buffer,c_bool))
    else
      call init_functors_c (logical(.true.,c_bool))
    endif

    ! Initialize boundary exchange structure in C++
    call init_boundary_exchanges_c ()

  end subroutine prim_init_kokkos_functors

  subroutine prim_run_subcycle(elem, hybrid, nets, nete, dt, single_column, tl, hvcoord, nsplit_iteration)
    use iso_c_binding,  only : c_int, c_ptr, c_loc
    use control_mod,    only : qsplit, rsplit, statefreq, disable_diagnostics, &
                               dt_remap_factor, dt_tracer_factor
    use dimensions_mod, only : nelemd
    use element_state,  only : elem_state_v, elem_state_w_i, elem_state_vtheta_dp,     &
                               elem_state_phinh_i, elem_state_dp3d, elem_state_ps_v,   &
                               elem_state_Qdp, elem_state_Q, elem_derived_omega_p,     &
                               elem_derived_FM, elem_derived_FVTheta, elem_derived_FT, &
                               elem_derived_FPHI, elem_derived_FQ
    use hybrid_mod,     only : hybrid_t
    use hybvcoord_mod,  only : hvcoord_t
    use kinds,          only : real_kind
    use time_mod,       only : timelevel_t, nextOutputStep, nsplit, TimeLevel_Qdp
    use control_mod,    only : statefreq
    use parallel_mod,   only : abortmp
    use perf_mod,       only : t_startf, t_stopf
    use prim_state_mod, only : prim_printstate
    use theta_f2c_mod,  only : prim_run_subcycle_c, cxx_push_results_to_f90
#ifndef SCREAM
    use theta_f2c_mod,  only : push_forcing_to_c
#endif
    !
    ! Inputs
    !
    type (element_t) ,    intent(inout) :: elem(:)
    type (hybrid_t),      intent(in)    :: hybrid                       ! distributed parallel structure (shared)
    type (hvcoord_t),     intent(in)    :: hvcoord                      ! hybrid vertical coordinate struct
    integer,              intent(in)    :: nets                         ! starting thread element number (private)
    integer,              intent(in)    :: nete                         ! ending thread element number   (private)
    real(kind=real_kind), intent(in)    :: dt                           ! "timestep dependent" timestep
    logical,              intent(in)    :: single_column
    type (TimeLevel_t),   intent(inout) :: tl
    integer,              intent(in)    :: nsplit_iteration             !  = 1 .. nsplit
    !
    ! Locals
    !
    logical :: compute_diagnostics
    integer (kind=c_int) :: nstep_end, nstep_c, nm1_c, n0_c, np1_c
    type (c_ptr) :: elem_state_v_ptr, elem_state_w_i_ptr, elem_state_vtheta_dp_ptr, elem_state_phinh_i_ptr
    type (c_ptr) :: elem_state_dp3d_ptr, elem_state_Qdp_ptr, elem_state_Q_ptr, elem_state_ps_v_ptr
    type (c_ptr) :: elem_derived_omega_p_ptr

    integer :: n0_qdp, np1_qdp
    real(kind=real_kind) :: dt_remap, dt_q

    if (nsplit_iteration < 1 .or. nsplit_iteration > nsplit) then
      call abortmp ('nsplit_iteration out of range')
    endif
    if (nets/=1 .or. nete/=nelemd) then
      call abortmp ('We don''t allow to call C routines from a horizontally threaded region')
    endif

    nstep_end = tl%nstep + qsplit
    if (rsplit>0) then
       nstep_end = tl%nstep + qsplit*rsplit  ! nstep at end of this routine
    endif
    compute_diagnostics   = .false.
    if (MODULO(nstep_end,statefreq)==0 .or. (tl%nstep <= tl%nstep0+(nstep_end-tl%nstep) )) then
      compute_diagnostics = .true.
    endif
    if (disable_diagnostics) then
      compute_diagnostics = .false.
    endif

    call init_logic_for_push_to_c(nsplit_iteration)

    dt_q = dt*dt_tracer_factor
    if (dt_remap_factor == 0) then
       dt_remap = dt
    else
       dt_remap = dt*dt_remap_factor
    end if

    call TimeLevel_Qdp(tl, dt_tracer_factor, n0_qdp, np1_qdp)

    ! Test forcing is only for standalone Homme (and only for some tests/configurations)
    if (compute_forcing_and_push_to_c) then
      call compute_test_forcing_dummy(elem,hybrid,hvcoord,tl%n0,n0_qdp,max(dt_q,dt_remap),nets,nete,tl)
      call t_startf('push_to_cxx')
      call push_forcing_to_c(elem_derived_FM,   elem_derived_FVTheta, elem_derived_FT, &
                             elem_derived_FPHI, elem_derived_FQ)
      call t_stopf('push_to_cxx')
    endif

    call prim_run_subcycle_c(dt,nstep_c,nm1_c,n0_c,np1_c,nextOutputStep,nsplit_iteration)

    ! Set final timelevels from C into Fortran structure
    tl%nstep = nstep_c
    tl%nm1   = nm1_c + 1
    tl%n0    = n0_c  + 1
    tl%np1   = np1_c + 1

    call init_logic_for_push_to_f(tl,statefreq,nextOutputStep,compute_diagnostics,nsplit_iteration)

    if (push_to_f) then
      ! Set pointers to states
      elem_state_v_ptr         = c_loc(elem_state_v)
      elem_state_w_i_ptr       = c_loc(elem_state_w_i)
      elem_state_vtheta_dp_ptr = c_loc(elem_state_vtheta_dp)
      elem_state_phinh_i_ptr   = c_loc(elem_state_phinh_i)
      elem_state_dp3d_ptr      = c_loc(elem_state_dp3d)
      elem_state_Qdp_ptr       = c_loc(elem_state_Qdp)
      elem_state_Q_ptr         = c_loc(elem_state_Q)
      elem_state_ps_v_ptr      = c_loc(elem_state_ps_v)
      elem_derived_omega_p_ptr = c_loc(elem_derived_omega_p)

      ! Copy cxx arrays back to f90 structures
      call t_startf('push_to_f90')
      call cxx_push_results_to_f90(elem_state_v_ptr, elem_state_w_i_ptr, elem_state_vtheta_dp_ptr,   &
                                   elem_state_phinh_i_ptr, elem_state_dp3d_ptr, elem_state_ps_v_ptr, &
                                   elem_state_Qdp_ptr, elem_state_Q_ptr, elem_derived_omega_p_ptr)
      call t_stopf('push_to_f90')
    endif

    ! Print some diagnostic information

    if (compute_diagnostics) then
       call prim_printstate(elem, tl, hybrid,hvcoord,nets,nete)
    end if

  end subroutine prim_run_subcycle

<<<<<<< HEAD
  subroutine setup_element_pointers (elem)
    use element_state,  only : allocate_element_arrays, elem_state_v, elem_state_w_i, elem_state_vtheta_dp, &
                               elem_state_phinh_i, elem_state_dp3d, elem_state_ps_v, elem_state_phis,       & 
                               elem_state_Qdp, elem_state_Q, elem_derived_omega_p,                          &
                               elem_accum_pener, elem_accum_kener, elem_accum_iener,                        &
                               elem_accum_qvar, elem_accum_qmass, elem_accum_q1mass
    !
    ! Inputs
    !
    type (element_t), intent(inout) :: elem(:)
    !
    ! Locals
    !
    integer :: ie

    call allocate_element_arrays(nelemd)

    do ie=1,nelemd
      elem(ie)%state%v         => elem_state_v(:,:,:,:,:,ie)
      elem(ie)%state%w_i       => elem_state_w_i(:,:,:,:,ie)
      elem(ie)%state%vtheta_dp => elem_state_vtheta_dp(:,:,:,:,ie)
      elem(ie)%state%phinh_i   => elem_state_phinh_i(:,:,:,:,ie)
      elem(ie)%state%dp3d      => elem_state_dp3d(:,:,:,:,ie)
      elem(ie)%state%ps_v      => elem_state_ps_v(:,:,:,ie)
      elem(ie)%state%Q         => elem_state_Q(:,:,:,:,ie)
      elem(ie)%state%Qdp       => elem_state_Qdp(:,:,:,:,:,ie)
      elem(ie)%state%phis      => elem_state_phis(:,:,ie)
      elem(ie)%derived%omega_p => elem_derived_omega_p(:,:,:,ie)

      elem(ie)%accum%KEner     => elem_accum_KEner    (:,:,:,ie)
      elem(ie)%accum%PEner     => elem_accum_PEner    (:,:,:,ie)
      elem(ie)%accum%IEner     => elem_accum_IEner    (:,:,:,ie)
      elem(ie)%accum%Qvar      => elem_accum_Qvar     (:,:,:,:,ie)
      elem(ie)%accum%Qmass     => elem_accum_Qmass    (:,:,:,:,ie)
      elem(ie)%accum%Q1mass    => elem_accum_Q1mass   (:,:,:,ie)
    enddo
  end subroutine setup_element_pointers

=======
>>>>>>> 3a1b5ed8

!the next 2 routines have logic for push to/from F and for forcing routine
!
!STANDALONE HOMME there are 3 cases:
!
!performance:
! (no forcing, no push to c) -> (subcycle) -> (no push to f)
!
!test without forcing (can be performant if output is only at the end):
! (no forcing, no push to c) -> (subcycle) -> (push to f only for output/diagnostics)
!
!test with forcing (not performant):
! (always forcing and push to c) -> (subcycle) -> (always push to f)

  subroutine init_logic_for_push_to_c(nsplit_iter)

    use control_mod, only: test_with_forcing
    integer,              intent(in) :: nsplit_iter

    compute_forcing_and_push_to_c = .false.

    ! Scream already computes all forcing using the same pointers
    ! stored in Hommexx, so the forcing is already up to date
#if defined(HOMMEXX_BENCHMARK_NOFORCING) 

#elif defined(SCREAM)

#elif defined(CAM)
    if (nsplit_iter == 1) then
       compute_forcing_and_push_to_c = .true.
    endif
#else
    if(test_with_forcing)then
       compute_forcing_and_push_to_c = .true.
    endif
#endif

  end subroutine init_logic_for_push_to_c


  subroutine init_logic_for_push_to_f(tl,statefreq,nextOutputStep,compute_diagnostics,nsplit_iter)

    use control_mod, only: test_with_forcing
    use time_mod,    only : timelevel_t, nsplit

    type (TimeLevel_t),   intent(in) :: tl
    integer,              intent(in) :: statefreq, nextOutputStep, nsplit_iter
    logical,              intent(in) :: compute_diagnostics
 
    logical                          :: time_for_homme_output

    time_for_homme_output = &
         (MODULO(tl%nstep,statefreq)==0 .or. tl%nstep >= nextOutputStep .or. compute_diagnostics)

#ifdef HOMMEXX_BENCHMARK_NOFORCING
!standalone homme, only benchmarks
    push_to_f = .false.

#elif defined(SCREAM)
!SCREAM run, do nothing

#elif defined(CAM)
!CAM run, push at the end of nsplit loop
    if (nsplit_iter == nsplit) then
       push_to_f = .true.
    endif

!CAM also needs some of homme output
    !if (MODULO(tl%nstep,statefreq)==0 .or. tl%nstep >= nextOutputStep .or. compute_diagnostics) then
    if ( time_for_homme_output ) then
       push_to_f = .true.
    endif

#else     
!standalone homme, not benchmarks
!output
    !if (MODULO(tl%nstep,statefreq)==0 .or. tl%nstep >= nextOutputStep .or. compute_diagnostics) then 
    if ( time_for_homme_output ) then 
       push_to_f = .true.
    endif

!push for standalone homme with forcing, test_with_forcing=false
!for most standalone homme tests
    if (test_with_forcing) then
       push_to_f = .true.
    endif

#endif

  end subroutine init_logic_for_push_to_f


  subroutine compute_test_forcing_dummy(elem,hybrid,hvcoord,nt,ntQ,dt,nets,nete,tl)
    use hybrid_mod,       only : hybrid_t
    use hybvcoord_mod,    only : hvcoord_t
    use time_mod,         only : timelevel_t
    use element_mod,      only : element_t
#if !defined(CAM) && !defined(SCREAM)
    use test_mod,       only : compute_test_forcing
#endif
    implicit none
    type(element_t),     intent(inout) :: elem(:)                            ! element array
    type(hybrid_t),      intent(in)    :: hybrid                             ! hybrid parallel structure
    type(hvcoord_t),     intent(in)    :: hvcoord
    real(kind=real_kind),intent(in)    :: dt
    integer,             intent(in)    :: nets,nete,nt,ntQ
    type(TimeLevel_t),   intent(in)    :: tl

#if !defined(CAM) && !defined(SCREAM)
    call compute_test_forcing(elem,hybrid,hvcoord,nt,ntQ,dt,nets,nete,tl)
#endif

  end subroutine compute_test_forcing_dummy










end module<|MERGE_RESOLUTION|>--- conflicted
+++ resolved
@@ -468,48 +468,6 @@
 
   end subroutine prim_run_subcycle
 
-<<<<<<< HEAD
-  subroutine setup_element_pointers (elem)
-    use element_state,  only : allocate_element_arrays, elem_state_v, elem_state_w_i, elem_state_vtheta_dp, &
-                               elem_state_phinh_i, elem_state_dp3d, elem_state_ps_v, elem_state_phis,       & 
-                               elem_state_Qdp, elem_state_Q, elem_derived_omega_p,                          &
-                               elem_accum_pener, elem_accum_kener, elem_accum_iener,                        &
-                               elem_accum_qvar, elem_accum_qmass, elem_accum_q1mass
-    !
-    ! Inputs
-    !
-    type (element_t), intent(inout) :: elem(:)
-    !
-    ! Locals
-    !
-    integer :: ie
-
-    call allocate_element_arrays(nelemd)
-
-    do ie=1,nelemd
-      elem(ie)%state%v         => elem_state_v(:,:,:,:,:,ie)
-      elem(ie)%state%w_i       => elem_state_w_i(:,:,:,:,ie)
-      elem(ie)%state%vtheta_dp => elem_state_vtheta_dp(:,:,:,:,ie)
-      elem(ie)%state%phinh_i   => elem_state_phinh_i(:,:,:,:,ie)
-      elem(ie)%state%dp3d      => elem_state_dp3d(:,:,:,:,ie)
-      elem(ie)%state%ps_v      => elem_state_ps_v(:,:,:,ie)
-      elem(ie)%state%Q         => elem_state_Q(:,:,:,:,ie)
-      elem(ie)%state%Qdp       => elem_state_Qdp(:,:,:,:,:,ie)
-      elem(ie)%state%phis      => elem_state_phis(:,:,ie)
-      elem(ie)%derived%omega_p => elem_derived_omega_p(:,:,:,ie)
-
-      elem(ie)%accum%KEner     => elem_accum_KEner    (:,:,:,ie)
-      elem(ie)%accum%PEner     => elem_accum_PEner    (:,:,:,ie)
-      elem(ie)%accum%IEner     => elem_accum_IEner    (:,:,:,ie)
-      elem(ie)%accum%Qvar      => elem_accum_Qvar     (:,:,:,:,ie)
-      elem(ie)%accum%Qmass     => elem_accum_Qmass    (:,:,:,:,ie)
-      elem(ie)%accum%Q1mass    => elem_accum_Q1mass   (:,:,:,ie)
-    enddo
-  end subroutine setup_element_pointers
-
-=======
->>>>>>> 3a1b5ed8
-
 !the next 2 routines have logic for push to/from F and for forcing routine
 !
 !STANDALONE HOMME there are 3 cases:
