#!/usr/bin/env perl
#-----------------------------------------------------------------------------------------------
#
# build-namelist
#
# This script builds the namelists for the MPAS-CICE configuration of ACME.
#
# build-namelist uses a config_cache.xml file that current contains the seaice grid information.
# build-namelist reads this file to obtain information it needs to provide
# default values that are consistent with the MPAS-CICE XML file.  For example, the grid resolution
# is obtained from the cache file and used to determine appropriate defaults for namelist input
# that is resolution dependent.
#
# The simplest use of build-namelist is to execute it from the build directory where configure
# was run.  By default it will use the config_cache.xml file that was written by configure to
# determine the build time properties of the executable, and will write the files that contain 
# the output namelists in that same directory.
#
#
# Date        Contributor      Modification
# -------------------------------------------------------------------------------------------
# 2015-08-21  Jon Wolfe        Original version
#--------------------------------------------------------------------------------------------
use strict;
use Cwd qw(getcwd abs_path);
use English;
use Getopt::Long;
use IO::File;

#-----------------------------------------------------------------------------------------------

sub usage {
    die <<EOF;
SYNOPSIS
     build-namelist [options]
OPTIONS
     -infile "filepath"    Specify a file containing namelists to read values from.
     -namelist "namelist"  Specify namelist settings directly on the commandline by supplying 
                           a string containing FORTRAN namelist syntax, e.g.,
                              -namelist "&mpas-cice_nml dt=1800 /"
     -help [or -h]         Print usage to STDOUT.
     -test                 Enable checking that input datasets exist on local filesystem.
     -verbose              Turn on verbose echoing of informational messages.
     -caseroot             CASEROOT directory variable
     -casebuild            CASEBUILD directory variable          
     -cimeroot             CIMEROOT directory variable
     -ice_grid             ICE_GRID variable
     -date_stamp           date_stamp variable
     -cfg_grid             Directory containing MPAS-CICE configuration scripts.
                           If not defined, location is set as \$ProgDir or \$cwd
                           (Needed to run build-namelist from SourceMods dir)
     -inst_string          inst_string variable
     -ic_mode              variable for initial condition file mode
                           Options are: spunup, cold_start
<<<<<<< HEAD
     -ice_bgc              variable for enabling sea ice BGC
=======
     -surface_mode         variable for surface mode
                           Options are: free, non-free
>>>>>>> 8775ee4c


NOTE: The precedence for setting the values of namelist variables is (highest to lowest):
      1. namelist values set by specific command-line options, i.e. (none right now)
      2. values set on the command-line using the -namelist option,
      3. values read from the file specified by -infile,
      4. values from the namelist defaults file - or values specifically set in build-namelist 
EOF
}

#-----------------------------------------------------------------------------------------------
# Set the directory that contains the MPAS-CICE configuration scripts.  If the command was
# issued using a relative or absolute path, that path is in $ProgDir.  Otherwise assume the
# command was issued from the current working directory.

(my $ProgName = $0) =~ s!(.*)/!!;      # name of this script
my $ProgDir = $1;                      # name of directory containing this script -- may be a
                                       # relative or absolute path, or null if the script is in
                                       # the user's PATH
my $cwd = getcwd();                    # current working directory
my $cfgdir;                            # absolute pathname of directory that contains this script
if ($ProgDir) { 
    $cfgdir = absolute_path($ProgDir);
} else {
    $cfgdir = $cwd;
}

#-----------------------------------------------------------------------------------------------

# Process command-line options.

<<<<<<< HEAD
my %opts = ( help        => 0,
             test        => 0,
             verbose     => 0,
             preview     => 0,
             caseroot    => undef,
             casebuild   => undef,
             cimeroot    => undef,
             inst_string => undef,
             ice_grid    => undef,
             date_stamp  => undef,
             ic_mode     => undef,
             ice_bgc     => undef,
             cfg_dir     => $cfgdir,
           );

GetOptions(
    "h|help"        => \$opts{'help'},
    "infile=s"      => \$opts{'infile'},
    "namelist=s"    => \$opts{'namelist'},
    "v|verbose"     => \$opts{'verbose'},
    "caseroot=s"    => \$opts{'caseroot'},
    "casebuild=s"   => \$opts{'casebuild'},
    "cimeroot=s"    => \$opts{'cimeroot'},
    "inst_string=s" => \$opts{'inst_string'},	   
    "ice_grid=s"    => \$opts{'ice_grid'},
    "date_stamp=s"  => \$opts{'date_stamp'},
    "ic_mode=s"     => \$opts{'ic_mode'},
    "ice_bgc=s"     => \$opts{'ice_bgc'},
    "cfg_dir=s"     => \$opts{'cfg_dir'},
    "preview"       => \$opts{'preview'},
=======
my %opts = ( help         => 0,
             test         => 0,
             verbose      => 0,
             preview      => 0,
             caseroot     => undef,
             casebuild    => undef,
             cimeroot     => undef,
             inst_string  => undef,
             ice_grid     => undef,
             date_stamp   => undef,
             ic_mode      => undef,
             surface_mode => undef,
             cfg_dir      => $cfgdir,
           );

GetOptions(
    "h|help"         => \$opts{'help'},
    "infile=s"       => \$opts{'infile'},
    "namelist=s"     => \$opts{'namelist'},
    "v|verbose"      => \$opts{'verbose'},
    "caseroot=s"     => \$opts{'caseroot'},
    "casebuild=s"    => \$opts{'casebuild'},
    "cimeroot=s"     => \$opts{'cimeroot'},
    "inst_string=s"  => \$opts{'inst_string'},	   
    "ice_grid=s"     => \$opts{'ice_grid'},
    "date_stamp=s"   => \$opts{'date_stamp'},
    "ic_mode=s"      => \$opts{'ic_mode'},
    "surface_mode=s" => \$opts{'surface_mode'},
    "cfg_dir=s"      => \$opts{'cfg_dir'},
    "preview"        => \$opts{'preview'},
>>>>>>> 8775ee4c
)  or usage();

# Give usage message.
usage() if $opts{'help'};

# Check for unparsed arguments
if (@ARGV) {
    print "ERROR: unrecognized arguments: @ARGV\n";
    usage();
}

# Define print levels:
# 0 - only issue fatal error messages
# 1 - only informs what files are created (currently not used)
# 2 - verbose
my $print = 0;
my $preview = 0;
if ($opts{'verbose'}) { $print = 2; }
if ($opts{'preview'}) { $preview = 1; }
my $eol = "\n";

if ($print>=2) { print "Setting MPAS-CICE configuration script directory to $cfgdir$eol"; }

<<<<<<< HEAD
my $CASEROOT    = $opts{'caseroot'};
my $CASEBUILD   = $opts{'casebuild'};
my $CIMEROOT    = $opts{'cimeroot'};
my $inst_string = $opts{'inst_string'};
my $ICE_GRID    = $opts{'ice_grid'};
my $date_stamp  = $opts{'date_stamp'};
my $ic_mode     = $opts{'ic_mode'};
my $ice_bgc     = $opts{'ice_bgc'};
$cfgdir         = $opts{'cfg_dir'};
=======
my $CASEROOT     = $opts{'caseroot'};
my $CASEBUILD    = $opts{'casebuild'};
my $CIMEROOT     = $opts{'cimeroot'};
my $inst_string  = $opts{'inst_string'};
my $ICE_GRID     = $opts{'ice_grid'};
my $date_stamp   = $opts{'date_stamp'};
my $ic_mode      = $opts{'ic_mode'};
my $surface_mode = $opts{'surface_mode'};
$cfgdir          = $opts{'cfg_dir'};
>>>>>>> 8775ee4c

my $CIMEROOT;     
if ( defined $opts{'cimeroot'} ) {
    $CIMEROOT = $opts{'cimeroot'};
}


# Validate some of the commandline option values.
validate_options("commandline", \%opts);

# build config_cache.xml file (needed below)
my $config_cache = "${CASEBUILD}/mpas-ciceconf/config_cache.xml";
my  $fh = new IO::File;
$fh->open(">$config_cache") or die "** can't open file: $config_cache\n";
print $fh  <<"EOF";
<?xml version="1.0"?>
<config_definition>
<entry id="ice_grid" value="$ICE_GRID">
<entry id="date_stamp" value="$date_stamp">
</config_definition>
EOF
$fh->close;
if ($print>=2) { print "Wrote file $config_cache $eol"; }
(-f "config_cache.xml")  or  die <<"EOF";
** $ProgName - Cannot find configuration cache file: config_cache.xml\" **
EOF

#-----------------------------------------------------------------------------------------------
# Make sure we can find required perl modules, definition, and defaults files.
# Look for them under the directory that contains the configure script.

# The root directory for the input data files must be specified.

my $cesmroot = abs_path("$CIMEROOT/../");
if (! -d "$cesmroot") {
    die "** Invalid CESM root directory: $cesmroot ** ";
}

print "CESM ROOT IS: $cesmroot\n";

my $perl5lib = "$CIMEROOT/utils/perl5lib";
if (! -d "$perl5lib") {
    die "** Invalid perl5lib root directory: $perl5lib ** ";
}

# The Build::Config module provides utilities to access the configuration information
# in the config_cache.xml file (see below)
(-f "$perl5lib/Build/Config.pm")  or  die <<"EOF";
** $ProgName - Cannot find perl module \"Build/Config.pm\" in directory \"$perl5lib\" **
EOF

# The Build::NamelistDefinition module provides utilities to validate that the output
# namelists are consistent with the namelist definition file
(-f "$perl5lib/Build/NamelistDefinition.pm")  or  die <<"EOF";
** $ProgName - Cannot find perl module \"Build/NamelistDefinition.pm\" in directory \"$perl5lib\" **
EOF

# The Build::NamelistDefaults module provides a utility to obtain default values of namelist
# variables based on finding a best fit with the attributes specified in the defaults file.
(-f "$perl5lib/Build/NamelistDefaults.pm")  or  die <<"EOF";
** $ProgName - Cannot find perl module \"Build/NamelistDefaults.pm\" in directory \"$perl5lib\" **
EOF

# The Build::Namelist module provides utilities to parse input namelists, to query and modify
# namelists, and to write output namelists.
(-f "$perl5lib/Build/Namelist.pm")  or  die <<"EOF";
** $ProgName - Cannot find perl module \"Build/Namelist.pm\" in directory \"$perl5lib\" **
EOF

# The namelist definition file contains entries for all namelist variables that
# can be output by build-namelist.  The version of the file that is associate with a
# fixed MPAS-CICE tag is $cfgdir/namelist_files/namelist_definition.xml.  To aid developers
# who make use of the SourceMods/src.mpas-cice directory - we allow the definition file 
# to come from that directory
my $nl_definition_file;
if (-f "${CASEROOT}/SourceMods/src.mpas-cice/namelist_definition_mpas-cice.xml") {
    $nl_definition_file = "${CASEROOT}/SourceMods/src.mpas-cice/namelist_definition_mpas-cice.xml";
}
if (! defined $nl_definition_file) {
    # default location of namelist definition file
    $nl_definition_file = "$cfgdir/namelist_files/namelist_definition_mpas-cice.xml";
    (-f "$nl_definition_file")  or  die <<"EOF";
    ** $ProgName - ERROR: Cannot find namelist definition file \"$nl_definition_file\" **
EOF
}
if ($print>=2) { print "Using namelist definition file $nl_definition_file$eol"; }

# The namelist defaults file contains default values for all required namelist variables.
my $nl_defaults_file;
if (-f "${CASEROOT}/SourceMods/src.mpas-cice/namelist_defaults_mpas-cice.xml") {
    $nl_defaults_file = "${CASEROOT}/SourceMods/src.mpas-cice/namelist_defaults_mpas-cice.xml";
}
if (! defined $nl_defaults_file) {
    $nl_defaults_file = "$cfgdir/namelist_files/namelist_defaults_mpas-cice.xml";
    (-f "$nl_defaults_file")  or  die <<"EOF";
    ** $ProgName - Cannot find namelist defaults file \"$nl_defaults_file\" **
EOF
}
if ($print>=2) { print "Using namelist defaults file $nl_defaults_file$eol"; }

#-----------------------------------------------------------------------------------------------
# Add $perl5lib_dir to the list of paths that Perl searches for modules
unshift @INC, "$perl5lib";
#require XML::Lite;
require Build::Config;
require Build::NamelistDefinition;
require Build::NamelistDefaults;
require Build::Namelist;
require Config::SetupTools;

#-----------------------------------------------------------------------------------------------
# Create a configuration object from the MPAS-CICE config_cache.xml file-  created by 
# mpas-cice.cpl7.template in $CASEBUILD/mpas-ciceconf
my $cfg = Build::Config->new('config_cache.xml');

# Create a namelist definition object.  This object provides a method for verifying that the
# output namelist variables are in the definition file, and are output in the correct
# namelist groups.
my $definition = Build::NamelistDefinition->new($nl_definition_file);

# Create a namelist defaults object.  This object provides default values for variables
# contained in the input defaults file.  The configuration object provides attribute
# values that are relevent for the MPAS-CICE library for which the namelist is being produced.
my $defaults = Build::NamelistDefaults->new($nl_defaults_file, $cfg);

# Create an empty namelist object.  Add values to it in order of precedence.
my $nl = Build::Namelist->new();

#-----------------------------------------------------------------------------------------------
# Process the user input in order of precedence.  At each point we'll only add new
# values to the namelist and not overwrite previously specified specified values which
# have higher precedence.

# Process the commandline args that provide specific namelist values.

# Process the -namelist arg.
if (defined $opts{'namelist'}) {
    # Parse commandline namelist
    my $nl_arg = Build::Namelist->new($opts{'namelist'});

    # Validate input namelist -- trap exceptions
    my $nl_arg_valid;
    eval { $nl_arg_valid = $definition->validate($nl_arg); };
    if ($@) {
      die "$ProgName - ERROR: Invalid namelist variable in commandline arg '-namelist'.\n $@";
    }

    # Merge input values into namelist.  Previously specified values have higher precedence
    # and are not overwritten.
    $nl->merge_nl($nl_arg_valid);
}

# Process the -infile arg.
if (defined $opts{'infile'}) {
    # Parse namelist input from a file
    my $nl_infile = Build::Namelist->new($opts{'infile'});
    my $nl_infile_valid = Build::Namelist->new();

    # Validate namelist variables (going to do this one variable at a time)
    for my $group ($nl_infile->get_group_names()) {
      for my $var ($nl_infile->get_variable_names($group)) {
        my $var_local; # Name of variable to write to infile
        my $nl_check_var = Build::Namelist->new();
        my $nl_check_valid;
        my $val = $nl_infile->get_variable_value($group, $var);
        my @broken = split(/&/,$var);
        my $check_grp = 0; # If 1, make sure group found in definitions file
                           # matches that specified in user_nl_mpas-cice

        # if variable has ampersand, truncate it unless it is type derived
        if ($broken[1]) {
          my $nl_check_amp = Build::Namelist->new();
          $nl_check_amp->set_variable_value($group, $var, $val);
          eval { $definition->validate($nl_check_amp) };
          if (not $@) {
            # & is required in variable name
            $var_local = $var;
          } else {
            # & should not be in variable name
            $var_local = $broken[0];
            $check_grp = 1;
          }
        } else {
          $var_local = $var;
        }

        # Make sure variable is defined in namelist_definition_mpas-cice.xml
        $nl_check_var->set_variable_value($group, $var_local,$val);
        eval { $nl_check_valid = $definition->validate($nl_check_var); };
        (not $@) or die <<"EOF";
** ERROR: either $var_local is not a valid MPAS-CICE namelist variable or $var_local = $val is not a valid value; please fix user_nl_mpas-cice. Note that $var_local may appear in multiple namelists, in which case you need to specify the correct namelist in user_nl_mpas-cice using the format $var_local\&namelist_nml = $val, where \&namelist_nml is the mpas-cice_in namelist containing $var_local.**
EOF

        # If group was specified in user_nl_mpas-cice, make sure it matches
        # the group in the definitions file.
        my @group_valid = $nl_check_valid->get_group_names();
        ((not $check_grp) or ($broken[1] eq $group_valid[0])) or die <<"EOF";
** ERROR: $broken[0] is in $group_valid[0], not $broken[1]! Please fix this in user_nl_mpas-cice. **
EOF

        # Add variable to validated namelist
        $nl_infile_valid->set_variable_value($group_valid[0], $var_local, $val);
      }
    }

    # If preview is desired and something has been changed in $nl_infile_valid,
    # output everything in $nl_infile_valid
    if (($preview == 1) && ($nl_infile_valid->get_group_names)) {
      print " - The following values have been set in user_nl_mpas-cice:\n";
      print_nl_to_screen($nl_infile_valid);
    }
    # Merge input values into namelist.  Previously specified values have higher
    # precedence and are not overwritten.
    $nl->merge_nl($nl_infile_valid);
}

#-----------------------------------------------------------------------------------------------
# Determine xml variables
#unshift @INC, "$CASEROOT/Tools";
#require XML::Lite;
#require SetupTools;

my %xmlvars = ();
SetupTools::getxmlvars($CASEROOT, \%xmlvars);
foreach my $attr (keys %xmlvars) {
  $xmlvars{$attr} = SetupTools::expand_xml_var($xmlvars{$attr}, \%xmlvars);
}

my $RUNDIR                 = "$xmlvars{'RUNDIR'}";
my $CODEROOT               = "$xmlvars{'CODEROOT'}";
my $DIN_LOC_ROOT           = "$xmlvars{'DIN_LOC_ROOT'}";
my $CASE                   = "$xmlvars{'CASE'}";
my $CALENDAR               = "$xmlvars{'CALENDAR'}";
my $NCPL_BASE_PERIOD       = "$xmlvars{'NCPL_BASE_PERIOD'}";
my $ICE_NCPL               = "$xmlvars{'ICE_NCPL'}";
my $ICE_COUPLING           = "$xmlvars{'ICE_COUPLING'}";
my $NTASKS_ICE             = `$CASEROOT/xmlquery NTASKS_ICE -value -caseroot $CASEROOT`;
my $NINST_ICE              = `$CASEROOT/xmlquery NINST_ICE -value -caseroot $CASEROOT`;
my $INFO_DBUG              = "$xmlvars{'INFO_DBUG'}";
my $RUN_TYPE               = "$xmlvars{'RUN_TYPE'}";
my $RUN_STARTDATE          = "$xmlvars{'RUN_STARTDATE'}";
my $START_TOD              = "$xmlvars{'START_TOD'}";
my $RUN_REFDATE            = "$xmlvars{'RUN_REFDATE'}";
my $CONTINUE_RUN           = "$xmlvars{'CONTINUE_RUN'}";

my $output_r = "./${CASE}.mpas-cice.r";
my $output_h = "./${CASE}.mpas-cice.h";
my $output_d = "./${CASE}.mpas-cice.d";
if ($inst_string) {
    $output_r = "./${CASE}.mpas-cice${inst_string}.r";
    $output_h = "./${CASE}.mpas-cice${inst_string}.h";
    $output_d = "./${CASE}.mpas-cice${inst_string}.d";
} 

# Environment variables set in mpas-cice.buildnml.csh that are not xml variables
my $RESTART_INPUT_TS_FMT = "$ENV{'RESTART_INPUT_TS_FMT'}"; 
my $LID = $ENV{'LID'};

my $ntasks = $NTASKS_ICE / $NINST_ICE; 

if ($CONTINUE_RUN eq 'TRUE') {$RUN_TYPE = "continue";}

print "MPAS-CICE build-namelist: ice_grid is $ICE_GRID \n";

(-d $DIN_LOC_ROOT)  or mkdir $DIN_LOC_ROOT;
if ($print>=2) { print "CESM inputdata root directory: $DIN_LOC_ROOT$eol"; }

#-----------------------------------------------------------------------------------------------
# Determine namelist
# Copied from file "build-namelist-section"
#-----------------------------------------------------------------------------------------------

##############################
# Namelist group: cice_model #
##############################

add_default($nl, 'config_dt');
add_default($nl, 'config_calendar_type', 'calendar'=>"$CALENDAR");
if ($CONTINUE_RUN eq 'TRUE') {
        add_default($nl, 'config_start_time', 'val'=>"'file'");
} else {
        add_default($nl, 'config_start_time', 'val'=>"'${RUN_STARTDATE}_${START_TOD}'");
}
add_default($nl, 'config_stop_time');
add_default($nl, 'config_run_duration');
add_default($nl, 'config_num_halos');

######################
# Namelist group: io #
######################

add_default($nl, 'config_pio_num_iotasks');
add_default($nl, 'config_pio_stride');
add_default($nl, 'config_write_output_on_startup');
add_default($nl, 'config_test_case_diag');
add_default($nl, 'config_test_case_diag_type');

#################################
# Namelist group: decomposition #
#################################

add_default($nl, 'config_block_decomp_file_prefix', 'val'=>"'${DIN_LOC_ROOT}/ice/mpas-cice/${ICE_GRID}/mpas-cice.graph.info.${date_stamp}.part.'");
add_default($nl, 'config_number_of_blocks');
add_default($nl, 'config_explicit_proc_decomp');
add_default($nl, 'config_proc_decomp_file_prefix');

###########################
# Namelist group: restart #
###########################

if ($CONTINUE_RUN eq 'TRUE') {
        add_default($nl, 'config_do_restart', 'val'=>".true.");
        add_default($nl, 'config_do_restart_hbrine', 'val'=>".true.");
        add_default($nl, 'config_do_restart_zsalinity', 'val'=>".true.");
        add_default($nl, 'config_do_restart_bgc', 'val'=>".true.");
} else {
        add_default($nl, 'config_do_restart', 'val'=>".false.");
        add_default($nl, 'config_do_restart_hbrine', 'val'=>".false.");
        add_default($nl, 'config_do_restart_zsalinity', 'val'=>".false.");
        add_default($nl, 'config_do_restart_bgc', 'val'=>".false.");
}
add_default($nl, 'config_restart_timestamp_name');
add_default($nl, 'config_do_restart_hbrine');
add_default($nl, 'config_do_restart_zsalinity');
add_default($nl, 'config_do_restart_bgc');

##############################
# Namelist group: dimensions #
##############################

add_default($nl, 'config_nCategories');
add_default($nl, 'config_nIceLayers');
add_default($nl, 'config_nSnowLayers');

##############################
# Namelist group: initialize #
##############################

if ($ic_mode eq 'spunup') {
        add_default($nl, 'config_initial_condition_type', 'val'=>"restart");
} else {
        add_default($nl, 'config_initial_condition_type');
}
add_default($nl, 'config_initial_ice_area');
add_default($nl, 'config_initial_ice_volume');
add_default($nl, 'config_initial_snow_volume');
add_default($nl, 'config_initial_latitude_north');
add_default($nl, 'config_initial_latitude_south');
add_default($nl, 'config_initial_velocity_type');
add_default($nl, 'config_initial_uvelocity');
add_default($nl, 'config_initial_vvelocity');
add_default($nl, 'config_calculate_coriolis');

################################
# Namelist group: use_sections #
################################

add_default($nl, 'config_use_velocity_solver');
add_default($nl, 'config_use_advection');
add_default($nl, 'config_use_forcing');
add_default($nl, 'config_use_column_package');

###########################
# Namelist group: forcing #
###########################

add_default($nl, 'config_atmospheric_forcing_type');
add_default($nl, 'config_forcing_start_time');
add_default($nl, 'config_forcing_cycle_start');
add_default($nl, 'config_forcing_cycle_duration');
add_default($nl, 'config_forcing_restart_file');
add_default($nl, 'config_forcing_precipitation_units');
add_default($nl, 'config_forcing_sst_type');
add_default($nl, 'config_update_ocean_fluxes');
add_default($nl, 'config_include_pond_freshwater_feedback');

#############################
# Namelist group: unit_test #
#############################

add_default($nl, 'config_perform_unit_test');
add_default($nl, 'config_unit_test_type');
add_default($nl, 'config_unit_test_subtype');
add_default($nl, 'config_use_test_ice_shelf');

###################################
# Namelist group: velocity_solver #
###################################

add_default($nl, 'config_dynamics_subcycle_number');
add_default($nl, 'config_rotate_cartesian_grid');
add_default($nl, 'config_include_metric_terms');
add_default($nl, 'config_elastic_subcycle_number');
add_default($nl, 'config_stress_divergence_scheme');
add_default($nl, 'config_variational_basis');
add_default($nl, 'config_wachspress_integration_type');
add_default($nl, 'config_wachspress_integration_order');
add_default($nl, 'config_revised_evp');
add_default($nl, 'config_use_air_stress');
add_default($nl, 'config_use_ocean_stress');
add_default($nl, 'config_use_surface_tilt');
add_default($nl, 'config_geostrophic_surface_tilt');

#############################
# Namelist group: advection #
#############################

add_default($nl, 'config_advection_type');
add_default($nl, 'config_monotonic');
add_default($nl, 'config_conservation_check');
add_default($nl, 'config_monotonicity_check');
add_default($nl, 'config_recover_tracer_means_check');

##################################
# Namelist group: column_package #
##################################

add_default($nl, 'config_use_column_shortwave');
add_default($nl, 'config_use_column_vertical_thermodynamics');
if ($ice_bgc eq 'ice_bgc') {
        add_default($nl, 'config_use_column_biogeochemistry', 'val'=>".true.");
} else {
        add_default($nl, 'config_use_column_biogeochemistry', 'val'=>".false.");
}
add_default($nl, 'config_use_column_itd_thermodynamics');
add_default($nl, 'config_use_column_ridging');

##################################
# Namelist group: column_tracers #
##################################

add_default($nl, 'config_use_ice_age');
add_default($nl, 'config_use_first_year_ice');
add_default($nl, 'config_use_level_ice');
add_default($nl, 'config_use_cesm_meltponds');
add_default($nl, 'config_use_level_meltponds');
add_default($nl, 'config_use_topo_meltponds');
add_default($nl, 'config_use_aerosols');

###################################
# Namelist group: biogeochemistry #
###################################

add_default($nl, 'config_use_vertical_zsalinity');
add_default($nl, 'config_use_shortwave_bioabsorption');
add_default($nl, 'config_use_skeletal_biochemistry');
if ($ice_bgc eq 'ice_bgc') {
        add_default($nl, 'config_use_column_biogeochemistry', 'val'=>".true.");
        add_default($nl, 'config_use_vertical_biochemistry', 'val'=>".true.");
        add_default($nl, 'config_use_vertical_tracers', 'val'=>".true.");
        add_default($nl, 'config_use_brine', 'val'=>".true.");
        add_default($nl, 'config_use_nitrate', 'val'=>".true.");
        add_default($nl, 'config_use_carbon', 'val'=>".true.");
        add_default($nl, 'config_use_ammonium', 'val'=>".true.");
        add_default($nl, 'config_use_silicate', 'val'=>".true.");
        add_default($nl, 'config_use_DMS', 'val'=>".true.");
        add_default($nl, 'config_use_nonreactive', 'val'=>".true.");
        add_default($nl, 'config_use_humics', 'val'=>".true.");
        add_default($nl, 'config_use_DON', 'val'=>".true.");
        add_default($nl, 'config_use_iron', 'val'=>".true.");
} else {
        add_default($nl, 'config_use_column_biogeochemistry', 'val'=>".false.");
        add_default($nl, 'config_use_vertical_biochemistry', 'val'=>".false.");
        add_default($nl, 'config_use_vertical_tracers', 'val'=>".false.");
        add_default($nl, 'config_use_brine', 'val'=>".false.");
        add_default($nl, 'config_use_nitrate', 'val'=>".false.");
        add_default($nl, 'config_use_carbon', 'val'=>".false.");
        add_default($nl, 'config_use_ammonium', 'val'=>".false.");
        add_default($nl, 'config_use_silicate', 'val'=>".false.");
        add_default($nl, 'config_use_DMS', 'val'=>".false.");
        add_default($nl, 'config_use_nonreactive', 'val'=>".false.");
        add_default($nl, 'config_use_humics', 'val'=>".false.");
        add_default($nl, 'config_use_DON', 'val'=>".false.");
        add_default($nl, 'config_use_iron', 'val'=>".false.");
}
add_default($nl, 'config_use_chlorophyll');
add_default($nl, 'config_use_modal_aerosols');
add_default($nl, 'config_use_zaerosols');
add_default($nl, 'config_skeletal_bgc_flux_type');
add_default($nl, 'config_scale_initial_vertical_bgc');
add_default($nl, 'config_biogrid_bottom_molecular_sublayer');
add_default($nl, 'config_biogrid_top_molecular_sublayer');
add_default($nl, 'config_bio_gravity_drainage_length_scale');
add_default($nl, 'config_zsalinity_molecular_sublayer');
add_default($nl, 'config_zsalinity_gravity_drainage_scale');
add_default($nl, 'config_snow_porosity_at_ice_surface');
add_default($nl, 'config_new_ice_fraction_biotracer');
add_default($nl, 'config_fraction_biotracer_in_frazil');
add_default($nl, 'config_ratio_Si_to_N_diatoms');
add_default($nl, 'config_ratio_Si_to_N_small_plankton');
add_default($nl, 'config_ratio_Si_to_N_phaeocystis');
add_default($nl, 'config_ratio_S_to_N_diatoms');
add_default($nl, 'config_ratio_S_to_N_small_plankton');
add_default($nl, 'config_ratio_S_to_N_phaeocystis');
add_default($nl, 'config_ratio_Fe_to_C_diatoms');
add_default($nl, 'config_ratio_Fe_to_C_small_plankton');
add_default($nl, 'config_ratio_Fe_to_C_phaeocystis');
add_default($nl, 'config_ratio_Fe_to_N_diatoms');
add_default($nl, 'config_ratio_Fe_to_N_small_plankton');
add_default($nl, 'config_ratio_Fe_to_N_phaeocystis');
add_default($nl, 'config_ratio_Fe_to_DON');
add_default($nl, 'config_ratio_Fe_to_DOC_saccharids');
add_default($nl, 'config_ratio_Fe_to_DOC_lipids');
add_default($nl, 'config_respiration_fraction_of_growth');
add_default($nl, 'config_rapid_mobile_to_stationary_time');
add_default($nl, 'config_long_mobile_to_stationary_time');
add_default($nl, 'config_algal_maximum_velocity');
add_default($nl, 'config_ratio_Fe_to_dust');
add_default($nl, 'config_solubility_of_Fe_in_dust');
add_default($nl, 'config_chla_absorptivity_of_diatoms');
add_default($nl, 'config_chla_absorptivity_of_small_plankton');
add_default($nl, 'config_chla_absorptivity_of_phaeocystis');
add_default($nl, 'config_light_attenuation_diatoms');
add_default($nl, 'config_light_attenuation_small_plankton');
add_default($nl, 'config_light_attenuation_phaeocystis');
add_default($nl, 'config_light_inhibition_diatoms');
add_default($nl, 'config_light_inhibition_small_plankton');
add_default($nl, 'config_light_inhibition_phaeocystis');
add_default($nl, 'config_maximum_growth_rate_diatoms');
add_default($nl, 'config_maximum_growth_rate_small_plankton');
add_default($nl, 'config_maximum_growth_rate_phaeocystis');
add_default($nl, 'config_temperature_growth_diatoms');
add_default($nl, 'config_temperature_growth_small_plankton');
add_default($nl, 'config_temperature_growth_phaeocystis');
add_default($nl, 'config_grazed_fraction_diatoms');
add_default($nl, 'config_grazed_fraction_small_plankton');
add_default($nl, 'config_grazed_fraction_phaeocystis');
add_default($nl, 'config_mortality_diatoms');
add_default($nl, 'config_mortality_small_plankton');
add_default($nl, 'config_mortality_phaeocystis');
add_default($nl, 'config_temperature_mortality_diatoms');
add_default($nl, 'config_temperature_mortality_small_plankton');
add_default($nl, 'config_temperature_mortality_phaeocystis');
add_default($nl, 'config_exudation_diatoms');
add_default($nl, 'config_exudation_small_plankton');
add_default($nl, 'config_exudation_phaeocystis');
add_default($nl, 'config_nitrate_saturation_diatoms');
add_default($nl, 'config_nitrate_saturation_small_plankton');
add_default($nl, 'config_nitrate_saturation_phaeocystis');
add_default($nl, 'config_ammonium_saturation_diatoms');
add_default($nl, 'config_ammonium_saturation_small_plankton');
add_default($nl, 'config_ammonium_saturation_phaeocystis');
add_default($nl, 'config_silicate_saturation_diatoms');
add_default($nl, 'config_silicate_saturation_small_plankton');
add_default($nl, 'config_silicate_saturation_phaeocystis');
add_default($nl, 'config_iron_saturation_diatoms');
add_default($nl, 'config_iron_saturation_small_plankton');
add_default($nl, 'config_iron_saturation_phaeocystis');
add_default($nl, 'config_fraction_spilled_to_DON');
add_default($nl, 'config_degredation_of_DON');
add_default($nl, 'config_fraction_DON_ammonium');
add_default($nl, 'config_fraction_loss_to_saccharids');
add_default($nl, 'config_fraction_loss_to_lipids');
add_default($nl, 'config_fraction_exudation_to_saccharids');
add_default($nl, 'config_fraction_exudation_to_lipids');
add_default($nl, 'config_remineralization_saccharids');
add_default($nl, 'config_remineralization_lipids');
add_default($nl, 'config_maximum_brine_temperature');
add_default($nl, 'config_salinity_dependence_of_growth');
add_default($nl, 'config_minimum_optical_depth');
add_default($nl, 'config_slopped_grazing_fraction');
add_default($nl, 'config_excreted_fraction');
add_default($nl, 'config_fraction_mortality_to_ammonium');
add_default($nl, 'config_fraction_iron_remineralized');
add_default($nl, 'config_nitrification_rate');
add_default($nl, 'config_desorption_loss_particulate_iron');
add_default($nl, 'config_maximum_loss_fraction');
add_default($nl, 'config_maximum_ratio_iron_to_saccharids');
add_default($nl, 'config_respiration_loss_to_DMSPd');
add_default($nl, 'config_DMSP_to_DMS_conversion_fraction');
add_default($nl, 'config_DMSP_to_DMS_conversion_time');
add_default($nl, 'config_DMS_oxidation_time');
add_default($nl, 'config_mobility_type_diatoms');
add_default($nl, 'config_mobility_type_small_plankton');
add_default($nl, 'config_mobility_type_phaeocystis');
add_default($nl, 'config_mobility_type_nitrate');
add_default($nl, 'config_mobility_type_ammonium');
add_default($nl, 'config_mobility_type_silicate');
add_default($nl, 'config_mobility_type_DMSPp');
add_default($nl, 'config_mobility_type_DMSPd');
add_default($nl, 'config_mobility_type_humics');
add_default($nl, 'config_mobility_type_saccharids');
add_default($nl, 'config_mobility_type_lipids');
add_default($nl, 'config_mobility_type_proteins');
add_default($nl, 'config_mobility_type_dissolved_iron');
add_default($nl, 'config_mobility_type_particulate_iron');
add_default($nl, 'config_mobility_type_black_carbon1');
add_default($nl, 'config_mobility_type_black_carbon2');
add_default($nl, 'config_mobility_type_dust1');
add_default($nl, 'config_mobility_type_dust2');
add_default($nl, 'config_mobility_type_dust3');
add_default($nl, 'config_mobility_type_dust4');
add_default($nl, 'config_ratio_C_to_N_diatoms');
add_default($nl, 'config_ratio_C_to_N_small_plankton');
add_default($nl, 'config_ratio_C_to_N_phaeocystis');
add_default($nl, 'config_ratio_chla_to_N_diatoms');
add_default($nl, 'config_ratio_chla_to_N_small_plankton');
add_default($nl, 'config_ratio_chla_to_N_phaeocystis');
add_default($nl, 'config_scales_absorption_diatoms');
add_default($nl, 'config_scales_absorption_small_plankton');
add_default($nl, 'config_scales_absorption_phaeocystis');
add_default($nl, 'config_ratio_C_to_N_proteins');

#############################
# Namelist group: shortwave #
#############################

add_default($nl, 'config_shortwave_type');
add_default($nl, 'config_albedo_type');
add_default($nl, 'config_visible_ice_albedo');
add_default($nl, 'config_infrared_ice_albedo');
add_default($nl, 'config_visible_snow_albedo');
add_default($nl, 'config_infrared_snow_albedo');
add_default($nl, 'config_variable_albedo_thickness_limit');
add_default($nl, 'config_ice_shortwave_tuning_parameter');
add_default($nl, 'config_pond_shortwave_tuning_parameter');
add_default($nl, 'config_snow_shortwave_tuning_parameter');
add_default($nl, 'config_temp_change_snow_grain_radius_change');
add_default($nl, 'config_max_melting_snow_grain_radius');
add_default($nl, 'config_algae_absorption_coefficient');

#############################
# Namelist group: meltponds #
#############################

add_default($nl, 'config_snow_to_ice_transition_depth');
add_default($nl, 'config_pond_refreezing_type');
add_default($nl, 'config_pond_flushing_timescale');
add_default($nl, 'config_min_meltwater_retained_fraction');
add_default($nl, 'config_max_meltwater_retained_fraction');
add_default($nl, 'config_pond_depth_to_fraction_ratio');
add_default($nl, 'config_snow_on_pond_ice_tapering_parameter');
add_default($nl, 'config_critical_pond_ice_thickness');

##################################
# Namelist group: thermodynamics #
##################################

add_default($nl, 'config_thermodynamics_type');
add_default($nl, 'config_heat_conductivity_type');
add_default($nl, 'config_rapid_mode_channel_radius');
add_default($nl, 'config_rapid_model_critical_Ra');
add_default($nl, 'config_rapid_mode_aspect_ratio');
add_default($nl, 'config_slow_mode_drainage_strength');
add_default($nl, 'config_slow_mode_critical_porosity');
add_default($nl, 'config_congelation_ice_porosity');

#######################
# Namelist group: itd #
#######################

add_default($nl, 'config_itd_conversion_type');
add_default($nl, 'config_category_bounds_type');

###########################
# Namelist group: ridging #
###########################

add_default($nl, 'config_ice_strength_formulation');
add_default($nl, 'config_ridging_participation_function');
add_default($nl, 'config_ridging_redistribution_function');
add_default($nl, 'config_ridiging_efolding_scale');
add_default($nl, 'config_ratio_ridging_work_to_PE');

##############################
# Namelist group: atmosphere #
##############################

add_default($nl, 'config_atmos_boundary_method');
add_default($nl, 'config_calc_surface_stresses');
add_default($nl, 'config_calc_surface_temperature');
add_default($nl, 'config_use_form_drag');
add_default($nl, 'config_use_high_frequency_coupling');
add_default($nl, 'config_boundary_layer_iteration_number');

#########################
# Namelist group: ocean #
#########################

add_default($nl, 'config_use_ocean_mixed_layer');
add_default($nl, 'config_min_friction_velocity');
add_default($nl, 'config_ocean_heat_transfer_type');
add_default($nl, 'config_sea_freezing_temperature_type');
<<<<<<< HEAD
add_default($nl, 'config_ocean_surface_type');
=======
if ($surface_mode eq 'non-free') {
        add_default($nl, 'config_ocean_surface_type', 'val'=>"non-free");
} else {
        add_default($nl, 'config_ocean_surface_type', 'val'=>"free");
}
>>>>>>> 8775ee4c

###############################
# Namelist group: diagnostics #
###############################

add_default($nl, 'config_check_state');

##########################################
# Namelist group: AM_highFrequencyOutput #
##########################################

add_default($nl, 'config_AM_highFrequencyOutput_enable');
add_default($nl, 'config_AM_highFrequencyOutput_compute_interval');
add_default($nl, 'config_AM_highFrequencyOutput_output_stream');
add_default($nl, 'config_AM_highFrequencyOutput_compute_on_startup');
add_default($nl, 'config_AM_highFrequencyOutput_write_on_startup');

###################################
# Namelist group: AM_temperatures #
###################################

add_default($nl, 'config_AM_temperatures_enable');
add_default($nl, 'config_AM_temperatures_compute_interval');
add_default($nl, 'config_AM_temperatures_output_stream');
add_default($nl, 'config_AM_temperatures_compute_on_startup');
add_default($nl, 'config_AM_temperatures_write_on_startup');

#########################################
# Namelist group: AM_regionalStatistics #
#########################################

add_default($nl, 'config_AM_regionalStatistics_enable');
add_default($nl, 'config_AM_regionalStatistics_compute_interval');
add_default($nl, 'config_AM_regionalStatistics_output_stream');
add_default($nl, 'config_AM_regionalStatistics_compute_on_startup');
add_default($nl, 'config_AM_regionalStatistics_write_on_startup');
add_default($nl, 'config_AM_regionalStatistics_ice_extent_limit');

#########################################
# Namelist group: AM_ridgingDiagnostics #
#########################################

add_default($nl, 'config_AM_ridgingDiagnostics_enable');
add_default($nl, 'config_AM_ridgingDiagnostics_compute_interval');
add_default($nl, 'config_AM_ridgingDiagnostics_output_stream');
add_default($nl, 'config_AM_ridgingDiagnostics_compute_on_startup');
add_default($nl, 'config_AM_ridgingDiagnostics_write_on_startup');

########################################
# Namelist group: AM_conservationCheck #
########################################

add_default($nl, 'config_AM_conservationCheck_enable');
add_default($nl, 'config_AM_conservationCheck_compute_interval');
add_default($nl, 'config_AM_conservationCheck_output_stream');
add_default($nl, 'config_AM_conservationCheck_compute_on_startup');
add_default($nl, 'config_AM_conservationCheck_write_on_startup');
add_default($nl, 'config_AM_conservationCheck_write_to_logfile');

##########################################
# Namelist group: AM_geographicalVectors #
##########################################

add_default($nl, 'config_AM_geographicalVectors_enable');
add_default($nl, 'config_AM_geographicalVectors_compute_interval');
add_default($nl, 'config_AM_geographicalVectors_output_stream');
add_default($nl, 'config_AM_geographicalVectors_compute_on_startup');
add_default($nl, 'config_AM_geographicalVectors_write_on_startup');

##################################
# Namelist group: AM_loadBalance #
##################################

add_default($nl, 'config_AM_loadBalance_enable');
add_default($nl, 'config_AM_loadBalance_compute_interval');
add_default($nl, 'config_AM_loadBalance_output_stream');
add_default($nl, 'config_AM_loadBalance_compute_on_startup');
add_default($nl, 'config_AM_loadBalance_write_on_startup');
add_default($nl, 'config_AM_loadBalance_nProcs');

#########################################
# Namelist group: AM_maximumIcePresence #
#########################################

add_default($nl, 'config_AM_maximumIcePresence_enable');
add_default($nl, 'config_AM_maximumIcePresence_compute_interval');
add_default($nl, 'config_AM_maximumIcePresence_output_stream');
add_default($nl, 'config_AM_maximumIcePresence_compute_on_startup');
add_default($nl, 'config_AM_maximumIcePresence_write_on_startup');
add_default($nl, 'config_AM_maximumIcePresence_start_time');

####################################
# Namelist group: AM_miscellaneous #
####################################

add_default($nl, 'config_AM_miscellaneous_enable');
add_default($nl, 'config_AM_miscellaneous_compute_interval');
add_default($nl, 'config_AM_miscellaneous_output_stream');
add_default($nl, 'config_AM_miscellaneous_compute_on_startup');
add_default($nl, 'config_AM_miscellaneous_write_on_startup');

####################################
# Namelist group: AM_areaVariables #
####################################

add_default($nl, 'config_AM_areaVariables_enable');
add_default($nl, 'config_AM_areaVariables_compute_interval');
add_default($nl, 'config_AM_areaVariables_output_stream');
add_default($nl, 'config_AM_areaVariables_compute_on_startup');
add_default($nl, 'config_AM_areaVariables_write_on_startup');

######################################
# Namelist group: AM_pondDiagnostics #
######################################

add_default($nl, 'config_AM_pondDiagnostics_enable');
add_default($nl, 'config_AM_pondDiagnostics_compute_interval');
add_default($nl, 'config_AM_pondDiagnostics_output_stream');
add_default($nl, 'config_AM_pondDiagnostics_compute_on_startup');
add_default($nl, 'config_AM_pondDiagnostics_write_on_startup');

#####################################
# Namelist group: AM_unitConversion #
#####################################

add_default($nl, 'config_AM_unitConversion_enable');
add_default($nl, 'config_AM_unitConversion_compute_interval');
add_default($nl, 'config_AM_unitConversion_output_stream');
add_default($nl, 'config_AM_unitConversion_compute_on_startup');
add_default($nl, 'config_AM_unitConversion_write_on_startup');

#####################################
# Namelist group: AM_pointwiseStats #
#####################################

add_default($nl, 'config_AM_pointwiseStats_enable');
add_default($nl, 'config_AM_pointwiseStats_compute_interval');
add_default($nl, 'config_AM_pointwiseStats_output_stream');
add_default($nl, 'config_AM_pointwiseStats_compute_on_startup');
add_default($nl, 'config_AM_pointwiseStats_write_on_startup');

#################################
# Namelist group: AM_iceShelves #
#################################

add_default($nl, 'config_AM_iceShelves_enable');
add_default($nl, 'config_AM_iceShelves_compute_interval');
add_default($nl, 'config_AM_iceShelves_output_stream');
add_default($nl, 'config_AM_iceShelves_compute_on_startup');
add_default($nl, 'config_AM_iceShelves_write_on_startup');

#################################
# Namelist group: AM_icePresent #
#################################

add_default($nl, 'config_AM_icePresent_enable');
add_default($nl, 'config_AM_icePresent_compute_interval');
add_default($nl, 'config_AM_icePresent_output_stream');
add_default($nl, 'config_AM_icePresent_compute_on_startup');
add_default($nl, 'config_AM_icePresent_write_on_startup');

###########################################
# Namelist group: AM_timeSeriesStatsDaily #
###########################################

add_default($nl, 'config_AM_timeSeriesStatsDaily_enable');
add_default($nl, 'config_AM_timeSeriesStatsDaily_compute_on_startup');
add_default($nl, 'config_AM_timeSeriesStatsDaily_write_on_startup');
add_default($nl, 'config_AM_timeSeriesStatsDaily_compute_interval');
add_default($nl, 'config_AM_timeSeriesStatsDaily_output_stream');
add_default($nl, 'config_AM_timeSeriesStatsDaily_restart_stream');
add_default($nl, 'config_AM_timeSeriesStatsDaily_operation');
add_default($nl, 'config_AM_timeSeriesStatsDaily_reference_times');
add_default($nl, 'config_AM_timeSeriesStatsDaily_duration_intervals');
add_default($nl, 'config_AM_timeSeriesStatsDaily_repeat_intervals');
add_default($nl, 'config_AM_timeSeriesStatsDaily_reset_intervals');
add_default($nl, 'config_AM_timeSeriesStatsDaily_backward_output_offset');

#############################################
# Namelist group: AM_timeSeriesStatsMonthly #
#############################################

add_default($nl, 'config_AM_timeSeriesStatsMonthly_enable');
add_default($nl, 'config_AM_timeSeriesStatsMonthly_compute_on_startup');
add_default($nl, 'config_AM_timeSeriesStatsMonthly_write_on_startup');
add_default($nl, 'config_AM_timeSeriesStatsMonthly_compute_interval');
add_default($nl, 'config_AM_timeSeriesStatsMonthly_output_stream');
add_default($nl, 'config_AM_timeSeriesStatsMonthly_restart_stream');
add_default($nl, 'config_AM_timeSeriesStatsMonthly_operation');
add_default($nl, 'config_AM_timeSeriesStatsMonthly_reference_times');
add_default($nl, 'config_AM_timeSeriesStatsMonthly_duration_intervals');
add_default($nl, 'config_AM_timeSeriesStatsMonthly_repeat_intervals');
add_default($nl, 'config_AM_timeSeriesStatsMonthly_reset_intervals');
add_default($nl, 'config_AM_timeSeriesStatsMonthly_backward_output_offset');

#################################################
# Namelist group: AM_timeSeriesStatsClimatology #
#################################################

add_default($nl, 'config_AM_timeSeriesStatsClimatology_enable');
add_default($nl, 'config_AM_timeSeriesStatsClimatology_compute_on_startup');
add_default($nl, 'config_AM_timeSeriesStatsClimatology_write_on_startup');
add_default($nl, 'config_AM_timeSeriesStatsClimatology_compute_interval');
add_default($nl, 'config_AM_timeSeriesStatsClimatology_output_stream');
add_default($nl, 'config_AM_timeSeriesStatsClimatology_restart_stream');
add_default($nl, 'config_AM_timeSeriesStatsClimatology_operation');
add_default($nl, 'config_AM_timeSeriesStatsClimatology_reference_times');
add_default($nl, 'config_AM_timeSeriesStatsClimatology_duration_intervals');
add_default($nl, 'config_AM_timeSeriesStatsClimatology_repeat_intervals');
add_default($nl, 'config_AM_timeSeriesStatsClimatology_reset_intervals');
add_default($nl, 'config_AM_timeSeriesStatsClimatology_backward_output_offset');

############################################
# Namelist group: AM_timeSeriesStatsCustom #
############################################

add_default($nl, 'config_AM_timeSeriesStatsCustom_enable');
add_default($nl, 'config_AM_timeSeriesStatsCustom_compute_on_startup');
add_default($nl, 'config_AM_timeSeriesStatsCustom_write_on_startup');
add_default($nl, 'config_AM_timeSeriesStatsCustom_compute_interval');
add_default($nl, 'config_AM_timeSeriesStatsCustom_output_stream');
add_default($nl, 'config_AM_timeSeriesStatsCustom_restart_stream');
add_default($nl, 'config_AM_timeSeriesStatsCustom_operation');
add_default($nl, 'config_AM_timeSeriesStatsCustom_reference_times');
add_default($nl, 'config_AM_timeSeriesStatsCustom_duration_intervals');
add_default($nl, 'config_AM_timeSeriesStatsCustom_repeat_intervals');
add_default($nl, 'config_AM_timeSeriesStatsCustom_reset_intervals');
add_default($nl, 'config_AM_timeSeriesStatsCustom_backward_output_offset');

#-----------------------------------------------------------------------------------------------
# *** Write output namelist file (mpas-cice_in) and input dataset list (mpas--cice.input_data_list) ***
#-----------------------------------------------------------------------------------------------
# Set namelist groups to be written out

my @groups = qw(cice_model
                io
                decomposition
                restart
                dimensions
                initialize
                use_sections
                forcing
                unit_test
                velocity_solver
                advection
                column_package
                column_tracers
                biogeochemistry
                shortwave
                meltponds
                thermodynamics
                itd
                ridging
                atmosphere
                ocean
                diagnostics
                am_highfrequencyoutput
                am_temperatures
                am_regionalstatistics
                am_ridgingdiagnostics
                am_conservationcheck
                am_geographicalvectors
                am_loadbalance
                am_maximumicepresence
                am_miscellaneous
                am_areavariables
                am_ponddiagnostics
                am_unitconversion
                am_pointwisestats
                am_iceshelves
                am_icepresent
                am_timeseriesstatsdaily
                am_timeseriesstatsmonthly
                am_timeseriesstatsclimatology
                am_timeseriesstatscustom
                );

# Check for variables in the "derived" group, add them to appropriate group
for my $var ($nl->get_variable_names('derived')) {
  my @broken = split(/&/,$var);
  my $val = $nl->get_variable_value('derived', $var);
  $nl->set_variable_value($broken[1], $broken[0], $val);
}

# Write out all groups  to mpas-cice_in
my $outfile = "./mpas-cice_in";
$nl->write($outfile, 'groups'=>\@groups);
if ($print>=2) { print "Writing mpas-cice ice component namelist to $outfile $eol"; }

# Write input dataset list.
check_input_files($DIN_LOC_ROOT, "../mpas-cice.input_data_list");

#-----------------------------------------------------------------------------------------------
# END OF MAIN SCRIPT
#===============================================================================================

#===============================================================================================
sub add_default {

# Add a value for the specified variable to the specified namelist object.  The variables
# already in the object have the higher precedence, so if the specified variable is already
# defined in the object then don't overwrite it, just return.
#
# This method checks the definition file and adds the variable to the correct
# namelist group.
#
# The value can be provided by using the optional argument key 'val' in the
# calling list.  Otherwise a default value is obtained from the namelist
# defaults object.  If no default value is found this method throws an exception
# unless the 'nofail' option is set true.
#
# Additional optional keyword=>value pairs may be specified.  If the keyword 'val' is
# not present, then any other keyword=>value pairs that are specified will be used to
# match attributes in the defaults file.
#
# Example 1: Specify the default value $val for the namelist variable $var in namelist
#            object $nl:
#
#  add_default($nl, $var, 'val'=>$val)
#
# Example 2: Add a default for variable $var if an appropriate value is found.  Otherwise
#            don't add the variable
#
#  add_default($nl, $var, 'nofail'=>1)
#
#
# ***** N.B. ***** This routine assumes the following variables are in package main::
#  $definition        -- the namelist definition object
#  $DIN_LOC_ROOT -- CCSM inputdata root directory

    my $nl = shift;     # namelist object
    my $var = shift;    # name of namelist variable
    my %opts = @_;      # options

    my $val = undef;

    # Query the definition to find which group the variable belongs to.  Exit if not found.
    my $group = $definition->get_group_name($var);
    unless ($group) {
      my $fname = $definition->get_file_name();
      die "$ProgName - ERROR: variable \"$var\" not found in namelist definition file $fname.\n";
    }

    # check whether the variable has a value in the namelist object -- if so then return
    $val = $nl->get_variable_value($group, $var);
    if (defined $val) { return; }

    # Look for a specified value in the options hash
    if (defined $opts{'val'}) {
      $val = $opts{'val'};
    }
    # or else get a value from namelist defaults object.
    # Note that if the 'val' key isn't in the hash, then just pass anything else
    # in %opts to the get_value method to be used as attributes that are matched
    # when looking for default values.
    else {
      $val = get_default_value($var, \%opts);
    }

    # if no value is found then exit w/ error (unless 'nofail' option set)
    unless (defined $val) {
      unless ($opts{'nofail'}) {
        print "$ProgName - ERROR: No default value found for $var\n".
              "user defined attributes:\n";
        foreach my $key (keys(%opts)) {
          if ($key ne 'nofail' and $key ne 'val') {
            print "key=$key  val=$opts{$key}\n";
          }
        }
        die;
      } else {
        return;
      }
    }

    # query the definition to find out if the variable is an input pathname
    my $is_input_pathname = $definition->is_input_pathname($var);

    # The default values for input pathnames are relative.  If the namelist
    # variable is defined to be an absolute pathname, then prepend
    # the CCSM inputdata root directory.
    # TODO: unless ignore_abs is passed as argument 
    if ($is_input_pathname eq 'abs') {
      unless ($opts{'noprepend'}){
        $val = set_abs_filepath($val, $DIN_LOC_ROOT);
      }
    }

    # query the definition to find out if the variable takes a string value.
    # The returned string length will be >0 if $var is a string, and 0 if not.
    my $str_len = $definition->get_str_len($var);

    # If the variable is a string, then add quotes if they're missing
    if ($str_len > 0) {
      $val = quote_string($val);
    }

    # set the value in the namelist
    $nl->set_variable_value($group, $var, $val);
}

#-----------------------------------------------------------------------------------------------

sub get_default_value {

# Return a default value for the requested variable.
# Return undef if no default found.
#
# ***** N.B. ***** This routine assumes the following variables are in package main::
#  $defaults          -- the namelist defaults object
#  $uc_defaults       -- the use CASE defaults object

    my $var_name    = lc(shift);   # name of namelist variable (CASE insensitive interface)
    my $usr_att_ref = shift;       # reference to hash containing user supplied attributes

    # Check in the namelist defaults
    return $defaults->get_value($var_name, $usr_att_ref);

}

#-----------------------------------------------------------------------------------------------

sub check_input_files {

# For each variable in the namelist which is an input dataset, check to see if it
# exists locally.
#
# ***** N.B. ***** This routine assumes the following variables are in package main::
#  $definition        -- the namelist definition object

    my $inputdata_rootdir = shift;    # if false prints test, else creates inputdata file
    my $data_file_list = shift;
    open(my $fh, "<:encoding(UTF-8)", $data_file_list) or die "Couldn't open data file list $data_file_list";

	while (my $row = <$fh>) {
		chomp $row;
		my @split = split(' = ', $row);
		#my $input_path = $split[2]

		if (-e $split[1] ) {
			print "OK -- found $split[1]\n"
		} else {
			print "NOT FOUND: $split[1]\n"
		}
	}
    close $fh;
    return 0 if defined $inputdata_rootdir;
}

#-----------------------------------------------------------------------------------------------

sub set_abs_filepath {

# check whether the input filepath is an absolute path, and if it isn't then
# prepend a root directory

    my ($filepath, $rootdir) = @_;

    # strip any leading/trailing whitespace
    $filepath =~ s/^\s+//;
    $filepath =~ s/\s+$//;
    $rootdir  =~ s/^\s+//;
    $rootdir  =~ s/\s+$//;

    # strip any leading/trailing quotes
    $filepath =~ s/^['"]+//;
    $filepath =~ s/["']+$//;
    $rootdir =~ s/^['"]+//;
    $rootdir =~ s/["']+$//;

    my $out = $filepath;
    unless ( $filepath =~ /^\// ) {  # unless $filepath starts with a /
      $out = "$rootdir/$filepath"; # prepend the root directory
    }
    return $out;
}

#-----------------------------------------------------------------------------------------------


sub absolute_path {
#
# Convert a pathname into an absolute pathname, expanding any . or .. characters.
# Assumes pathnames refer to a local filesystem.
# Assumes the directory separator is "/".
#
  my $path = shift;
  my $cwd = getcwd();  # current working directory
  my $abspath;         # resulting absolute pathname

# Strip off any leading or trailing whitespace.  (This pattern won't match if
# there's embedded whitespace.
  $path =~ s!^\s*(\S*)\s*$!$1!;

# Convert relative to absolute path.

  if ($path =~ m!^\.$!) {          # path is "."
      return $cwd;
  } elsif ($path =~ m!^\./!) {     # path starts with "./"
      $path =~ s!^\.!$cwd!;
  } elsif ($path =~ m!^\.\.$!) {   # path is ".."
      $path = "$cwd/..";
  } elsif ($path =~ m!^\.\./!) {   # path starts with "../"
      $path = "$cwd/$path";
  } elsif ($path =~ m!^[^/]!) {    # path starts with non-slash character
      $path = "$cwd/$path";
  }

  my ($dir, @dirs2);
  my @dirs = split "/", $path, -1;   # The -1 prevents split from stripping trailing nulls
                                     # This enables correct processing of the input "/".

  # Remove any "" that are not leading.
  for (my $i=0; $i<=$#dirs; ++$i) {
      if ($i == 0 or $dirs[$i] ne "") {
        push @dirs2, $dirs[$i];
      }
  }
  @dirs = ();

  # Remove any "."
  foreach $dir (@dirs2) {
      unless ($dir eq ".") {
        push @dirs, $dir;
      }
  }
  @dirs2 = ();

  # Remove the "subdir/.." parts.
  foreach $dir (@dirs) {
    if ( $dir !~ /\.\./ ) {
        push @dirs2, $dir;
    } else {
        pop @dirs2;   # remove previous dir when current dir is ..
    }
  }
  if ($#dirs2 == 0 and $dirs2[0] eq "") { return "/"; }
  $abspath = join '/', @dirs2;
  return( $abspath );
}

#-------------------------------------------------------------------------------

sub valid_option {

    my ($val, @expect) = @_;
    my ($expect);

    $val =~ s/^\s+//;
    $val =~ s/\s+$//;
    foreach $expect (@expect) {
      if ($val =~ /^$expect$/i) { return $expect; }
    }
    return undef;
}

#-------------------------------------------------------------------------------

sub validate_options {

    my $source = shift;   # text string declaring the source of the options being validated
    my $opts   = shift;   # reference to hash that contains the options

    my ($opt, $old, @expect);

}

#-------------------------------------------------------------------------------

sub quote_string {
    my $str = shift;
    $str =~ s/^\s+//;
    $str =~ s/\s+$//;
    unless ($str =~ /^['"]/) {        #"'
        $str = "\'$str\'";
    }
    return $str;
}

#-------------------------------------------------------------------------------

sub expand_env_xml {

    my $value = shift;

    if ($value =~ /\$([\w_]+)(.*)$/) {
	my $subst = $xmlvars{$1};
	$value =~ s/\$${1}/$subst/g;
    }
    return $value; 
}	 

#-------------------------------------------------------------------------------

sub print_nl_to_screen {

  my $namelist = $_[0];
  # Loop through every group in the namelist
  for my $group ($namelist->get_group_names()) {
    # Loop through every variable in group
    for my $var ($namelist->get_variable_names($group)) {
      my $val = $namelist->get_variable_value($group, $var);
      # For derived type, $var contains variable name and group name
      if ($group eq "derived") {
        my @broken = split(/&/,$var);
        print "   * ", $broken[0], " = ", $val, " in \&", $broken[1], "\n";
      }
      else {
        print "   * ", $var, " = ", $val, " in \&", $group, "\n";
      }
    }
  }
}

#-------------------------------------------------------------------------------

sub valid_date {
# return 1 if given date ($$month/$$day/$$year) exists in calendar $cal
# otherwise subtract number of days in $$month from $$day, and increment
# $$month by 1 (also incrementing $$year if going from Dec to Jan) and 
# then return 0.

  use Switch;

  my $day = shift;
  my $month = shift;
  my $year = shift;
  my $cal = shift;

  my $maxday = -1;
  switch ($$month) {
    case 1 { $maxday = 31; }
    case 2 {
      if (($cal eq 'NO_LEAP') || (not leap($$year))) {
        $maxday = 28;
      } else {
        $maxday = 29;
      }
    }
    case 3 { $maxday = 31; }
    case 4 { $maxday = 30; }
    case 5 { $maxday = 31; }
    case 6 { $maxday = 30; }
    case 7 { $maxday = 31; }
    case 8 { $maxday = 31; }
    case 9 { $maxday = 30; }
    case 10 { $maxday = 31; }
    case 11 { $maxday = 30; }
    case 12 { $maxday = 31; }
  }
  if ($maxday == -1) {
    die "ERROR: can not figure out what month $$month is";
  }
  if ($$day > $maxday) {
    $$month++;
    if ($$month == 13) {
      $$year++;
      $$month = 1;
    }
    $$day = $$day - $maxday;
    return 0;
  }
  return 1;
}

#-------------------------------------------------------------------------------

sub leap() {
# return 1 if given year is a leap year, 0 otherwise

  my $year = shift;

  if (($year%4 == 0) && (($year%400 == 0) || ($year%100 != 0))) {
    return 1;
  }
  return 0;
}


#-------------------------------------------------------------------------------

sub any() {
# return 1 if array (arg 0) contains val (arg 1). Note that this uses "eq"
# instead of "==" because it's meant for strings

  my $array_ref = shift;
  my @array = @$array_ref;
  my $val = shift;

  foreach (@array) {
    if ($_ eq $val) {
      return 1;
    }
  }
  return 0;
}
<|MERGE_RESOLUTION|>--- conflicted
+++ resolved
@@ -52,12 +52,9 @@
      -inst_string          inst_string variable
      -ic_mode              variable for initial condition file mode
                            Options are: spunup, cold_start
-<<<<<<< HEAD
      -ice_bgc              variable for enabling sea ice BGC
-=======
      -surface_mode         variable for surface mode
                            Options are: free, non-free
->>>>>>> 8775ee4c
 
 
 NOTE: The precedence for setting the values of namelist variables is (highest to lowest):
@@ -89,38 +86,6 @@
 
 # Process command-line options.
 
-<<<<<<< HEAD
-my %opts = ( help        => 0,
-             test        => 0,
-             verbose     => 0,
-             preview     => 0,
-             caseroot    => undef,
-             casebuild   => undef,
-             cimeroot    => undef,
-             inst_string => undef,
-             ice_grid    => undef,
-             date_stamp  => undef,
-             ic_mode     => undef,
-             ice_bgc     => undef,
-             cfg_dir     => $cfgdir,
-           );
-
-GetOptions(
-    "h|help"        => \$opts{'help'},
-    "infile=s"      => \$opts{'infile'},
-    "namelist=s"    => \$opts{'namelist'},
-    "v|verbose"     => \$opts{'verbose'},
-    "caseroot=s"    => \$opts{'caseroot'},
-    "casebuild=s"   => \$opts{'casebuild'},
-    "cimeroot=s"    => \$opts{'cimeroot'},
-    "inst_string=s" => \$opts{'inst_string'},	   
-    "ice_grid=s"    => \$opts{'ice_grid'},
-    "date_stamp=s"  => \$opts{'date_stamp'},
-    "ic_mode=s"     => \$opts{'ic_mode'},
-    "ice_bgc=s"     => \$opts{'ice_bgc'},
-    "cfg_dir=s"     => \$opts{'cfg_dir'},
-    "preview"       => \$opts{'preview'},
-=======
 my %opts = ( help         => 0,
              test         => 0,
              verbose      => 0,
@@ -132,6 +97,7 @@
              ice_grid     => undef,
              date_stamp   => undef,
              ic_mode      => undef,
+             ice_bgc      => undef,
              surface_mode => undef,
              cfg_dir      => $cfgdir,
            );
@@ -148,10 +114,10 @@
     "ice_grid=s"     => \$opts{'ice_grid'},
     "date_stamp=s"   => \$opts{'date_stamp'},
     "ic_mode=s"      => \$opts{'ic_mode'},
+    "ice_bgc=s"      => \$opts{'ice_bgc'},
     "surface_mode=s" => \$opts{'surface_mode'},
     "cfg_dir=s"      => \$opts{'cfg_dir'},
     "preview"        => \$opts{'preview'},
->>>>>>> 8775ee4c
 )  or usage();
 
 # Give usage message.
@@ -175,17 +141,6 @@
 
 if ($print>=2) { print "Setting MPAS-CICE configuration script directory to $cfgdir$eol"; }
 
-<<<<<<< HEAD
-my $CASEROOT    = $opts{'caseroot'};
-my $CASEBUILD   = $opts{'casebuild'};
-my $CIMEROOT    = $opts{'cimeroot'};
-my $inst_string = $opts{'inst_string'};
-my $ICE_GRID    = $opts{'ice_grid'};
-my $date_stamp  = $opts{'date_stamp'};
-my $ic_mode     = $opts{'ic_mode'};
-my $ice_bgc     = $opts{'ice_bgc'};
-$cfgdir         = $opts{'cfg_dir'};
-=======
 my $CASEROOT     = $opts{'caseroot'};
 my $CASEBUILD    = $opts{'casebuild'};
 my $CIMEROOT     = $opts{'cimeroot'};
@@ -193,9 +148,9 @@
 my $ICE_GRID     = $opts{'ice_grid'};
 my $date_stamp   = $opts{'date_stamp'};
 my $ic_mode      = $opts{'ic_mode'};
+my $ice_bgc      = $opts{'ice_bgc'};
 my $surface_mode = $opts{'surface_mode'};
 $cfgdir          = $opts{'cfg_dir'};
->>>>>>> 8775ee4c
 
 my $CIMEROOT;     
 if ( defined $opts{'cimeroot'} ) {
@@ -879,15 +834,11 @@
 add_default($nl, 'config_min_friction_velocity');
 add_default($nl, 'config_ocean_heat_transfer_type');
 add_default($nl, 'config_sea_freezing_temperature_type');
-<<<<<<< HEAD
-add_default($nl, 'config_ocean_surface_type');
-=======
 if ($surface_mode eq 'non-free') {
         add_default($nl, 'config_ocean_surface_type', 'val'=>"non-free");
 } else {
         add_default($nl, 'config_ocean_surface_type', 'val'=>"free");
 }
->>>>>>> 8775ee4c
 
 ###############################
 # Namelist group: diagnostics #
