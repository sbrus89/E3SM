! Copyright (c) 2013,  Los Alamos National Security, LLC (LANS)
! and the University Corporation for Atmospheric Research (UCAR).
!
! Unless noted otherwise source code is licensed under the BSD license.
! Additional copyright and license information can be found in the LICENSE file
! distributed with this code, or at http://mpas-dev.github.com/license.html
!
!|||||||||||||||||||||||||||||||||||||||||||||||||||||||||||||||||||||||
!
!  ocn_init_parabolic_bowl
!
!> \brief MPAS ocean initialize case -- TEMPLATE
!> \author D. Wirasaet, S. Brus
!> \date   May-June 2022
!> \details
!>  This module contains the routines for initializing the
!>  parabolic_bowl initial condition (Thacker's problem)
!>
!>
!.......................................................................
!-----------------------------------------------------------------------
!
!>  In order to add a new initial condition, do the following:
!>  1. In src/core_ocean/mode_init, copy these to your new initial condition name:
!>     cp mpas_ocn_init_TEMPLATE.F mpas_ocn_init_your_new_name.F
!>     cp Registry_TEMPLATE.xml Registry_ocn_your_new_name.xml
!>
!>  2. In those two new files, replace the following text:
!>     TEMPLATE, FILL_IN_AUTHOR, FILL_IN_DATE
!>     TEMPLATE uses underscores (subroutine names), like your_new_name.
!>
!>  3. Add a #include line for your registry to
!>     src/core_ocean/mode_init/Registry.xml
!>
!>  4. Copy and change TEMPLATE lines in src/core_ocean/mode_init/mpas_ocn_init_mode.F
!>
!>  5. Add these dependency lines by following TEMPLATE examples in:
!>     in src/core_ocean/mode_init/Makefile
!
!-----------------------------------------------------------------------

module ocn_init_parabolic_bowl

   use mpas_kind_types
   use mpas_io_units
   use mpas_derived_types
   use mpas_pool_routines
   use mpas_constants
   use mpas_dmpar

   use ocn_constants
   use ocn_config
   use ocn_init_vertical_grids
   use ocn_init_cell_markers
   use ocn_subgrid

   implicit none
   private
   save

   !--------------------------------------------------------------------
   !
   ! Public parameters
   !
   !--------------------------------------------------------------------

   !--------------------------------------------------------------------
   !
   ! Public member functions
   !
   !--------------------------------------------------------------------

   public :: ocn_init_setup_parabolic_bowl, &
             ocn_init_validate_parabolic_bowl

   !--------------------------------------------------------------------
   !
   ! Private module variables
   !
   !--------------------------------------------------------------------

   real (kind=RKIND):: LL, CC
   real (kind=RKIND):: oneMC2, sqrtOneMC2, oneMC
   real (kind=RKIND),  parameter :: eps=1.0e-10
   real(kind=RKIND), dimension(:,:), pointer :: &
      subgridWetVolumeCellTable, &
      subgridWetVolumeEdgeTable, &
      subgridWetVolumeVertexTable, &
      subgridSshCellTableRange, &
      subgridSshEdgeTableRange, &
      subgridSshVertexTableRange, &
      subgridWetFractionCellTable, &
      subgridWetFractionEdgeTable, &
      subgridWetFractionVertexTable
   real(kind=RKIND), dimension(:), pointer :: &
      subgridEdgeBathymetryMean, &
      subgridVertexBathymetryMean, &
      subgridCellBathymetryMin, &
      subgridEdgeBathymetryMin, &
      subgridVertexBathymetryMin, &
      subgridLayerThicknessDebug
   integer, pointer :: nSubgridTableLevels

!***********************************************************************

contains

!***********************************************************************
!
!  routine ocn_init_setup_parabolic_bowl
!
!> \brief   Setup for this initial condition
!> \author  D. Wirasaet
!> \date    May-June 2022
!> \details
!>  This routine sets up the initial conditions for this case.
!>   To be run in sigma vertical coordinates and single-layer
!
!-----------------------------------------------------------------------

  subroutine ocn_init_setup_parabolic_bowl(domain, iErr)!{{{
    use mpas_vector_operations  ! To calcutate edgeNormalVector
    
    implicit none
    !--------------------------------------------------------------------

    type (domain_type), intent(inout) :: domain
    integer, intent(out) :: iErr

    type (block_type), pointer :: block_ptr
    type (mpas_pool_type), pointer :: meshPool
    type (mpas_pool_type), pointer :: statePool
    type (mpas_pool_type), pointer :: tracersPool
    type (mpas_pool_type), pointer :: verticalMeshPool

    ! local variables
    integer :: iCell, iEdge, iVertex, k, idx
    real (kind=RKIND) :: yMin, yMax, xMin, xMax, dcEdgeMin, dcEdgeMinGlobal
    real (kind=RKIND) :: yMinGlobal, yMaxGlobal, yMidGlobal, xMinGlobal, xMaxGlobal
    real (kind=RKIND) :: localVar1, localVar2
    real (kind=RKIND), dimension(:), pointer :: interfaceLocations

    ! Define dimension pointers
    integer, pointer :: nCellsSolve, nEdgesSolve, nVerticesSolve, nVertLevels, nVertLevelsP1
    integer, pointer :: index_temperature, index_salinity
    integer, pointer :: maxEdges

    ! Define variable pointers
    logical, pointer :: on_a_sphere
    integer, dimension(:), pointer :: minLevelCell, maxLevelCell
    integer, dimension(:), pointer :: nEdgesOnCell
    integer, dimension(:,:), pointer :: verticesOnCell, verticesOnEdge
    integer, dimension(:,:), pointer :: cellsOnEdge, cellsOnVertex
    real (kind=RKIND), dimension(:), pointer :: xCell, yCell, refBottomDepth, refZMid, &
         vertCoordMovementWeights, bottomDepth, fCell, fEdge, fVertex, dcEdge
    real (kind=RKIND), dimension(:,:), pointer:: zMid

    real (kind=RKIND), dimension(:), pointer:: xEdge, yEdge, xVertex, yVertex
    real (kind=RKIND) :: minBottomDepth, maxBottomDepth, globalMaxBottomDepth, globalMinBottomDepth
    real (kind=RKIND), dimension(:,:), pointer :: layerThickness, restingThickness
    real (kind=RKIND), dimension(:,:,:), pointer :: activeTracers
    
    real (kind=RKIND), dimension(:), pointer :: ssh
    real (kind=RKIND), dimension(:), pointer :: areaCell
    real (kind=RKIND), dimension(:,:), pointer :: edgeNormalVectors
    real (kind=RKIND), dimension(:,:), pointer :: normalVelocity

  
    real (kind=RKIND):: HH, uu, vv
    real (kind=RKIND):: RR, num, den
    real (kind=RKIND):: xshift = 0.0, yshift = 0.0 
    real (kind=RKIND) :: layerThicknessEdgeAverage
    real (kind=RKIND), dimension(:,:), allocatable :: rSubgridPoints, sSubgridPoints
    real (kind=RKIND), dimension(:), allocatable :: subgridBathymetryValues, subgridAreas
    real (kind=RKIND), dimension(:), allocatable :: subgridSshValues
    real (kind=RKIND), dimension(:), allocatable :: subgridUValues, subgridVValues
    real (kind=RKIND), dimension(:), allocatable :: uVelocityAverage, vVelocityAverage
    integer :: nSubgridCell, nSubgridEdge, nSubgridVertex
    integer :: nSubgridTriPerSlice
    integer :: v1, v2
    integer :: c1, c2
    real (kind=RKIND) :: x(3), y(3)
    integer :: slice, nSlice
    integer :: i,j
    real (kind=RKIND) :: deltaZ
! DW
    integer:: nsubgridCellEdge, iEdgeSegment
    real (kind=RKIND), dimension(:,:), allocatable :: cellEdgeBathymetryValues
    real (kind=RKIND), dimension(:), allocatable:: dsEdge
    integer:: jj
    real (kind=RKIND), dimension(:), allocatable:: xSubgridCell, ySubgridCell



    iErr = 0

    call ocn_subgrid_init(domain,iErr)

    if(config_init_configuration .ne. trim('parabolic_bowl')) return

    ! Determine vertical grid for configuration
    call mpas_pool_get_subpool(domain % blocklist % structs, 'mesh', meshPool)
    call mpas_pool_get_dimension(meshPool, 'nVertLevels', nVertLevels)
    call mpas_pool_get_dimension(meshPool, 'nVertLevelsP1', nVertLevelsP1)
    call mpas_pool_get_config(meshPool, 'on_a_sphere', on_a_sphere)

    nVertLevels  = config_parabolic_bowl_vert_levels ;
    nVertLevelsP1 = nVertLevels + 1

    allocate(interfaceLocations(nVertLevelsP1))
    call ocn_generate_vertical_grid( config_vertical_grid, interfaceLocations, ocnConfigs ) ;
    !! Mental note: interfaceLocatons = (k-1)/N ;

    ! Initalize min/max values to large positive and negative values
    yMin = 1.0E10_RKIND
    yMax = -1.0E10_RKIND
    xMin = 1.0E10_RKIND
    xMax = -1.0E10_RKIND
    dcEdgeMin = 1.0E10_RKIND

    ! Determine local min and max values.
    block_ptr => domain % blocklist
    do while(associated(block_ptr))
       call mpas_pool_get_subpool(block_ptr % structs, 'mesh', meshPool)

       call mpas_pool_get_dimension( meshPool, 'nCellsSolve', nCellsSolve )
       call mpas_pool_get_dimension( meshPool, 'nEdgesSolve', nEdgesSolve )

       call mpas_pool_get_array(meshPool, 'xCell', xCell)
       call mpas_pool_get_array(meshPool, 'yCell', yCell)
       call mpas_pool_get_array(meshPool, 'dcEdge', dcEdge)

       yMin = min( yMin, minval(yCell(1:nCellsSolve)))
       yMax = max( yMax, maxval(yCell(1:nCellsSolve)))
       xMin = min( xMin, minval(xCell(1:nCellsSolve)))
       xMax = max( xMax, maxval(xCell(1:nCellsSolve)))
       dcEdgeMin = min( dcEdgeMin, minval(dcEdge(1:nEdgesSolve)))

       block_ptr => block_ptr % next
    end do

    ! Determine global min and max values.
    call mpas_dmpar_min_real(domain % dminfo, yMin, yMinGlobal)
    call mpas_dmpar_max_real(domain % dminfo, yMax, yMaxGlobal)
    call mpas_dmpar_min_real(domain % dminfo, xMin, xMinGlobal)
    call mpas_dmpar_max_real(domain % dminfo, xMax, xMaxGlobal)
    call mpas_dmpar_min_real(domain % dminfo, dcEdgeMin, dcEdgeMinGlobal)

    xshift = 0.5_RKIND*(xMin + xMax) ;
    yshift = 0.5_RKIND*(YMin + yMax) ;  
    
    !--------------------------------------------------------------------
    ! Use this section to set initial values
    !--------------------------------------------------------------------

    den = ((config_parabolic_bowl_omega**2.0) - (config_parabolic_bowl_Coriolis_parameter**2.0)) ; 
    num = (8.0_RKIND*config_parabolic_bowl_gravity*config_parabolic_bowl_b0) ;
    LL  = sqrt(num/den) ; 

    den = (config_parabolic_bowl_b0 + config_parabolic_bowl_eta0)**2.0 + config_parabolic_bowl_b0**2.0 ;
    num = (config_parabolic_bowl_b0 + config_parabolic_bowl_eta0)**2.0 - config_parabolic_bowl_b0**2.0 ; 

    CC = num/den ;

    oneMC2 = 1.0_RKIND - CC**2.0 ;
    sqrtOneMC2 = sqrt(oneMC2) ; 
    oneMC = 1.0_RKIND - CC ;


    block_ptr => domain % blocklist
    do while(associated(block_ptr))
       call mpas_pool_get_subpool(block_ptr % structs, 'mesh', meshPool)
       call mpas_pool_get_subpool(block_ptr % structs, 'state', statePool)
       call mpas_pool_get_subpool(block_ptr % structs, 'verticalMesh', verticalMeshPool)
       call mpas_pool_get_subpool(statePool, 'tracers', tracersPool)

       call mpas_pool_get_dimension(meshPool, 'nVertLevels', nVertLevels) ;
       call mpas_pool_get_dimension(meshPool, 'nCellsSolve', nCellsSolve) ;
       call mpas_pool_get_dimension(meshPool, 'nEdgesSolve', nEdgesSolve) ; 
       call mpas_pool_get_dimension(meshPool, 'nVerticesSolve', nVerticesSolve) ; 
       call mpas_pool_get_dimension(meshPool, 'maxEdges', maxEdges)
      
       call mpas_pool_get_dimension(tracersPool, 'index_temperature', index_temperature)
       call mpas_pool_get_dimension(tracersPool, 'index_salinity', index_salinity)

       call mpas_pool_get_array(meshPool, 'xCell', xCell)
       call mpas_pool_get_array(meshPool, 'yCell', yCell)
       call mpas_pool_get_array(meshPool, 'refBottomDepth', refBottomDepth)
       call mpas_pool_get_array(meshPool, 'vertCoordMovementWeights', vertCoordMovementWeights)
       call mpas_pool_get_array(meshPool, 'bottomDepth', bottomDepth)
       call mpas_pool_get_array(meshPool, 'minLevelCell', minLevelCell)
       call mpas_pool_get_array(meshPool, 'maxLevelCell', maxLevelCell)
       call mpas_pool_get_array(meshPool, 'nEdgesOnCell', nEdgesOnCell)
       call mpas_pool_get_array(meshPool, 'areaCell', areaCell)

       call mpas_pool_get_array(meshPool, 'verticesOnCell', verticesOnCell)
       call mpas_pool_get_array(meshPool, 'verticesOnEdge', verticesOnEdge)
       call mpas_pool_get_array(meshPool, 'cellsOnEdge', cellsOnEdge)
       call mpas_pool_get_array(meshPool, 'cellsOnVertex', cellsOnVertex)

       call mpas_pool_get_array(meshPool, 'fCell', fCell)
       call mpas_pool_get_array(meshPool, 'fEdge', fEdge)
       call mpas_pool_get_array(meshPool, 'fVertex', fVertex)
       
       call mpas_pool_get_array(meshPool, 'xEdge', xEdge ) 
       call mpas_pool_get_array(meshPool, 'yEdge', yEdge ) 
       call mpas_pool_get_array(meshPool, 'xVertex', xVertex ) 
       call mpas_pool_get_array(meshPool, 'yVertex', yVertex ) 

       call mpas_pool_get_array(statePool, 'zMid', zMid, 1) ;

       call mpas_pool_get_array(statePool, 'ssh', ssh, 1)
       call mpas_pool_get_array(meshPool, 'edgeNormalVectors', edgeNormalVectors ) ;
       call mpas_pool_get_array(statePool, 'normalVelocity', normalVelocity ) ;

       call mpas_pool_get_array(tracersPool, 'activeTracers', activeTracers, 1)
       call mpas_pool_get_array(statePool, 'layerThickness', layerThickness, 1)

       call mpas_pool_get_array(verticalMeshPool, 'refZMid', refZMid)
       call mpas_pool_get_array(verticalMeshPool, 'restingThickness', restingThickness)

       call mpas_pool_get_array(meshPool, 'subgridWetVolumeCellTable', &
                                subgridWetVolumeCellTable)
       call mpas_pool_get_array(meshPool, 'subgridWetVolumeEdgeTable', &
                                subgridWetVolumeEdgeTable)
       call mpas_pool_get_array(meshPool, 'subgridWetVolumeVertexTable', &
                                subgridWetVolumeVertexTable)
       call mpas_pool_get_array(meshPool, 'subgridWetFractionCellTable', &
                                subgridWetFractionCellTable)
       call mpas_pool_get_array(meshPool, 'subgridWetFractionEdgeTable', &
                                subgridWetFractionEdgeTable)
       call mpas_pool_get_array(meshPool, 'subgridWetFractionVertexTable', &
                                subgridWetFractionVertexTable)
       call mpas_pool_get_array(meshPool, 'subgridSshCellTableRange', &
                                subgridSshCellTableRange)
       call mpas_pool_get_array(meshPool, 'subgridSshEdgeTableRange', &
                                subgridSshEdgeTableRange)
       call mpas_pool_get_array(meshPool, 'subgridSshVertexTableRange', &
                                subgridSshVertexTableRange)
       call mpas_pool_get_array(meshPool, 'subgridEdgeBathymetryMean', &
                                subgridEdgeBathymetryMean)
       call mpas_pool_get_array(meshPool, 'subgridVertexBathymetryMean', &
                                subgridVertexBathymetryMean)
       call mpas_pool_get_array(meshPool, 'subgridCellBathymetryMin', &
                                subgridCellBathymetryMin)
       call mpas_pool_get_array(meshPool, 'subgridEdgeBathymetryMin', &
                                subgridEdgeBathymetryMin)
       call mpas_pool_get_array(meshPool, 'subgridVertexBathymetryMin', &
                                subgridVertexBathymetryMin)
       call mpas_pool_get_dimension(meshPool, 'nSubgridTableLevels', &
                                    nSubgridTableLevels)
       call mpas_pool_get_array(meshPool, 'subgridLayerThicknessDebug', &
                                subgridLayerThicknessDebug)



       ! if config_parabolic_bowl_adjust_domain_center == .true.,
       ! Adjust center of the mesh so that its center is located at (0,0)
       if ( config_parabolic_bowl_adjust_domain_center ) then
          xCell = xCell - xshift ; 
          yCell = yCell - yshift ;

          xEdge = xEdge - xshift ;
          yEdge = yEdge - yshift ;

          xVertex = xVertex - xshift ;
          yVertex = yVertex - yshift ; 
       end if


       ! Initlialze vector
       call mpas_initialize_vectors(meshPool) ; 


       minLevelCell(:) = 1
       do iCell = 1, nCellsSolve
         ! Set up vertical grid
         maxLevelCell(iCell) = nVertLevels ; ! sigma coordinates 
       end do


       do iCell = 1, nCellsSolve
         
          ! Set temperature
          activeTracers(index_temperature, :, iCell) = 10.0_RKIND

          ! Set salinity
          activeTracers(index_salinity, :, iCell) = 30.0_RKIND

         ! Set Coriolis parameters, if other than zero
         fCell(iCell) = config_parabolic_bowl_coriolis_parameter ; 
      end do

      do iEdge = 1, nEdgesSolve
         fEdge(iEdge) = config_parabolic_bowl_coriolis_parameter ;  
      end do

      do iVertex = 1, nVerticesSolve
         fVertex(iVertex) =  config_parabolic_bowl_coriolis_parameter ;
      end do


      !!!!!!!!!!!!!!!!!!!!!!!!!!!!!!!!!!!!!!!!!!!!!!!!!!!!!!!!!!!!!!!!!!
      ! Cells
      !!!!!!!!!!!!!!!!!!!!!!!!!!!!!!!!!!!!!!!!!!!!!!!!!!!!!!!!!!!!!!!!!!
      print*, "Begin cells", nCellsSolve

      nSubgridTriPerSlice = config_parabolic_bowl_subgrid_level**2
      allocate(rSubgridPoints(3,maxEdges*nSubgridTriPerSlice), sSubgridPoints(3,maxEdges*nSubgridTriPerSlice))
      call ocn_init_define_subgrid_points(config_parabolic_bowl_subgrid_level, rSubgridPoints, sSubgridPoints)
      allocate(subgridBathymetryValues(maxEdges*nSubgridTriPerSlice), subgridAreas(maxEdges*nSubgridTriPerSlice))
      allocate(subgridSshValues(maxEdges*nSubgridTriPerSlice))
      allocate(subgridUValues(maxEdges*nSubgridTriPerSlice))
      allocate(subgridVValues(maxEdges*nSubgridTriPerSlice))

      do iCell = 1,nCellsSolve
        !print*, "iCell: ", iCell

        ! Evaluate subgrid bathymetry at centers of sub-triangles for cell slices 
        ! (all subdivided triangles for each cell slice are gathered into 
        !  subgridBathymetryValues and subgridAreas)
        !---------------------------------------------------------------

        nSubgridCell = 0  ! Counter for all subgrid triangles over cell slices
        do slice = 1,nEdgesOnCell(iCell) ! Loop over cell slices

          v1 = verticesOnCell(slice,iCell)
          if (slice+1 <= nEdgesOnCell(iCell)) then
            v2 = verticesOnCell(slice+1,iCell)
          else
            v2 = verticesOnCell(1,iCell)
          endif

          ! Cell slice coordinates
          x(1) = xCell(iCell)
          y(1) = yCell(iCell)

          x(2) = xVertex(v1)
          y(2) = yVertex(v1)

          x(3) = xVertex(v2)
          y(3) = yVertex(v2)

          call ocn_init_evaluate_subgrid_data(x, y, nSubgridTriPerSlice, nSubgridCell, rSubgridPoints, sSubgridPoints, &
                                              subgridBathymetryValues, subgridAreas, subgridSshValues)

        enddo
        

        ! Evaluate bounds of look-up table range
        !---------------------------------------------------------------

        subgridSshCellTableRange(1,iCell) = -maxval(subgridBathymetryValues(1:nSubgridCell)) + config_drying_min_cell_height + eps
        subgridSshCellTableRange(2,iCell) = -minval(subgridBathymetryValues(1:nSubgridCell))
       
        ! Evaluate subgrid bathymetry
        !---------------------------------------------------------------
        ! DW
        bottomDepth(iCell) = sum(subgridBathymetryValues(1:nSubgridCell)*subgridAreas(1:nSubgridCell))/sum(subgridAreas(1:nSubgridCell))
!!                real(nSubgridCell,RKIND)
        subgridCellBathymetryMin(iCell) = maxval(subgridBathymetryValues(1:nSubgridCell))

        ! Vertical integration of wet fraction
        !---------------------------------------------------------------

<<<<<<< HEAD
        call ocn_init_vertical_integration(iCell,subgridSshCellTableRange, nSubgridCell, subgridBathymetryValues, subgridAreas, &
                                           subgridWetVolumeCellTable, subgridWetFractionCellTable)

        ! Evaluate wet layerThickness average
        !---------------------------------------------------------------
        call ocn_init_wet_average(nSubgridCell, subgridBathymetryValues, subgridSshValues, subgridAreas, layerThickness(1,iCell))
=======
        call ocn_init_vertical_integration(iCell,subgridSshCellTableRange, nSubgridCell, subgridBathymetryValues, subgridAreas, subgridWetVolumeCellTable)
        ! print*, iCell, areaCell(iCell)-sum(subgridAreas(1:nSubgridCell))
        
        call ocn_init_wet_average_ssh(nSubgridCell, subgridBathymetryValues, subgridSshValues, subgridAreas, ssh(iCell))!{{{

!!$        ! Evaluate wet layerThickness average
!!$        !---------------------------------------------------------------
!!$        ! call ocn_init_wet_average(nSubgridCell, subgridBathymetryValues, subgridSshValues, subgridAreas, layerThickness(1,iCell))
!!$        call ocn_init_grid_average(nSubgridCell, subgridBathymetryValues, subgridSshValues, subgridAreas, layerThickness(1,iCell))
!!$
!!$        if (iCell == 3030) then
!!$          print*, subgridSshCellTableRange(1,iCell)
!!$          print*, subgridSshCellTableRange(2,iCell)
!!$          print*, nSubgridTableLevels
!!$          deltaZ = (subgridSshCellTableRange(2,iCell) - subgridSshCellTableRange(1,iCell))/(nSubgridTableLevels-1)
!!$          print*, deltaZ
!!$          do i = 1,nSubgridTableLevels
!!$            print*, (real(i,RKIND)-1.0_RKIND)*deltaZ + subgridSshCellTableRange(1,iCell), subgridWetVolumeCellTable(i,iCell)
!!$          enddo
!!$        endif
>>>>>>> 315e3f44

      enddo



      !!!!!!!!!!!!!!!!!!!!!!!!!!!!!!!!!!!!!!!!!!!!!!!!!!!!!!!!!!!!!!!!!!
      ! Edges
      !!!!!!!!!!!!!!!!!!!!!!!!!!!!!!!!!!!!!!!!!!!!!!!!!!!!!!!!!!!!!!!!!!
      print*, "Begin edges", nEdgesSolve

<<<<<<< HEAD
      allocate(uVelocityAverage(nEdgesSolve))
      allocate(vVelocityAverage(nEdgesSolve))
=======
      nSubgridCellEdge=config_parabolic_bowl_subgrid_level 
      allocate( cellEdgeBathymetryValues(3,nSubgridCellEdge) )   
      allocate( dsEdge(nSubgridCellEdge) ) 
      cellEdgeBathymetryValues = -99999 ; 

      allocate(xSubgridCell(maxEdges*nSubgridTriPerSlice))
      allocate(ySubgridCell(maxEdges*nSubgridTriPErSlice)) 

!      open( unit = 22, file = 'edgediag.dat', action = 'write' ) ; 

>>>>>>> 315e3f44
      do iEdge = 1,nEdgesSolve
        ! Evaluate subgrid bathymetry at centers of sub-triangles for edge slices
        ! (all subdivided triangles for each edge slice are gathered into 
        !  subgridBathymetryValues and subgridAreas)
        !---------------------------------------------------------------

        nSlice = 0
        do slice = 1,2
          if (cellsOnEdge(slice,iEdge) <= nCellsSolve) then
            nSlice = nSlice + 1
          endif
        enddo


        nSubgridEdge = 0  ! Counter for all subgrid triangles over edge slices
        do slice = 1,nSlice ! Loop over edge slices

          ! Edge slice coordinates
          x(1) = xVertex(verticesOnEdge(1,iEdge))
          y(1) = yVertex(verticesOnEdge(1,iEdge))

          x(2) = xVertex(verticesOnEdge(2,iEdge))
          y(2) = yVertex(verticesOnEdge(2,iEdge))

          x(3) = xCell(cellsOnEdge(slice,iEdge))
          y(3) = yCell(cellsOnEdge(slice,iEdge))

<<<<<<< HEAD
          call ocn_init_evaluate_subgrid_data(x, y, nSubgridTriPerSlice, nSubgridEdge, rSubgridPoints, sSubgridPoints, &
                                              subgridBathymetryValues, subgridAreas, subgridSshValues, subgridUValues, subgridVValues)

=======
         
          call ocn_init_evaluate_subgrid_data(x, y, nSubgridTriPerSlice, nSubgridEdge, rSubgridPoints, sSubgridPoints, & 
             subgridBathymetryValues, subgridAreas, xSubgridCell=xSubgridCell, ySubgridCell=ySubgridCell ) ;    
>>>>>>> 315e3f44
        enddo

        ! DW: Use the higher values of the pair of subcells along the
        !     cell edge
        cellEdgeBathymetryValues(1,:) = subgridBathymetryValues(1:2*nSubgridCellEdge - 1:2) 
        if ( nslice > 1 ) then
           cellEdgeBathymetryValues(2,:) = &
               subgridBathymetryValues(nSubgridTriPerSlice+2*nsubgridCellEdge - 1:nSubgridTriPerSlice+1:-2)
        else
           cellEdgeBathymetryValues(2,:) = cellEdgeBathymetryValues(1,:)     
        endif

        do iEdgeSegment = 1, nSubgridCellEdge
            cellEdgeBathymetryValues(3,iEdgeSegment) = minval(cellEdgeBathymetryValues(1:2,iEdgeSegment) ) 
        end do 
        dsEdge(:) = sqrt( (x(2) - x(1))*(x(2) - x(1)) + (y(2) - y(1))*(y(2)- y(1)) )/nSubgridCellEdge 

!        write(22,'(4I8,4F17.7)') iEdge, CellsOnEdge(1:2,iEdge), nSubgridTriPerSlice, x(1:2), y(1:2)
!        do jj = 1, nSubgridEdge
!             write(22,'(3F17.7)') xSubgridCell(jj), ySubgridCell(jj), subgridBathymetryValues(jj)  
!        end do
!        write(22,*) ' ' ;
!
!        do iEdgeSegment = 1, nSubgridCellEdge
!             write(22,'(E17.7)') cellEdgeBathymetryValues(3,iEdgeSegment) ;
!        end do
!        write(22,*) '' ;

        ! Evaluate bounds of look-up table range
        !---------------------------------------------------------------

!        subgridSshEdgeTableRange(1,iEdge) = -maxval(subgridBathymetryValues(1:nSubgridEdge)) + config_drying_min_cell_height + eps
!        subgridSshEdgeTableRange(2,iEdge) = -minval(subgridBathymetryValues(1:nSubgridEdge))
        subgridSshEdgeTableRange(1,iEdge) = -maxval(CellEdgeBathymetryValues(3,1:nSubgridCellEdge)) + config_drying_min_cell_height + eps
        subgridSshEdgeTableRange(2,iEdge) = -minval(CellEdgeBathymetryValues(3,1:nSubgridCellEdge))


        ! Evaluate subgrid bathymetry
        !---------------------------------------------------------------
<<<<<<< HEAD
        subgridEdgeBathymetryMean(iEdge) = sum(subgridBathymetryValues(1:nSubgridEdge))/real(nSubgridEdge,RKIND) 
        subgridEdgeBathymetryMin(iEdge)  = maxval(subgridBathymetryValues(1:nSubgridEdge))

        ! Vertical integration of wet fraction
        !---------------------------------------------------------------

        call ocn_init_vertical_integration(iEdge,subgridSshEdgeTableRange, nSubgridEdge, subgridBathymetryValues, subgridAreas, &
                                           subgridWetVolumeEdgeTable, subgridWetFractionEdgeTable)

        ! Evaluate velocity average
        !---------------------------------------------------------------
        call ocn_init_wet_average(nSubgridCell, subgridBathymetryValues, subgridSshValues, subgridAreas, layerThicknessEdgeAverage, &
                                  subgridUValues, subgridVValues, uVelocityAverage(iEdge), vVelocityAverage(iEdge))

      enddo


=======
!        subgridEdgeBathymetryMean(iEdge) = sum(subgridBathymetryValues(1:nSubgridEdge))/real(nSubgridEdge,RKIND) 
!        subgridEdgeBathymetryMin(iEdge)  = minval(subgridBathymetryValues(1:nSubgridEdge))
        subgridEdgeBathymetryMean(iEdge) = sum(cellEdgeBathymetryValues(3,1:nSubgridCellEdge))/real(nSubgridCellEdge,RKIND) 
        subgridEdgeBathymetryMin(iEdge)  = maxval(cellEdgeBathymetryValues(3,1:nSubgridCellEdge))

        ! Vertical integration of wet fraction
        !---------------------------------------------------------------
!        call ocn_init_vertical_integration(iEdge,subgridSshEdgeTableRange, nSubgridEdge, subgridBathymetryValues, subgridAreas, subgridWetVolumeEdgeTable)
        call ocn_init_vertical_integration( iEdge, subgridSshEdgeTableRange, &
                      nSubgridCellEdge, cellEdgeBathymetryValues(3,:), dsEdge, subgridWetVolumeEdgeTable )
      end do
!      close(22) ; 
>>>>>>> 315e3f44

      !!!!!!!!!!!!!!!!!!!!!!!!!!!!!!!!!!!!!!!!!!!!!!!!!!!!!!!!!!!!!!!!!!
      ! Vertex
      !!!!!!!!!!!!!!!!!!!!!!!!!!!!!!!!!!!!!!!!!!!!!!!!!!!!!!!!!!!!!!!!!!
      print*, "Begin vertex", nVerticesSolve

vertex:do iVertex = 1,nVerticesSolve

        ! Evaluate subgrid bathymetry at centers of sub-triangles for vertex triangle
        !---------------------------------------------------------------

        nSlice = 0
        do slice = 1,3
          if (cellsOnVertex(slice,iVertex) <= nCellsSolve) then
            nSlice = nSlice + 1
          endif
        enddo

        if (nSlice < 3) then
           cycle vertex
        endif

        nSubgridVertex = 0  ! Counter for all subgrid triangles over edge slices
        do slice = 1,nSlice

          c1 = cellsOnVertex(slice,iVertex)
          if (slice < 3) then
            c2 = cellsOnVertex(slice+1,iVertex)  
          else
            c2 = cellsOnVertex(1,iVertex)
          endif

          ! Vertex slice coordinates
          x(1) = xCell(c1)
          y(1) = yCell(c1)

          x(2) = xCell(c2)
          y(2) = yCell(c2)

          x(3) = xVertex(iVertex)
          y(3) = yVertex(iVertex)

          call ocn_init_evaluate_subgrid_data(x, y, nSubgridTriPerSlice, nSubgridVertex, rSubgridPoints, sSubgridPoints, &
                                              subgridBathymetryValues, subgridAreas)
        enddo

        ! Evaluate bounds of look-up table range
        !---------------------------------------------------------------

        subgridSshVertexTableRange(1,iVertex) = -maxval(subgridBathymetryValues(1:nSubgridVertex)) + config_drying_min_cell_height + eps
        subgridSshVertexTableRange(2,iVertex) = -minval(subgridBathymetryValues(1:nSubgridVertex))

        ! Evaluate subgrid bathymetry
        !---------------------------------------------------------------
<<<<<<< HEAD
        subgridVertexBathymetryMean(iVertex) = sum(subgridBathymetryValues(1:nSubgridVertex))/real(nSubgridVertex,RKIND)
        subgridVertexBathymetryMin(iVertex)  = maxval(subgridBathymetryValues(1:nSubgridVertex))
=======
        subgridVertexBathymetryMean(iVertex) = sum(subgridBathymetryValues(1:nSubgridVertex)*subgridAreas(1:nSubgridVertex))/sum(subgridAreas(1:nSubgridVertex))
            ! real(nSubgridVertex,RKIND)
!        subgridVertexBathymetryMin(iVertex)  = minval(subgridBathymetryValues(1:nSubgridVertex))
        subgridVertexBathymetryMin(iVertex)  = maxval(subgridBathymetryValues(1:nSubgridVertex))

>>>>>>> 315e3f44

        ! Vertical integration of wet fraction
        !---------------------------------------------------------------

        call ocn_init_vertical_integration(iVertex,subgridSshVertexTableRange, nSubgridVertex, subgridBathymetryValues, subgridAreas, &
                                           subgridWetVolumeVertexTable, subgridWetFractionVertexTable)

      enddo vertex

       ! Find max bottom depth
       maxBottomDepth = maxval( bottomDepth ) ; 
       minBottomDepth = minval( bottomDepth ) ; 
       call mpas_dmpar_max_real( domain % dminfo, maxBottomDepth, globalMaxBottomDepth ) ;
       call mpas_dmpar_min_real( domain % dminfo, minBottomDepth, globalMinBottomDepth ) ;

       ! Set refBottomDepth and refZMid
       do k = 1, nVertLevels
         refBottomDepth(k) = globalMaxBottomDepth*interfaceLocations(k+1) ; 
         refZMid(k) = -0.5_RKIND*( interfaceLocations(k+1) + interfaceLocations(k))*globalMaxBottomDepth ; 
       end do

       ! Set vertCoordMovementWeights
       vertCoordMovementWeights(:) = 1.0_RKIND

       ! Set velocity
       do iEdge = 1, nEdgesSolve

         if (config_use_subgrid_wetting_drying) then
            do k = 1, nVertLevels 
               normalVelocity(k,iEdge) = uVelocityAverage(iEdge)*edgeNormalVectors(1,iEdge) &
                                       + vVelocityAverage(iEdge)*edgeNormalVectors(2,iEdge) ;
            end do
         else
            call ocn_init_parabolic_bowl_velocity(xEdge(iEdge), yEdge(iEdge), uu, vv)
            do k = 1, nVertLevels 
               normalVelocity(k,iEdge) = uu*edgeNormalVectors(1,iEdge) + vv*edgeNormalVectors(2,iEdge) ;
            end do
         end if
       end do

       ! Set layer thickness and ssh
       if (config_use_wetting_drying) then

         do iCell = 1, nCellsSolve
           ! Set up vertical grid
           maxLevelCell(iCell) = nVertLevels ; ! sigma coordinates 
          end do

          do iCell = 1, nCellsSolve
            !
            ! make sure depth is thick enough via ssh = TOTAL_DEPTH - bottomDepth
            ! add a thin layer of nlayer*config_drying_min_cellhight 
            ! 
 
            if (config_use_subgrid_wetting_drying) then
<<<<<<< HEAD
              call ocn_subgrid_ssh_lookup(layerThickness(1,iCell),&
                                          subgridWetVolumeCellTable(:,iCell),&
                                          subgridSshCellTableRange(:,iCell),&
                                          bottomDepth(iCell),&
                                          subgridCellBathymetryMin(iCell),&
                                          ssh(iCell))
=======
!!              call ocn_subgrid_ssh_lookup(layerThickness(1,iCell),&
!!                                          subgridWetVolumeCellTable(:,iCell),&
!!                                          subgridSshCellTableRange(:,iCell),&
!!                                          bottomDepth(iCell),&
!!                                          subgridCellBathymetryMin(iCell),&
!!                                          ssh(iCell))

              !call ocn_init_parabolic_bowl_ssh(xCell(iCell),yCell(iCell),bottomDepth(iCell),ssh(iCell))
              !ssh(iCell) = - bottomDepth(iCell) + &
              !  max(ssh(iCell) + bottomDepth(iCell), &
              !  maxLevelCell(iCell)*(config_drying_min_cell_height + eps))
              !call ocn_subgrid_layer_thickness_lookup(ssh(iCell), & 
              !                                        subgridWetVolumeCellTable(:,iCell), &
              !                                        subgridSshCellTableRange(:,iCell),&
              !                                        bottomDepth(iCell),&
              !                                        layerThickness(1,iCell))
>>>>>>> 315e3f44
            else
              call ocn_init_parabolic_bowl_bathymetry(xCell(iCell),yCell(iCell),bottomDepth(iCell))
              call ocn_init_parabolic_bowl_ssh(xCell(iCell),yCell(iCell),bottomDepth(iCell),ssh(iCell))
              ssh(iCell) = - bottomDepth(iCell) + &
                max(ssh(iCell) + bottomDepth(iCell), &
                maxLevelCell(iCell)*(config_drying_min_cell_height + eps))

              do k = 1, maxLevelCell(iCell)
                layerThickness(k,iCell) = max(config_drying_min_cell_height + eps, &
                  (ssh(iCell) + bottomDepth(iCell))/real(maxLevelCell(iCell),RKIND))
               
                if (layerThickness(k,iCell) < config_drying_min_cell_height) then
                  call mpas_log_write('layerThickness($i,$i)=$r', MPAS_LOG_CRIT, &
                    intArgs=(/k,iCell/), &
                    realArgs=(/layerThickness(k,iCell)/))
                end if
              end do
            endif
          
          
            do k = 1, maxLevelCell(iCell)
              restingThickness(k,iCell) = bottomDepth(iCell)/maxLevelCell(iCell)
            end do
          end do
          
       end if 

       block_ptr => block_ptr % next
    end do

    ! do iCell = 1,nCellsSolve
    !  call ocn_subgrid_layer_thickness_lookup(ssh(iCell), & 
    !                                          subgridWetVolumeCellTable(:,iCell), &
    !                                          subgridSshCellTableRange(:,iCell),&
    !                                          bottomDepth(iCell),&
    !                                          subgridLayerThicknessDebug(iCell))
    ! enddo

     ! DW
     do iCell = 1,nCellsSolve
         call ocn_subgrid_layer_thickness_lookup(ssh(iCell), & 
                                              subgridWetVolumeCellTable(:,iCell), &
                                              subgridSshCellTableRange(:,iCell),&
                                              bottomDepth(iCell),&
<<<<<<< HEAD
                                              subgridLayerThicknessDebug(iCell))
    enddo
=======
                                              LayerThickness(1,iCell))
     enddo
     !

      !do iCell = 1,nCellsSolve
      !  call ocn_subgrid_ssh_lookup(layerThickness(1,iCell),&
      !                              subgridWetVolumeCellTable(:,iCell),&
      !                              subgridSshCellTableRange(:,iCell),&
      !                              bottomDepth(iCell),&
      !                              subgridCellBathymetryMin(iCell),&
      !                              ssh(iCell))
      !enddo
>>>>>>> 315e3f44

    deallocate(interfaceLocations)
    !--------------------------------------------------------------------

    print*, "****** End parabolic bowl init *****" ;

    return ;  
  end subroutine ocn_init_setup_parabolic_bowl!}}}

!***********************************************************************
!
!  routine ocn_init_define_subgrid_points
!
!> \brief   Define subgrid points on reference triangle
!> \author  Steven Brus 
!> \date    November 2022 
!> \details Gives the r and s coordinates of the subgrid triangle vertices
!>  
!
!-----------------------------------------------------------------------

   subroutine ocn_init_define_subgrid_points(nSubgridLevel, rSubgridPoints, sSubgridPoints)!{{{
           
      implicit none 

      integer, intent(in) :: nSubgridLevel
      real (kind=RKIND), dimension(:,:), intent(inout) :: rSubgridPoints, sSubgridPoints

      integer :: i,j,k
      integer :: nSubgridTri
      real (kind=RKIND) :: dx
      real (kind=RKIND), dimension(:), allocatable :: xPoints

   !--------------------------------------------------------------------

      ! Equi-spaced nodes on -1,+1
      allocate(xPoints(nSubgridLevel+1))
      dx = 2.0_RKIND/real(nSubgridLevel,RKIND)
      xPoints(1) = -1.0_RKIND
      do i = 2,nSubgridLevel+1
        xPoints(i) = xPoints(i-1)+dx   
      enddo      

      !   * 
      !   |\
      !   | \
      !   |  \
      !   |   \
      ! s *----*
      !   |\ u |\
      !   | \  | \
      !   |  \ |  \
      !   | l \| l \
      !   *----*----*
      !        r

      ! Trianglulate tensor product of equi-spaced nodes on reference triangle
      ! r - horizontal coordinate (i index), s - vertical coordinate (j index)
      nSubgridTri = 0
      do j = 1,nSubgridLevel
        do i = 1,nSubgridLevel+1 - j 

          nSubgridTri = nSubgridTri+1 

          ! lower triangle in pair (see l in triangle above)
          rSubgridPoints(1,nSubgridTri) = xPoints(i)
          sSubgridPoints(1,nSubgridTri) = xPoints(j)
          
          rSubgridPoints(2,nSubgridTri) = xPoints(i+1)
          sSubgridPoints(2,nSubgridTri) = xPoints(j)

          rSubgridPoints(3,nSubgridTri) = xPoints(i)
          sSubgridPoints(3,nSubgridTri) = xPoints(j+1)

          ! upper triangle in pair (see u in triangle above, doesn't occur next to hypotenuse)          
          if (i < nSubgridLevel+1 - j) then
            
            nSubgridTri = nSubgridTri + 1

            rSubgridPoints(1,nSubgridTri) = xPoints(i+1)
            sSubgridPoints(1,nSubgridTri) = xPoints(j)
            
            rSubgridPoints(2,nSubgridTri) = xPoints(i+1)
            sSubgridPoints(2,nSubgridTri) = xPoints(j+1)

            rSubgridPoints(3,nSubgridTri) = xPoints(i)
            sSubgridPoints(3,nSubgridTri) = xPoints(j+1)

          endif

        enddo
      enddo

      print*, "exit ocn_init_define_subgrid_points"

   
   !--------------------------------------------------------------------

   end subroutine ocn_init_define_subgrid_points!}}}

!***********************************************************************
!
!  routine ocn_init_evaluate_subgrid_data
!
!> \brief   Evaluate subgrid infromation 
!> \author  Steven Brus
!> \date    November 2022
!> \details Evaluate data on subgrid triangles for a given triangluar grid cell region 
!>  
!
!-----------------------------------------------------------------------

<<<<<<< HEAD
   subroutine ocn_init_evaluate_subgrid_data(xTri, yTri, nSubgridTri, nSubgridCV, rSubgridPoints, sSubgridPoints, &
                                             subgridBathymetryValues, subgridAreas, &
                                             subgridSshValues, subgridUValues, subgridVValues)!{{{
=======
   subroutine ocn_init_evaluate_subgrid_data(xTri, yTri, nSubgridTri, nSubgridCV, rSubgridPoints, sSubgridPoints, subgridBathymetryValues, subgridAreas, subgridSshValues, xSubgridCell, ySubgridCell )!{{{
>>>>>>> 315e3f44
           
      implicit none 
      real (kind=RKIND), intent(inout) :: xTri(3), yTri(3)
      integer, intent(in) :: nSubgridTri
      integer, intent(inout) :: nSubgridCV
      real (kind=RKIND), dimension(:,:), intent(in) :: rSubgridPoints, sSubgridPoints
      real (kind=RKIND), dimension(:), intent(inout) :: subgridBathymetryValues
      real (kind=RKIND), dimension(:), intent(inout) :: subgridAreas
      real (kind=RKIND), dimension(:), intent(inout),optional :: subgridSshValues
<<<<<<< HEAD
      real (kind=RKIND), dimension(:), intent(inout),optional :: subgridUValues, subgridVValues
=======
      real (kind=RKIND), dimension(:), intent(inout), optional :: xSubgridCell, ySubgridCell


>>>>>>> 315e3f44
      real (kind=RKIND) :: rCenter, sCenter
      real (kind=RKIND) :: xCenter, yCenter
      real (kind=RKIND) :: xSubgridPoints(3), ySubgridPoints(3)
      real (kind=RKIND) :: x, y
      real (kind=RKIND) :: area


      integer :: iPt,i

   !--------------------------------------------------------------------

     ! Coordinates of physical triangle
     ! (ensure counter-clockwise numering)
     call ocn_init_tri_area(xTri(:), yTri(:), area)
     if (area < 0.0_RKIND) then
<<<<<<< HEAD
       x = xTri(2)
       y = yTri(2)
       xTri(2) = xTri(3)
       yTri(2) = yTri(3)
       xTri(3) = x
       yTri(3) = y
       area = abs(area)
=======
!       x = xTri(2)
!       y = yTri(2)
!       xTri(2) = xTri(3)
!       yTri(2) = yTri(3)
!       xTri(3) = x
!       yTri(3) = y
!       !print*, area
!       area = abs(area)
      x = xTri(1)
      y = yTri(1) 
      xTri(1) = xTri(2) 
      yTri(1) = yTri(2)
      xTri(2) = x ;
      yTri(2) = y ; 
      area = abs(area) ; 
>>>>>>> 315e3f44
     endif

      do iPt = 1,nSubgridTri

        ! Counter over all subcells within cell/edge/vertex control volume
        nSubgridCV = nSubgridCV + 1

        ! Center sub-triangle (on reference triangle)
        rCenter = sum(rSubgridPoints(:,iPt))/3.0_RKIND
        sCenter = sum(sSubgridPoints(:,iPt))/3.0_RKIND

        ! Transformation of sub-triangle center to physical coordinates
        call ocn_init_tri_coordinate_transform(rCenter, sCenter, xTri, yTri, xCenter, yCenter)

        ! Evaluate bathymetry
        call ocn_init_parabolic_bowl_bathymetry(xCenter, yCenter, subgridBathymetryValues(nSubgridCV))

        ! Transformation of sub-triangle vertices to physical coordinates
        do i = 1,3
           call ocn_init_tri_coordinate_transform(rSubgridPoints(i,iPt), sSubgridPoints(i,iPt), xTri, yTri, xSubgridPoints(i), ySubgridPoints(i))
        enddo
 
        ! Calculate area of sub-triangle
        call ocn_init_tri_area(xSubgridPoints(:), ySubgridPoints(:), subgridAreas(nSubgridCV))

        ! Optinally evalulate ssh 
        if (present(subgridsshValues)) then
           call ocn_init_parabolic_bowl_ssh(xCenter, yCenter, subgridBathymetryValues(nSubgridCV), subgridSshValues(nSubgridCV))
        endif

<<<<<<< HEAD
        if (present(subgridUValues).and.present(subgridVValues)) then
           call ocn_init_parabolic_bowl_velocity(xCenter, yCenter, subgridUValues(nSubgridCV), subgridVValues(nSubgridCV))
=======
        !print("(I5,I5,1x,5(f10.3,1x))"), nSubgridCV, iPt, x/1000, y/1000, subgridBathymetryValues(nSubgridCV), subgridAreas(nSubgridCV)
        if ( present(xSubgridCell) ) then
            xSubgridCell(nSubgridCV) = xCenter ;
>>>>>>> 315e3f44
        endif

        if ( present(ySubgridCell) ) then
            ySubgridCell(nSubgridCV) = yCenter ;
        end if
      enddo

   !--------------------------------------------------------------------

   end subroutine ocn_init_evaluate_subgrid_data!}}}

!***********************************************************************
!
!  routine ocn_init_parabolic_bowl_bathymetry
!
!> \brief   Compute bathymetry 
!> \author  Steven Brus, D. Wirasaet
!> \date    November 2022
!> \details Return the value of the bathymetry at a given x,y point
!>  
!
!-----------------------------------------------------------------------

   subroutine ocn_init_parabolic_bowl_bathymetry(x, y, depth)!{{{
           
      implicit none 

      real (kind=RKIND), intent(in) :: x, y
      real (kind=RKIND), intent(out) :: depth
      real (kind=RKIND) :: RR

   !--------------------------------------------------------------------

      RR = sqrt(x**2 + y**2) 
      depth  = config_parabolic_bowl_b0*(1.0_RKIND - (RR**2)/(LL**2))

   !--------------------------------------------------------------------

   end subroutine ocn_init_parabolic_bowl_bathymetry!}}}

!***********************************************************************
!
!  routine ocn_init_parabolic_bowl_ssh
!
!> \brief   Compute initial ssh field
!> \author  Steven Brus, D. Wirasaet
!> \date    November 2022
!> \details Use exact solution to compute ssh field for initial conditions
!>  
!
!-----------------------------------------------------------------------

   subroutine ocn_init_parabolic_bowl_ssh(x, y, bottomDepth, ssh)!{{{
           
      implicit none 

      real (kind=RKIND), intent(in) :: x, y
      real (kind=RKIND), intent(in) :: bottomDepth
      real (kind=RKIND), intent(out) :: ssh
      real (kind=RKIND) :: RR

   !--------------------------------------------------------------------

      RR = sqrt(x**2 + y**2) ;
 
      ssh = (sqrtOneMC2/oneMC) - 1.0_RKIND - ((RR**2)/(LL**2))*( (oneMC2/(oneMC**2)) - 1.0_RKIND ) ;
      ssh = config_parabolic_bowl_b0*ssh ; 
      !ssh = - bottomDepth + max(ssh + bottomDepth, config_drying_min_cell_height + eps)

   !--------------------------------------------------------------------

   end subroutine ocn_init_parabolic_bowl_ssh!}}}

!***********************************************************************
!
!  routine ocn_init_parabolic_bowl_velocity
!
!> \brief   Compute initial velocity field
!> \author  Steven Brus, D. Wirasaet
!> \date    November 2022
!> \details Use exact solution to comupte velocity field for initial conditions
!>  
!
!-----------------------------------------------------------------------

   subroutine ocn_init_parabolic_bowl_velocity(x, y, u, v)!{{{
           
      implicit none 

      real (kind=RKIND), intent(in) :: x, y
      real (kind=RKIND), intent(out) :: u, v 
      real (kind=RKIND) :: RR, HH

   !--------------------------------------------------------------------

   RR = sqrt(x**2 + y**2) ;
   
   HH = (sqrtOneMC2/oneMC) - ( (RR**2)/(LL**2))*( (oneMC2/(oneMC**2))  ) ;
   HH = config_parabolic_bowl_b0*HH  ;
   
    
   u =  - config_parabolic_bowl_Coriolis_parameter*y*( sqrtOneMC2 + CC - 1.0_RKIND  ) ;
   v =    config_parabolic_bowl_Coriolis_parameter*x*( sqrtOneMc2 + CC - 1.0_RKIND  ) ; 

   u = 0.5_RKIND*u/oneMC ; 
   v = 0.5_RKIND*v/oneMC ; 
   if ( HH < eps ) then
       u = 0.0_RKIND ;
       v = 0.0_RKIND ;
   end if

   !--------------------------------------------------------------------

   end subroutine ocn_init_parabolic_bowl_velocity!}}}

!***********************************************************************
!
!  routine ocn_init_tri_area
!
!> \brief   Compute triangle area
!> \author  Steven Brus
!> \date    November 2022
!> \details Compute area of triangle given vertex coordinates
!>  
!
!-----------------------------------------------------------------------

   subroutine ocn_init_tri_area(x, y, area)!{{{
           
      implicit none 

      real (kind=RKIND), intent(in) :: x(3), y(3)
      real (kind=RKIND), intent(out) :: area

   !--------------------------------------------------------------------

      area = 0.5_RKIND*(x(2)*y(3) - y(2)*x(3) - x(1)*y(3) + y(1)*x(3) + x(1)*y(2) - y(1)*x(2))

   !--------------------------------------------------------------------

   end subroutine ocn_init_tri_area!}}}

!***********************************************************************
!
!  routine ocn_init_tri_coordinate_transform
!
!> \brief   Transform reference triangle coordinates to mesh coordinates
!> \author  Steven Brus
!> \date    November 2022
!> \details Evaluate r,s reference coordinates in x,y mesh
!>  
!
!-----------------------------------------------------------------------

   subroutine ocn_init_tri_coordinate_transform(r, s, xTri, yTri, x, y)!{{{
           
      implicit none 

      real (kind=RKIND), intent(in) :: r, s
      real (kind=RKIND), intent(in) :: xTri(3), yTri(3)
      real (kind=RKIND), intent(out) :: x, y

   !--------------------------------------------------------------------

        ! Transformation of sub-triangle center to physical coordinates
        x = 0.5_RKIND*(-(r+s)*xTri(1) + (1.0_RKIND+r)*xTri(2) + (1.0_RKIND+s)*xTri(3))
        y = 0.5_RKIND*(-(r+s)*yTri(1) + (1.0_RKIND+r)*yTri(2) + (1.0_RKIND+s)*yTri(3))

   !--------------------------------------------------------------------

   end subroutine ocn_init_tri_coordinate_transform!}}}

!***********************************************************************
!
!  routine ocn_init_vertical_integration
!
!> \brief   Compute the wet volume per unit area lookup table
!> \author  Steven Brus
!> \date    November 2022
!> \details Integrate the wet fraction over discrete ssh values 
!>  
!
!-----------------------------------------------------------------------

   subroutine ocn_init_vertical_integration(iCV, subgridSshTableRange, nSubgridCV, subgridBathymetryValues, subgridAreas, &
                                            subgridWetVolumeTable, subgridWetFractionTable)!{{{
           
      implicit none 

      integer, intent(in) :: iCV
      real (kind=RKIND), dimension(:,:), intent(in) :: subgridSshTableRange
      integer, intent(in) :: nSubgridCV
      real (kind=RKIND), dimension(:), intent(in) :: subgridBathymetryValues, subgridAreas
      real (kind=RKIND), dimension(:,:), intent(inout) :: subgridWetVolumeTable
      real (kind=RKIND), dimension(:,:), intent(inout) :: subgridWetFractionTable

      real (kind=RKIND) :: deltaZ, ssh, pVal
      integer :: lev, tri
      

   !--------------------------------------------------------------------
   
      deltaZ = (subgridSshTableRange(2,iCV)-subgridSshTableRange(1,iCV))/real(nSubgridTableLevels-1,RKIND);

      subgridWetVolumeTable(1,iCV) = config_drying_min_cell_height + eps 
      ssh = subgridSshTableRange(1,iCV) + deltaZ
      subgridWetVolumeTable(2,iCV) = subgridWetVolumeTable(1,iCV)*sum(subgridAreas(1:nSubgridCV))
      subgridWetFractionTable(1,iCV) = 0.0_RKIND
      do lev = 2,nSubgridTableLevels
        do tri = 1,nSubgridCV

          pVal = 0.0_RKIND
          if (subgridBathymetryValues(tri) + ssh >= 0.0_RKIND) then
            pVal = 1.0_RKIND
          endif

          subgridWetVolumeTable(lev,iCV) = subgridWetVolumeTable(lev,iCV) + pVal*deltaZ*subgridAreas(tri)
          subgridWetFractionTable(lev,iCV) = subgridWetFractionTable(lev,iCV) + pVal*subgridAreas(tri)
  
        enddo

        if (lev < nSubgridTableLevels) then
          subgridWetVolumeTable(lev+1,iCV) = subgridWetVolumeTable(lev,iCV)
        endif

        subgridWetVolumeTable(lev,iCV) = subgridWetVolumeTable(lev,iCV)/sum(subgridAreas(1:nSubgridCV))
        subgridWetFractionTable(lev,iCV) = subgridWetFractionTable(lev,iCV)/sum(subgridAreas(1:nSubgridCV))

        ssh = ssh + deltaZ
      enddo

   !--------------------------------------------------------------------

   end subroutine ocn_init_vertical_integration!}}}

!***********************************************************************
!
!  routine ocn_init_wet_average
!
!> \brief   Compute thickness and velocity averages over wet area 
!> \author  Steven Brus
!> \date    November 2022
!> \details Compute the thickness and velocity averages over an area
!>          based on the subgrid wet area
!
!-----------------------------------------------------------------------
<<<<<<< HEAD

   subroutine ocn_init_wet_average(nSubgridCV, subgridBathymetryValues, subgridSshValues, subgridAreas, subgridThicknessAverage, &
                                   subgridUValues, subgridVValues, subgridUAverage, subgridVAverage)!{{{
=======
   ! 
   subroutine ocn_init_wet_average(nSubgridCV, subgridBathymetryValues, subgridSshValues, subgridAreas, subgridWetAverage)!{{{
>>>>>>> 315e3f44
           
      implicit none 

      integer, intent(in) :: nSubgridCV
      real (kind=RKIND), dimension(:), intent(in) :: subgridBathymetryValues, subgridAreas
      real (kind=RKIND), dimension(:), intent(in) :: subgridSshValues
      real (kind=RKIND), intent(inout) :: subgridThicknessAverage
      real (kind=RKIND), dimension(:), intent(in), optional :: subgridUValues, subgridVValues
      real (kind=RKIND), intent(inout), optional :: subgridUAverage, subgridVAverage

      real (kind=RKIND) :: deltaZ, ssh, pVal
      real (kind=RKIND) :: averageDepth, wetArea, layerThicknessValue
      real (kind=RKIND) :: H_int 
      real (kind=RKIND) :: HU_int, HV_int
      logical :: computeVelAverage
      integer :: lev, tri
      

   !--------------------------------------------------------------------
      averageDepth = sum(subgridBathymetryValues(1:nSubgridCV))/real(nSubgridCV,RKIND) 

      computeVelAverage = .false.
      if (present(subgridUValues) .and. present(subgridVValues) .and. &
          present(subgridUAverage) .and. present(subgridVAverage)) then
         computeVelAverage = .true.
      endif

      H_int = 0.0_RKIND
      wetArea = 0.0_RKIND
      HU_int = 0.0_RKIND
      HV_int = 0.0_RKIND
      do tri = 1,nSubgridCV

        layerThicknessValue = subgridBathymetryValues(tri) + subgridSshValues(tri)
        !if (layerThicknessValue < config_drying_min_cell_height + eps) then
        !  layerThicknessValue = config_drying_min_cell_height + eps
        !endif
        !subgridWetAverage = subgridWetAverage + layerThicknessValue*subgridAreas(tri)
        !wetArea = wetArea + subgridAreas(tri)
        if ( layerThicknessValue > config_drying_min_cell_height ) then
              subgridWetAverage = subgridWetAverage + layerThicknessValue*subgridAreas(tri)
              WetArea = WetArea + subgridAreas(tri) ;   
        endif 
      enddo

      if ( WetArea > 0.D0 ) then
          subgridWetAverage = subgridWetAverage/wetArea ;
      else 
          subgridWetAverage = config_drying_min_cell_height + eps ;
      endif 

      if ( subgridWetAverage < config_drying_min_cell_height + eps ) then
         subgridWetAverage = config_drying_min_cell_height + eps ;     
      endif
      
   !--------------------------------------------------------------------
   end subroutine ocn_init_wet_average!}}}


   ! DW
   subroutine ocn_init_grid_average(nSubgridCV, subgridBathymetryValues, subgridSshValues, subgridAreas, subgridWetAverage)!{{{
           
      implicit none 

      integer, intent(in) :: nSubgridCV
      real (kind=RKIND), dimension(:), intent(in) :: subgridBathymetryValues, subgridAreas
      real (kind=RKIND), dimension(:), intent(in) :: subgridSshValues
      real (kind=RKIND), intent(inout) :: subgridWetAverage

      real (kind=RKIND) :: deltaZ, ssh, pVal
      real (kind=RKIND) :: averageDepth, wetArea, layerThicknessValue
      integer :: lev, tri
      

   !-------------------------------------------------------------------
      ! averageDepth = sum(subgridBathymetryValues(1:nSubgridCV))/real(nSubgridCV,RKIND) 
      averageDepth = sum(subgridBathymetryValues(1:nSubgridCV)*subgridAreas(1:nSubgridCV))/sum(subgridAreas(1:nSubgridCV))
      ! real(nSubgridCV,RKIND) 

      subgridWetAverage = 0.0_RKIND
      wetArea = 0.0_RKIND
      do tri = 1,nSubgridCV

        layerThicknessValue = subgridBathymetryValues(tri) + subgridSshValues(tri)
        if (layerThicknessValue < config_drying_min_cell_height + eps) then
          layerThicknessValue = config_drying_min_cell_height + eps
        endif
        H_int = H_int + layerThicknessValue*subgridAreas(tri)
        wetArea = wetArea + subgridAreas(tri)

        if (computeVelAverage) then
           HU_int = HU_int + layerThicknessValue*subgridUValues(tri)*subgridAreas(tri)
           HV_int = HV_int + layerThicknessValue*subgridVValues(tri)*subgridAreas(tri)
        endif
      enddo

      if (computeVelAverage) then
         subgridUAverage = HU_int/H_int
         subgridVAverage = HV_int/H_int
      endif
      subgridThicknessAverage = H_int/wetArea
      
   !--------------------------------------------------------------------
   end subroutine ocn_init_grid_average!}}}

   
   ! DW
   subroutine ocn_init_wet_average_ssh( nSubgridCV, subgridBathymetryValues, subgridSshValues, subgridAreas, sshWetAverage)!{{{
      implicit none

      integer, intent(in) :: nSubgridCV
      real (kind=RKIND), dimension(:), intent(in) :: subgridBathymetryValues, subgridAreas
      real (kind=RKIND), dimension(:), intent(in) :: subgridSshValues
      real (kind=RKIND), intent(inout) :: sshWetAverage

      real (kind=RKIND) :: deltaZ, ssh, pVal
      real (kind=RKIND) :: averageDepth, wetArea, layerThicknessValue
      integer :: lev, tri


      sshWetAverage = 0.0_RKIND 
      wetArea = 0.0_RKIND 

      do tri = 1, nsubgridCV
        layerThicknessValue = subgridBathymetryValues(tri) + subgridSshValues(tri)

        if (layerThicknessValue > config_drying_min_cell_height + eps ) then
           sshWetAverage = sshWetAverage + subgridSshValues(tri)*subgridAreas(tri)
           wetArea = wetArea + subgridAreas(tri)
        endif
      end do

      if ( WetArea > 0.0_RKIND ) then
          sshWetAverage = sshWetAverage/WetArea ;
      else
          sshWetAverage = -maxval(subgridBathymetryValues(1:nsubgridCV)) & 
              + config_drying_min_cell_height ;
      endif

      return ;
   end subroutine ocn_init_wet_average_ssh

!***********************************************************************
!
!  routine ocn_init_validate_parabolic_bowl
!
!> \brief   Validation for this initial condition
!> \author  Steven Brus
!> \date   November 2022
!> \details
!>  This routine validates the configuration options for this case.
!
!-----------------------------------------------------------------------

   subroutine ocn_init_validate_parabolic_bowl(configPool, packagePool, iocontext, iErr)!{{{
           
      implicit none 

   !--------------------------------------------------------------------
      type (mpas_pool_type), intent(inout) :: configPool, packagePool
      type (mpas_io_context_type), intent(inout) :: iocontext

      integer, intent(out) :: iErr

      character (len=StrKIND), pointer :: config_init_configuration
      integer, pointer :: config_vert_levels, config_parabolic_bowl_vert_levels
   
      iErr = 0

      call mpas_pool_get_config(configPool, 'config_init_configuration', config_init_configuration)

      if(config_init_configuration .ne. trim('parabolic_bowl')) return

      call mpas_pool_get_config(configPool, 'config_vert_levels', config_vert_levels)
      call mpas_pool_get_config(configPool, 'config_parabolic_bowl_vert_levels', config_parabolic_bowl_vert_levels)

      if(config_vert_levels <= 0 .and. config_parabolic_bowl_vert_levels > 0) then
         config_vert_levels = config_parabolic_bowl_vert_levels
      else if (config_vert_levels <= 0) then
         call mpas_log_write( 'Validation failed for para_bowl. Not given a usable value for vertical levels.', MPAS_LOG_CRIT)
         iErr = 1
      end if

      print*, "in ocn_init_validate_parabolic_bowl()" ; 
   !--------------------------------------------------------------------

   end subroutine ocn_init_validate_parabolic_bowl!}}}


!***********************************************************************

end module ocn_init_parabolic_bowl

!|||||||||||||||||||||||||||||||||||||||||||||||||||||||||||||||||||||||
! vim: foldmethod=marker<|MERGE_RESOLUTION|>--- conflicted
+++ resolved
@@ -457,41 +457,21 @@
         !---------------------------------------------------------------
         ! DW
         bottomDepth(iCell) = sum(subgridBathymetryValues(1:nSubgridCell)*subgridAreas(1:nSubgridCell))/sum(subgridAreas(1:nSubgridCell))
-!!                real(nSubgridCell,RKIND)
         subgridCellBathymetryMin(iCell) = maxval(subgridBathymetryValues(1:nSubgridCell))
 
         ! Vertical integration of wet fraction
         !---------------------------------------------------------------
 
-<<<<<<< HEAD
         call ocn_init_vertical_integration(iCell,subgridSshCellTableRange, nSubgridCell, subgridBathymetryValues, subgridAreas, &
                                            subgridWetVolumeCellTable, subgridWetFractionCellTable)
 
         ! Evaluate wet layerThickness average
         !---------------------------------------------------------------
         call ocn_init_wet_average(nSubgridCell, subgridBathymetryValues, subgridSshValues, subgridAreas, layerThickness(1,iCell))
-=======
-        call ocn_init_vertical_integration(iCell,subgridSshCellTableRange, nSubgridCell, subgridBathymetryValues, subgridAreas, subgridWetVolumeCellTable)
-        ! print*, iCell, areaCell(iCell)-sum(subgridAreas(1:nSubgridCell))
+
         
-        call ocn_init_wet_average_ssh(nSubgridCell, subgridBathymetryValues, subgridSshValues, subgridAreas, ssh(iCell))!{{{
-
-!!$        ! Evaluate wet layerThickness average
-!!$        !---------------------------------------------------------------
-!!$        ! call ocn_init_wet_average(nSubgridCell, subgridBathymetryValues, subgridSshValues, subgridAreas, layerThickness(1,iCell))
-!!$        call ocn_init_grid_average(nSubgridCell, subgridBathymetryValues, subgridSshValues, subgridAreas, layerThickness(1,iCell))
-!!$
-!!$        if (iCell == 3030) then
-!!$          print*, subgridSshCellTableRange(1,iCell)
-!!$          print*, subgridSshCellTableRange(2,iCell)
-!!$          print*, nSubgridTableLevels
-!!$          deltaZ = (subgridSshCellTableRange(2,iCell) - subgridSshCellTableRange(1,iCell))/(nSubgridTableLevels-1)
-!!$          print*, deltaZ
-!!$          do i = 1,nSubgridTableLevels
-!!$            print*, (real(i,RKIND)-1.0_RKIND)*deltaZ + subgridSshCellTableRange(1,iCell), subgridWetVolumeCellTable(i,iCell)
-!!$          enddo
-!!$        endif
->>>>>>> 315e3f44
+!!$        call ocn_init_wet_average_ssh(nSubgridCell, subgridBathymetryValues, subgridSshValues, subgridAreas, ssh(iCell))!{{{
+
 
       enddo
 
@@ -502,10 +482,10 @@
       !!!!!!!!!!!!!!!!!!!!!!!!!!!!!!!!!!!!!!!!!!!!!!!!!!!!!!!!!!!!!!!!!!
       print*, "Begin edges", nEdgesSolve
 
-<<<<<<< HEAD
+
       allocate(uVelocityAverage(nEdgesSolve))
       allocate(vVelocityAverage(nEdgesSolve))
-=======
+
       nSubgridCellEdge=config_parabolic_bowl_subgrid_level 
       allocate( cellEdgeBathymetryValues(3,nSubgridCellEdge) )   
       allocate( dsEdge(nSubgridCellEdge) ) 
@@ -514,9 +494,7 @@
       allocate(xSubgridCell(maxEdges*nSubgridTriPerSlice))
       allocate(ySubgridCell(maxEdges*nSubgridTriPErSlice)) 
 
-!      open( unit = 22, file = 'edgediag.dat', action = 'write' ) ; 
-
->>>>>>> 315e3f44
+
       do iEdge = 1,nEdgesSolve
         ! Evaluate subgrid bathymetry at centers of sub-triangles for edge slices
         ! (all subdivided triangles for each edge slice are gathered into 
@@ -544,15 +522,13 @@
           x(3) = xCell(cellsOnEdge(slice,iEdge))
           y(3) = yCell(cellsOnEdge(slice,iEdge))
 
-<<<<<<< HEAD
+
           call ocn_init_evaluate_subgrid_data(x, y, nSubgridTriPerSlice, nSubgridEdge, rSubgridPoints, sSubgridPoints, &
                                               subgridBathymetryValues, subgridAreas, subgridSshValues, subgridUValues, subgridVValues)
 
-=======
          
-          call ocn_init_evaluate_subgrid_data(x, y, nSubgridTriPerSlice, nSubgridEdge, rSubgridPoints, sSubgridPoints, & 
-             subgridBathymetryValues, subgridAreas, xSubgridCell=xSubgridCell, ySubgridCell=ySubgridCell ) ;    
->>>>>>> 315e3f44
+!!$          call ocn_init_evaluate_subgrid_data(x, y, nSubgridTriPerSlice, nSubgridEdge, rSubgridPoints, sSubgridPoints, & 
+!!$             subgridBathymetryValues, subgridAreas, xSubgridCell=xSubgridCell, ySubgridCell=ySubgridCell ) ;    
         enddo
 
         ! DW: Use the higher values of the pair of subcells along the
@@ -570,60 +546,49 @@
         end do 
         dsEdge(:) = sqrt( (x(2) - x(1))*(x(2) - x(1)) + (y(2) - y(1))*(y(2)- y(1)) )/nSubgridCellEdge 
 
-!        write(22,'(4I8,4F17.7)') iEdge, CellsOnEdge(1:2,iEdge), nSubgridTriPerSlice, x(1:2), y(1:2)
-!        do jj = 1, nSubgridEdge
-!             write(22,'(3F17.7)') xSubgridCell(jj), ySubgridCell(jj), subgridBathymetryValues(jj)  
-!        end do
-!        write(22,*) ' ' ;
-!
-!        do iEdgeSegment = 1, nSubgridCellEdge
-!             write(22,'(E17.7)') cellEdgeBathymetryValues(3,iEdgeSegment) ;
-!        end do
-!        write(22,*) '' ;
+
+        ! Evaluate velocity average
+        !---------------------------------------------------------------
+        call ocn_init_wet_average(nSubgridCell, subgridBathymetryValues, subgridSshValues, subgridAreas, layerThicknessEdgeAverage, &
+                                  subgridUValues, subgridVValues, uVelocityAverage(iEdge), vVelocityAverage(iEdge))
+
 
         ! Evaluate bounds of look-up table range
         !---------------------------------------------------------------
 
 !        subgridSshEdgeTableRange(1,iEdge) = -maxval(subgridBathymetryValues(1:nSubgridEdge)) + config_drying_min_cell_height + eps
 !        subgridSshEdgeTableRange(2,iEdge) = -minval(subgridBathymetryValues(1:nSubgridEdge))
+
+
+        ! Evaluate subgrid bathymetry
+        !---------------------------------------------------------------
+!
+!        subgridEdgeBathymetryMean(iEdge) = sum(subgridBathymetryValues(1:nSubgridEdge))/real(nSubgridEdge,RKIND) 
+!        subgridEdgeBathymetryMin(iEdge)  = maxval(subgridBathymetryValues(1:nSubgridEdge))
+
+        ! Vertical integration of wet fraction
+        !---------------------------------------------------------------
+
+!        call ocn_init_vertical_integration(iEdge,subgridSshEdgeTableRange, nSubgridEdge, subgridBathymetryValues, subgridAreas, &
+!                                           subgridWetVolumeEdgeTable, subgridWetFractionEdgeTable)
+
+        ! Evaluate bounds of look-up table range
+        !---------------------------------------------------------------
+
         subgridSshEdgeTableRange(1,iEdge) = -maxval(CellEdgeBathymetryValues(3,1:nSubgridCellEdge)) + config_drying_min_cell_height + eps
         subgridSshEdgeTableRange(2,iEdge) = -minval(CellEdgeBathymetryValues(3,1:nSubgridCellEdge))
 
-
-        ! Evaluate subgrid bathymetry
-        !---------------------------------------------------------------
-<<<<<<< HEAD
-        subgridEdgeBathymetryMean(iEdge) = sum(subgridBathymetryValues(1:nSubgridEdge))/real(nSubgridEdge,RKIND) 
-        subgridEdgeBathymetryMin(iEdge)  = maxval(subgridBathymetryValues(1:nSubgridEdge))
-
-        ! Vertical integration of wet fraction
-        !---------------------------------------------------------------
-
-        call ocn_init_vertical_integration(iEdge,subgridSshEdgeTableRange, nSubgridEdge, subgridBathymetryValues, subgridAreas, &
-                                           subgridWetVolumeEdgeTable, subgridWetFractionEdgeTable)
-
-        ! Evaluate velocity average
-        !---------------------------------------------------------------
-        call ocn_init_wet_average(nSubgridCell, subgridBathymetryValues, subgridSshValues, subgridAreas, layerThicknessEdgeAverage, &
-                                  subgridUValues, subgridVValues, uVelocityAverage(iEdge), vVelocityAverage(iEdge))
-
-      enddo
-
-
-=======
-!        subgridEdgeBathymetryMean(iEdge) = sum(subgridBathymetryValues(1:nSubgridEdge))/real(nSubgridEdge,RKIND) 
-!        subgridEdgeBathymetryMin(iEdge)  = minval(subgridBathymetryValues(1:nSubgridEdge))
+        ! Evaluate bounds of look-up table range
+        !---------------------------------------------------------------
+
         subgridEdgeBathymetryMean(iEdge) = sum(cellEdgeBathymetryValues(3,1:nSubgridCellEdge))/real(nSubgridCellEdge,RKIND) 
         subgridEdgeBathymetryMin(iEdge)  = maxval(cellEdgeBathymetryValues(3,1:nSubgridCellEdge))
 
         ! Vertical integration of wet fraction
         !---------------------------------------------------------------
-!        call ocn_init_vertical_integration(iEdge,subgridSshEdgeTableRange, nSubgridEdge, subgridBathymetryValues, subgridAreas, subgridWetVolumeEdgeTable)
         call ocn_init_vertical_integration( iEdge, subgridSshEdgeTableRange, &
-                      nSubgridCellEdge, cellEdgeBathymetryValues(3,:), dsEdge, subgridWetVolumeEdgeTable )
+                      nSubgridCellEdge, cellEdgeBathymetryValues(3,:), dsEdge, subgridWetVolumeEdgeTable, subgridWetFractionEdgeTable )
       end do
-!      close(22) ; 
->>>>>>> 315e3f44
 
       !!!!!!!!!!!!!!!!!!!!!!!!!!!!!!!!!!!!!!!!!!!!!!!!!!!!!!!!!!!!!!!!!!
       ! Vertex
@@ -678,16 +643,9 @@
 
         ! Evaluate subgrid bathymetry
         !---------------------------------------------------------------
-<<<<<<< HEAD
-        subgridVertexBathymetryMean(iVertex) = sum(subgridBathymetryValues(1:nSubgridVertex))/real(nSubgridVertex,RKIND)
+        subgridVertexBathymetryMean(iVertex) = sum(subgridBathymetryValues(1:nSubgridVertex)*subgridAreas(1:nSubgridVertex))/sum(subgridAreas(1:nSubgridVertex))
         subgridVertexBathymetryMin(iVertex)  = maxval(subgridBathymetryValues(1:nSubgridVertex))
-=======
-        subgridVertexBathymetryMean(iVertex) = sum(subgridBathymetryValues(1:nSubgridVertex)*subgridAreas(1:nSubgridVertex))/sum(subgridAreas(1:nSubgridVertex))
-            ! real(nSubgridVertex,RKIND)
-!        subgridVertexBathymetryMin(iVertex)  = minval(subgridBathymetryValues(1:nSubgridVertex))
-        subgridVertexBathymetryMin(iVertex)  = maxval(subgridBathymetryValues(1:nSubgridVertex))
-
->>>>>>> 315e3f44
+
 
         ! Vertical integration of wet fraction
         !---------------------------------------------------------------
@@ -743,31 +701,19 @@
             ! 
  
             if (config_use_subgrid_wetting_drying) then
-<<<<<<< HEAD
+
               call ocn_subgrid_ssh_lookup(layerThickness(1,iCell),&
                                           subgridWetVolumeCellTable(:,iCell),&
                                           subgridSshCellTableRange(:,iCell),&
                                           bottomDepth(iCell),&
                                           subgridCellBathymetryMin(iCell),&
                                           ssh(iCell))
-=======
-!!              call ocn_subgrid_ssh_lookup(layerThickness(1,iCell),&
-!!                                          subgridWetVolumeCellTable(:,iCell),&
-!!                                          subgridSshCellTableRange(:,iCell),&
-!!                                          bottomDepth(iCell),&
-!!                                          subgridCellBathymetryMin(iCell),&
-!!                                          ssh(iCell))
-
-              !call ocn_init_parabolic_bowl_ssh(xCell(iCell),yCell(iCell),bottomDepth(iCell),ssh(iCell))
-              !ssh(iCell) = - bottomDepth(iCell) + &
-              !  max(ssh(iCell) + bottomDepth(iCell), &
-              !  maxLevelCell(iCell)*(config_drying_min_cell_height + eps))
-              !call ocn_subgrid_layer_thickness_lookup(ssh(iCell), & 
-              !                                        subgridWetVolumeCellTable(:,iCell), &
-              !                                        subgridSshCellTableRange(:,iCell),&
-              !                                        bottomDepth(iCell),&
-              !                                        layerThickness(1,iCell))
->>>>>>> 315e3f44
+!              call ocn_subgrid_layer_thickness_lookup(ssh(iCell), & 
+!                                              subgridWetVolumeCellTable(:,iCell), &
+!                                              subgridSshCellTableRange(:,iCell),&
+!                                              bottomDepth(iCell),&
+!                                              LayerThickness(1,iCell))
+
             else
               call ocn_init_parabolic_bowl_bathymetry(xCell(iCell),yCell(iCell),bottomDepth(iCell))
               call ocn_init_parabolic_bowl_ssh(xCell(iCell),yCell(iCell),bottomDepth(iCell),ssh(iCell))
@@ -798,37 +744,15 @@
        block_ptr => block_ptr % next
     end do
 
-    ! do iCell = 1,nCellsSolve
-    !  call ocn_subgrid_layer_thickness_lookup(ssh(iCell), & 
-    !                                          subgridWetVolumeCellTable(:,iCell), &
-    !                                          subgridSshCellTableRange(:,iCell),&
-    !                                          bottomDepth(iCell),&
-    !                                          subgridLayerThicknessDebug(iCell))
-    ! enddo
-
-     ! DW
      do iCell = 1,nCellsSolve
          call ocn_subgrid_layer_thickness_lookup(ssh(iCell), & 
                                               subgridWetVolumeCellTable(:,iCell), &
                                               subgridSshCellTableRange(:,iCell),&
                                               bottomDepth(iCell),&
-<<<<<<< HEAD
                                               subgridLayerThicknessDebug(iCell))
-    enddo
-=======
-                                              LayerThickness(1,iCell))
      enddo
      !
 
-      !do iCell = 1,nCellsSolve
-      !  call ocn_subgrid_ssh_lookup(layerThickness(1,iCell),&
-      !                              subgridWetVolumeCellTable(:,iCell),&
-      !                              subgridSshCellTableRange(:,iCell),&
-      !                              bottomDepth(iCell),&
-      !                              subgridCellBathymetryMin(iCell),&
-      !                              ssh(iCell))
-      !enddo
->>>>>>> 315e3f44
 
     deallocate(interfaceLocations)
     !--------------------------------------------------------------------
@@ -941,13 +865,12 @@
 !
 !-----------------------------------------------------------------------
 
-<<<<<<< HEAD
+
    subroutine ocn_init_evaluate_subgrid_data(xTri, yTri, nSubgridTri, nSubgridCV, rSubgridPoints, sSubgridPoints, &
                                              subgridBathymetryValues, subgridAreas, &
                                              subgridSshValues, subgridUValues, subgridVValues)!{{{
-=======
-   subroutine ocn_init_evaluate_subgrid_data(xTri, yTri, nSubgridTri, nSubgridCV, rSubgridPoints, sSubgridPoints, subgridBathymetryValues, subgridAreas, subgridSshValues, xSubgridCell, ySubgridCell )!{{{
->>>>>>> 315e3f44
+!   subroutine ocn_init_evaluate_subgrid_data(xTri, yTri, nSubgridTri, nSubgridCV, rSubgridPoints, sSubgridPoints, subgridBathymetryValues, subgridAreas, subgridSshValues, xSubgridCell, ySubgridCell )!{{{
+
            
       implicit none 
       real (kind=RKIND), intent(inout) :: xTri(3), yTri(3)
@@ -957,13 +880,10 @@
       real (kind=RKIND), dimension(:), intent(inout) :: subgridBathymetryValues
       real (kind=RKIND), dimension(:), intent(inout) :: subgridAreas
       real (kind=RKIND), dimension(:), intent(inout),optional :: subgridSshValues
-<<<<<<< HEAD
       real (kind=RKIND), dimension(:), intent(inout),optional :: subgridUValues, subgridVValues
-=======
-      real (kind=RKIND), dimension(:), intent(inout), optional :: xSubgridCell, ySubgridCell
-
-
->>>>>>> 315e3f44
+
+!      real (kind=RKIND), dimension(:), intent(inout), optional :: xSubgridCell, ySubgridCell
+
       real (kind=RKIND) :: rCenter, sCenter
       real (kind=RKIND) :: xCenter, yCenter
       real (kind=RKIND) :: xSubgridPoints(3), ySubgridPoints(3)
@@ -979,23 +899,6 @@
      ! (ensure counter-clockwise numering)
      call ocn_init_tri_area(xTri(:), yTri(:), area)
      if (area < 0.0_RKIND) then
-<<<<<<< HEAD
-       x = xTri(2)
-       y = yTri(2)
-       xTri(2) = xTri(3)
-       yTri(2) = yTri(3)
-       xTri(3) = x
-       yTri(3) = y
-       area = abs(area)
-=======
-!       x = xTri(2)
-!       y = yTri(2)
-!       xTri(2) = xTri(3)
-!       yTri(2) = yTri(3)
-!       xTri(3) = x
-!       yTri(3) = y
-!       !print*, area
-!       area = abs(area)
       x = xTri(1)
       y = yTri(1) 
       xTri(1) = xTri(2) 
@@ -1003,7 +906,6 @@
       xTri(2) = x ;
       yTri(2) = y ; 
       area = abs(area) ; 
->>>>>>> 315e3f44
      endif
 
       do iPt = 1,nSubgridTri
@@ -1034,19 +936,17 @@
            call ocn_init_parabolic_bowl_ssh(xCenter, yCenter, subgridBathymetryValues(nSubgridCV), subgridSshValues(nSubgridCV))
         endif
 
-<<<<<<< HEAD
         if (present(subgridUValues).and.present(subgridVValues)) then
            call ocn_init_parabolic_bowl_velocity(xCenter, yCenter, subgridUValues(nSubgridCV), subgridVValues(nSubgridCV))
-=======
-        !print("(I5,I5,1x,5(f10.3,1x))"), nSubgridCV, iPt, x/1000, y/1000, subgridBathymetryValues(nSubgridCV), subgridAreas(nSubgridCV)
-        if ( present(xSubgridCell) ) then
-            xSubgridCell(nSubgridCV) = xCenter ;
->>>>>>> 315e3f44
-        endif
-
-        if ( present(ySubgridCell) ) then
-            ySubgridCell(nSubgridCV) = yCenter ;
-        end if
+        endif   
+
+!        if ( present(xSubgridCell) ) then
+!            xSubgridCell(nSubgridCV) = xCenter ;
+!        endif
+!
+!        if ( present(ySubgridCell) ) then
+!            ySubgridCell(nSubgridCV) = yCenter ;
+!        end if
       enddo
 
    !--------------------------------------------------------------------
@@ -1288,14 +1188,9 @@
 !>          based on the subgrid wet area
 !
 !-----------------------------------------------------------------------
-<<<<<<< HEAD
-
-   subroutine ocn_init_wet_average(nSubgridCV, subgridBathymetryValues, subgridSshValues, subgridAreas, subgridThicknessAverage, &
+
+   subroutine ocn_init_wet_average(nSubgridCV, subgridBathymetryValues,subgridSshValues, subgridAreas,  subgridThicknessAverage, &
                                    subgridUValues, subgridVValues, subgridUAverage, subgridVAverage)!{{{
-=======
-   ! 
-   subroutine ocn_init_wet_average(nSubgridCV, subgridBathymetryValues, subgridSshValues, subgridAreas, subgridWetAverage)!{{{
->>>>>>> 315e3f44
            
       implicit none 
 
@@ -1314,8 +1209,10 @@
       integer :: lev, tri
       
 
-   !--------------------------------------------------------------------
-      averageDepth = sum(subgridBathymetryValues(1:nSubgridCV))/real(nSubgridCV,RKIND) 
+   !-------------------------------------------------------------------
+      ! averageDepth = sum(subgridBathymetryValues(1:nSubgridCV))/real(nSubgridCV,RKIND) 
+      averageDepth = sum(subgridBathymetryValues(1:nSubgridCV)*subgridAreas(1:nSubgridCV))/sum(subgridAreas(1:nSubgridCV))
+      ! real(nSubgridCV,RKIND) 
 
       computeVelAverage = .false.
       if (present(subgridUValues) .and. present(subgridVValues) .and. &
@@ -1327,56 +1224,7 @@
       wetArea = 0.0_RKIND
       HU_int = 0.0_RKIND
       HV_int = 0.0_RKIND
-      do tri = 1,nSubgridCV
-
-        layerThicknessValue = subgridBathymetryValues(tri) + subgridSshValues(tri)
-        !if (layerThicknessValue < config_drying_min_cell_height + eps) then
-        !  layerThicknessValue = config_drying_min_cell_height + eps
-        !endif
-        !subgridWetAverage = subgridWetAverage + layerThicknessValue*subgridAreas(tri)
-        !wetArea = wetArea + subgridAreas(tri)
-        if ( layerThicknessValue > config_drying_min_cell_height ) then
-              subgridWetAverage = subgridWetAverage + layerThicknessValue*subgridAreas(tri)
-              WetArea = WetArea + subgridAreas(tri) ;   
-        endif 
-      enddo
-
-      if ( WetArea > 0.D0 ) then
-          subgridWetAverage = subgridWetAverage/wetArea ;
-      else 
-          subgridWetAverage = config_drying_min_cell_height + eps ;
-      endif 
-
-      if ( subgridWetAverage < config_drying_min_cell_height + eps ) then
-         subgridWetAverage = config_drying_min_cell_height + eps ;     
-      endif
-      
-   !--------------------------------------------------------------------
-   end subroutine ocn_init_wet_average!}}}
-
-
-   ! DW
-   subroutine ocn_init_grid_average(nSubgridCV, subgridBathymetryValues, subgridSshValues, subgridAreas, subgridWetAverage)!{{{
-           
-      implicit none 
-
-      integer, intent(in) :: nSubgridCV
-      real (kind=RKIND), dimension(:), intent(in) :: subgridBathymetryValues, subgridAreas
-      real (kind=RKIND), dimension(:), intent(in) :: subgridSshValues
-      real (kind=RKIND), intent(inout) :: subgridWetAverage
-
-      real (kind=RKIND) :: deltaZ, ssh, pVal
-      real (kind=RKIND) :: averageDepth, wetArea, layerThicknessValue
-      integer :: lev, tri
-      
-
-   !-------------------------------------------------------------------
-      ! averageDepth = sum(subgridBathymetryValues(1:nSubgridCV))/real(nSubgridCV,RKIND) 
-      averageDepth = sum(subgridBathymetryValues(1:nSubgridCV)*subgridAreas(1:nSubgridCV))/sum(subgridAreas(1:nSubgridCV))
-      ! real(nSubgridCV,RKIND) 
-
-      subgridWetAverage = 0.0_RKIND
-      wetArea = 0.0_RKIND
+
       do tri = 1,nSubgridCV
 
         layerThicknessValue = subgridBathymetryValues(tri) + subgridSshValues(tri)
@@ -1399,7 +1247,7 @@
       subgridThicknessAverage = H_int/wetArea
       
    !--------------------------------------------------------------------
-   end subroutine ocn_init_grid_average!}}}
+   end subroutine ocn_init_wet_average!}}}
 
    
    ! DW
