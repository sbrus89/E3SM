--- conflicted
+++ resolved
@@ -235,7 +235,7 @@
 !     endif
 #endif
 
-<<<<<<< HEAD
+
       !
       ! Z-coordinates
       ! This section must be placed in the code before computing the density.
@@ -243,17 +243,6 @@
       ! inputs : layerThickness
       ! outputs : zMid, zTop, ssh)
       call ocn_diagnostic_solve_z_coordinates(layerThickness, zMid, zTop, ssh)
-=======
-       ! DW: Move here
-       !
-       ! Z-coordinates
-       ! This section must be placed in the code before computing the density.
-       !
-       ! inputs : layerThickness
-       ! outputs : zMid, zTop, ssh)
-       call ocn_diagnostic_solve_z_coordinates(layerThickness, zMid, zTop, ssh)
-
->>>>>>> 315e3f44
 
       ! inputs: layerThickness, normalVelocity
       ! output: layerThickEdgeMean, layerThickEdgeDrag, layerThickEdgeFlux
@@ -354,16 +343,6 @@
       call ocn_diagnostic_solve_surface_pressure(forcingPool, atmosphericPressure, &
                 seaIcePressure, surfacePressure)
 
-<<<<<<< HEAD
-=======
-!      !
-!      ! Z-coordinates
-!      ! This section must be placed in the code before computing the density.
-!      !
-!      ! inputs : layerThickness
-!      ! outputs : zMid, zTop, ssh)
-!      call ocn_diagnostic_solve_z_coordinates(layerThickness, zMid, zTop, ssh)
->>>>>>> 315e3f44
 
       !
       ! equation of state
