<<<<<<< HEAD
tree 2d808a9c341f039557d8860d82f923104cdacb2a
parent b60310b2f89527ffd97886db945fb14d794fa905
parent 3db09f0c4b551e875cebd68ba379e1813e2288bd
author Mark Petersen <mpetersen@lanl.gov> 1591635148 -0600
committer Mark Petersen <mpetersen@lanl.gov> 1591635148 -0600

Merge branch 'ocean/develop' into e3sm/develop

* ocean/develop:
  Fixes cvmix driver area weighted average bugs
=======
tree 51dec48cc3b42472434c195eba252cd66aa2f665
parent 33c0b5260a6506a8c6078d00668660e17db4a1e2
parent f0865d76f9005bce9785da141bb775fe67482d83
author Mark Petersen <mpetersen@lanl.gov> 1595451551 -0600
committer Mark Petersen <mpetersen@lanl.gov> 1595451551 -0600

Merge branch 'ocean/develop' into e3sm/develop

MPAS-Ocean:
  remove scratch allocate and config Part 1: analysis members
  remove scratch allocate and config Part 2: init mode
>>>>>>> 045cb66f
<|MERGE_RESOLUTION|>--- conflicted
+++ resolved
@@ -1,15 +1,3 @@
-<<<<<<< HEAD
-tree 2d808a9c341f039557d8860d82f923104cdacb2a
-parent b60310b2f89527ffd97886db945fb14d794fa905
-parent 3db09f0c4b551e875cebd68ba379e1813e2288bd
-author Mark Petersen <mpetersen@lanl.gov> 1591635148 -0600
-committer Mark Petersen <mpetersen@lanl.gov> 1591635148 -0600
-
-Merge branch 'ocean/develop' into e3sm/develop
-
-* ocean/develop:
-  Fixes cvmix driver area weighted average bugs
-=======
 tree 51dec48cc3b42472434c195eba252cd66aa2f665
 parent 33c0b5260a6506a8c6078d00668660e17db4a1e2
 parent f0865d76f9005bce9785da141bb775fe67482d83
@@ -20,5 +8,4 @@
 
 MPAS-Ocean:
   remove scratch allocate and config Part 1: analysis members
-  remove scratch allocate and config Part 2: init mode
->>>>>>> 045cb66f
+  remove scratch allocate and config Part 2: init mode