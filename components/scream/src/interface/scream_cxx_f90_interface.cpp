#include "ekat/scream_session.hpp"

<<<<<<< HEAD
#include "ekat/scream_parse_yaml_file.hpp"
=======
>>>>>>> 3178c8a0
#include "share/atm_process/atmosphere_process.hpp"
#include "ekat/scream_pack.hpp"
#include "share/grid/user_provided_grids_manager.hpp"
#include "share/grid/se_grid.hpp"
#include "control/atmosphere_driver.hpp"

#include "dynamics/register_dynamics.hpp"
#include "physics/register_physics.hpp"

#include "physics/p3/scream_p3_interface.hpp"
#include "physics/p3/p3_functions_f90.hpp"
#include "physics/shoc/scream_shoc_interface.hpp"

#include "control/tests/dummy_grid.hpp"

#include "interface/ScreamContext.hpp"
#include "ekat/mpi/scream_comm.hpp"
<<<<<<< HEAD
=======
#include "ekat/scream_parse_yaml_file.hpp"
>>>>>>> 3178c8a0

extern "C"
{

/*===============================================================================================*/

// WARNING: make sure input_yaml_file is a null-terminated string!
void scream_init (const MPI_Fint& f_comm,
                  const int& start_ymd,
                  const int& start_tod,
                  const char* input_yaml_file) {
  using namespace scream;
  using namespace scream::control;

  // First of all, disable all fpes we may have enabled.
  // Store the mask, so we can restore before returning.
  int fpe_mask = get_enabled_fpes();
  disable_all_fpes();

  // First of all, initialize the scream session
  scream::initialize_scream_session();

  // Create a the context
  auto& c = ScreamContext::singleton();

  // Create the C MPI_Comm from the Fortran one
  MPI_Comm mpi_comm_c = MPI_Comm_f2c(f_comm);
  auto& atm_comm = c.create<scream::Comm>(mpi_comm_c);


<<<<<<< HEAD
  //// Create a parameter list for inputs
  //ParameterList ad_params("Atmosphere Driver");
  //auto& proc_params = ad_params.sublist("Atmosphere Processes");

  //proc_params.set("Number of Entries",2);
  //proc_params.set<std::string>("Schedule Type","Sequential");

  //auto& p0 = proc_params.sublist("Process 0");
  //p0.set<std::string>("Process Name", "P3");
  //p0.set<std::string>("Grid","Physics");
  //auto& p1 = proc_params.sublist("Process 1");
  //p1.set<std::string>("Process Name", "SHOC");
  //p1.set<std::string>("Grid","Physics");

  //auto& gm_params = ad_params.sublist("Grids Manager");
  //gm_params.set<std::string>("Type","User Provided");
  //gm_params.set<std::string>("Reference Grid","Physics");
  // Load ad parameter list
  std::string fname = "input.yaml";
  ParameterList ad_params("Atmosphere Driver");
  REQUIRE_NOTHROW ( parse_yaml_file(fname,ad_params) );

  // Need to register products in the factory *before* we create any AtmosphereProcessGroup,
  // which rely on factory for process creation. The initialize method of the AD does that.
  // While we're at it, check that the case insensitive key of the factory works.
  auto& proc_factory = AtmosphereProcessFactory::instance();
  proc_factory.register_product("p3",&create_atmosphere_process<P3Microphysics>);
  proc_factory.register_product("SHOC",&create_atmosphere_process<SHOCMacrophysics>);

  // Need to register grids managers before we create the driver
  auto& gm_factory = GridsManagerFactory::instance();
  gm_factory.register_product("User Provided",create_user_provided_grids_manager);

  // Set the dummy grid in the UserProvidedGridManager
  // Recall that this class stores *static* members, so whatever
  // we set here, will be reflected in the GM built by the factory.
  auto& upgm = c.create<UserProvidedGridsManager>(); // upgm;
  upgm.set_grid(std::make_shared<DummyPhysicsGrid>(num_cols));
  upgm.set_reference_grid("Physics");

  // Create a comm
  Comm atm_comm (MPI_COMM_WORLD);
=======
  // Create a parameter list for inputs
  printf("[scream] reading parameterr from yaml file: %s\n",input_yaml_file);
  ParameterList scream_params("Scream Parameters");
  parse_yaml_file (input_yaml_file, scream_params);
  scream_params.print();

  error::runtime_check(scream_params.isSublist("Atmosphere Driver"),
       "Error! Sublist 'Atmosphere Driver' not found inside '" +
       std::string(input_yaml_file) + "'.\n");

  auto& ad_params = scream_params.sublist("Atmosphere Driver");

  // Need to register products in the factories *before* we attempt to create any.
  // In particular, register all atm processes, and all grids managers.
  register_dynamics();
  register_physics();
>>>>>>> 3178c8a0

  // Create the bare ad, then init it
  auto& ad = c.create<AtmosphereDriver>();

  // Recall that e3sm uses the int YYYYMMDD to store a date
  std::cout << "start_ymd: " << start_ymd << "\n";
  const int dd = start_ymd % 100;
  const int mm = (start_ymd / 100) % 100;
  const int yy = start_ymd / 10000;
  util::TimeStamp time (yy,mm,dd,start_tod);

  // Init and run (to finalize, wait till checks are completed,
  // or you'll clear the field repo!)
  ad.initialize(atm_comm,ad_params,time);

  // Restore the FPE flag as it was when control was handed to us.
  disable_all_fpes();
  enable_fpes(fpe_mask);
}
/*===============================================================================================*/
void scream_run (const double& dt) {
  // TODO: uncomment once you have valid inputs. I fear AD may crash with no inputs.
  using namespace scream;
  using namespace scream::control;

  // First of all, enable only scream fpes.
  // Store the mask, so we can restore before returning.
  int fpe_mask = get_enabled_fpes();
  disable_all_fpes();
  enable_default_fpes();

  // Get the context
  auto& c = ScreamContext::singleton();

  // Get the AD, and run it
  auto& ad = c.getNonConst<AtmosphereDriver>();
  ad.run(dt);

  (void) dt;

  // Restore the FPE flag as it was when control was handed to us.
  disable_all_fpes();
  enable_fpes(fpe_mask);
}

/*===============================================================================================*/
void scream_finalize (/* args ? */) {
  using namespace scream;
  using namespace scream::control;

  // First of all, enable only scream fpes.
  // Store the mask, so we can restore before returning.
  int fpe_mask = get_enabled_fpes();
  disable_all_fpes();
  enable_default_fpes();

  // TODO: uncomment once you have valid inputs. I fear AD may crash with no inputs.
  // Get the context
  auto& c = ScreamContext::singleton();

  // Get the AD, and finalize it
  auto& ad = c.getNonConst<AtmosphereDriver>();
  ad.finalize();

  // Clean up also P3 stuff
  p3::P3GlobalForFortran::deinit();

  // Restore the FPE flag as it was when control was handed to us.
  disable_all_fpes();
  enable_fpes(fpe_mask);
}

} // extern "C"<|MERGE_RESOLUTION|>--- conflicted
+++ resolved
@@ -1,9 +1,6 @@
 #include "ekat/scream_session.hpp"
 
-<<<<<<< HEAD
 #include "ekat/scream_parse_yaml_file.hpp"
-=======
->>>>>>> 3178c8a0
 #include "share/atm_process/atmosphere_process.hpp"
 #include "ekat/scream_pack.hpp"
 #include "share/grid/user_provided_grids_manager.hpp"
@@ -21,10 +18,6 @@
 
 #include "interface/ScreamContext.hpp"
 #include "ekat/mpi/scream_comm.hpp"
-<<<<<<< HEAD
-=======
-#include "ekat/scream_parse_yaml_file.hpp"
->>>>>>> 3178c8a0
 
 extern "C"
 {
@@ -47,7 +40,7 @@
   // First of all, initialize the scream session
   scream::initialize_scream_session();
 
-  // Create a the context
+  // Create the context
   auto& c = ScreamContext::singleton();
 
   // Create the C MPI_Comm from the Fortran one
@@ -55,50 +48,6 @@
   auto& atm_comm = c.create<scream::Comm>(mpi_comm_c);
 
 
-<<<<<<< HEAD
-  //// Create a parameter list for inputs
-  //ParameterList ad_params("Atmosphere Driver");
-  //auto& proc_params = ad_params.sublist("Atmosphere Processes");
-
-  //proc_params.set("Number of Entries",2);
-  //proc_params.set<std::string>("Schedule Type","Sequential");
-
-  //auto& p0 = proc_params.sublist("Process 0");
-  //p0.set<std::string>("Process Name", "P3");
-  //p0.set<std::string>("Grid","Physics");
-  //auto& p1 = proc_params.sublist("Process 1");
-  //p1.set<std::string>("Process Name", "SHOC");
-  //p1.set<std::string>("Grid","Physics");
-
-  //auto& gm_params = ad_params.sublist("Grids Manager");
-  //gm_params.set<std::string>("Type","User Provided");
-  //gm_params.set<std::string>("Reference Grid","Physics");
-  // Load ad parameter list
-  std::string fname = "input.yaml";
-  ParameterList ad_params("Atmosphere Driver");
-  REQUIRE_NOTHROW ( parse_yaml_file(fname,ad_params) );
-
-  // Need to register products in the factory *before* we create any AtmosphereProcessGroup,
-  // which rely on factory for process creation. The initialize method of the AD does that.
-  // While we're at it, check that the case insensitive key of the factory works.
-  auto& proc_factory = AtmosphereProcessFactory::instance();
-  proc_factory.register_product("p3",&create_atmosphere_process<P3Microphysics>);
-  proc_factory.register_product("SHOC",&create_atmosphere_process<SHOCMacrophysics>);
-
-  // Need to register grids managers before we create the driver
-  auto& gm_factory = GridsManagerFactory::instance();
-  gm_factory.register_product("User Provided",create_user_provided_grids_manager);
-
-  // Set the dummy grid in the UserProvidedGridManager
-  // Recall that this class stores *static* members, so whatever
-  // we set here, will be reflected in the GM built by the factory.
-  auto& upgm = c.create<UserProvidedGridsManager>(); // upgm;
-  upgm.set_grid(std::make_shared<DummyPhysicsGrid>(num_cols));
-  upgm.set_reference_grid("Physics");
-
-  // Create a comm
-  Comm atm_comm (MPI_COMM_WORLD);
-=======
   // Create a parameter list for inputs
   printf("[scream] reading parameterr from yaml file: %s\n",input_yaml_file);
   ParameterList scream_params("Scream Parameters");
@@ -115,7 +64,6 @@
   // In particular, register all atm processes, and all grids managers.
   register_dynamics();
   register_physics();
->>>>>>> 3178c8a0
 
   // Create the bare ad, then init it
   auto& ad = c.create<AtmosphereDriver>();
