--- conflicted
+++ resolved
@@ -22,17 +22,15 @@
 
 # Add ETI source files if not on CUDA
 if (NOT CUDA_BUILD)
-<<<<<<< HEAD
-  list(APPEND P3_SRCS p3_functions_upwind.cpp p3_functions_table3.cpp p3_functions_table_ice.cpp p3_functions_find.cpp p3_functions_math.cpp p3_functions_conservation.cpp)
-=======
   list(APPEND P3_SRCS
     p3_functions_upwind.cpp
     p3_functions_table3.cpp
     p3_functions_table_ice.cpp
     p3_functions_dsd2.cpp
     p3_functions_find.cpp
-    p3_functions_math.cpp)
->>>>>>> f6d3feb9
+    p3_functions_math.cpp
+    p3_functions_conservation.cpp)
+
 endif()
 
 set(P3_HEADERS
