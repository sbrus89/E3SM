--- conflicted
+++ resolved
@@ -424,8 +424,18 @@
     call calc_bulkRhoRime(qi_tot, qi_rim, bi_rim, rho_rime)
   end subroutine calc_bulk_rho_rime_c
 
-<<<<<<< HEAD
-  subroutine  update_prognostic_ice_c(qcheti,qccol,qcshd,nccol,ncheti,ncshdc,qrcol,nrcol,qrheti,nrheti,nrshdr, &
+  subroutine compute_rain_fall_velocity_c(qr_incld, rcldm, rhofacr, nr, nr_incld, mu_r, lamr, V_qr, V_nr) bind(C)
+    use micro_p3, only: compute_rain_fall_velocity
+
+    ! arguments:
+    real(kind=c_real), value, intent(in) :: qr_incld, rcldm, rhofacr
+    real(kind=c_real), intent(inout) :: nr, nr_incld
+    real(kind=c_real), intent(out) :: mu_r, lamr, V_qr, V_nr
+
+    call compute_rain_fall_velocity(qr_incld, rcldm, rhofacr, nr, nr_incld, mu_r, lamr, V_qr, V_nr)
+  end subroutine compute_rain_fall_velocity_c
+
+subroutine  update_prognostic_ice_c(qcheti,qccol,qcshd,nccol,ncheti,ncshdc,qrcol,nrcol,qrheti,nrheti,nrshdr, &
        qimlt,nimlt,qisub,qidep,qinuc,ninuc,nislf,nisub,qiberg,exner,xxls,xlf,log_predictNc,log_wetgrowth, &
        dt,nmltratio,rhorime_c,th,qv,qitot,nitot,qirim,birim,qc,nc,qr,nr) bind(C)
     use micro_p3, only: update_prognostic_ice
@@ -444,17 +454,5 @@
          dt,nmltratio,rhorime_c,th,qv,qitot,nitot,qirim,birim,qc,nc,qr,nr)
 
   end subroutine update_prognostic_ice_c
-=======
-  subroutine compute_rain_fall_velocity_c(qr_incld, rcldm, rhofacr, nr, nr_incld, mu_r, lamr, V_qr, V_nr) bind(C)
-    use micro_p3, only: compute_rain_fall_velocity
-
-    ! arguments:
-    real(kind=c_real), value, intent(in) :: qr_incld, rcldm, rhofacr
-    real(kind=c_real), intent(inout) :: nr, nr_incld
-    real(kind=c_real), intent(out) :: mu_r, lamr, V_qr, V_nr
-
-    call compute_rain_fall_velocity(qr_incld, rcldm, rhofacr, nr, nr_incld, mu_r, lamr, V_qr, V_nr)
-  end subroutine compute_rain_fall_velocity_c
->>>>>>> c4c0217e
 
 end module micro_p3_iso_c