--- conflicted
+++ resolved
@@ -448,7 +448,6 @@
     real(kind=c_real), intent(inout) :: qinuc, ninuc
  end subroutine ice_nucleation_f
 
-<<<<<<< HEAD
  subroutine droplet_activation_f(temp,pres,qv,qc,inv_rho,sup,xxlv,npccn, log_predictNc,odt,  &
                                   qcnuc,ncnuc) bind(C)
     use iso_c_binding
@@ -458,7 +457,7 @@
 
     real(kind=c_real), intent(inout) :: qcnuc, ncnuc
  end subroutine droplet_activation_f
-=======
+
  subroutine ice_cldliq_wet_growth_f(rho, temp, pres, rhofaci, f1pr05, f1pr14, xxlv, xlf, dv, kap, &
                                     mu, sc, qv, qc_incld,qitot_incld, nitot_incld, qr_incld,     &
                                     log_wetgrowth, qrcol, qccol, qwgrth, nrshdr, qcshd) bind(C)
@@ -470,7 +469,6 @@
    logical(kind=c_bool), intent(inout) :: log_wetgrowth
    real(kind=c_real), intent(inout) :: qrcol, qccol, qwgrth, nrshdr, qcshd
  end subroutine ice_cldliq_wet_growth_f
->>>>>>> 84d7afd7
 
   !
   ! These are some routine math operations that are not BFB between
