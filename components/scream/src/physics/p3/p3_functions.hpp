--- conflicted
+++ resolved
@@ -361,7 +361,13 @@
   static Spack calc_bulk_rho_rime(
     const Smask& qi_gt_small, const Spack& qi_tot, Spack& qi_rim, Spack& bi_rim);
 
-<<<<<<< HEAD
+  // TODO - comment
+  KOKKOS_FUNCTION
+  static void compute_rain_fall_velocity(
+    const Smask& qr_gt_small, const view_2d_table& vn_table, const view_2d_table& vm_table,
+    const Spack& qr_incld, const Spack& rcldm, const Spack& rhofacr, Spack& nr,
+    Spack& nr_incld, Spack& mu_r, Spack& lamr, Spack& V_qr, Spack& V_nr);
+
   //---------------------------------------------------------------------------------
   // update prognostic microphysics and thermodynamics variables
   //---------------------------------------------------------------------------------
@@ -377,14 +383,6 @@
     const Spack& nmltratio, const Spack& rhorime_c, Spack& th, Spack& qv, Spack& qitot,
     Spack& nitot, Spack& qirim, Spack& birim, Spack& qc,  Spack& nc, Spack& qr,
     Spack& nr);
-=======
-  // TODO - comment
-  KOKKOS_FUNCTION
-  static void compute_rain_fall_velocity(
-    const Smask& qr_gt_small, const view_2d_table& vn_table, const view_2d_table& vm_table,
-    const Spack& qr_incld, const Spack& rcldm, const Spack& rhofacr, Spack& nr,
-    Spack& nr_incld, Spack& mu_r, Spack& lamr, Spack& V_qr, Spack& V_nr);
->>>>>>> c4c0217e
 };
 
 template <typename ScalarT, typename DeviceT>
@@ -411,11 +409,8 @@
 # include "p3_functions_autoconversion_impl.hpp"
 # include "p3_functions_cloud_sed_impl.hpp"
 # include "p3_functions_ice_sed_impl.hpp"
-<<<<<<< HEAD
+# include "p3_functions_rain_sed_impl.hpp"
 # include "p3_functions_update_prognostics_impl.hpp"
-=======
-# include "p3_functions_rain_sed_impl.hpp"
->>>>>>> c4c0217e
 #endif
 
 #endif