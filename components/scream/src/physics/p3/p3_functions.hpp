--- conflicted
+++ resolved
@@ -379,19 +379,17 @@
     const Smask& qr_gt_small, const Spack& qr, Spack& nr, Spack& mu_r,
     Spack& lamr, Spack& cdistr, Spack& logn0r, const Spack& rcldm);
 
-<<<<<<< HEAD
   // Computes the immersion freezing of rain
   KOKKOS_FUNCTION
   static void rain_immersion_freezing(const Spack& t, const Spack& lamr,
     const Spack& mu_r, const Spack& cdistr, const Spack& qr_incld,
     Spack& qrheti, Spack& nrheti);
-=======
+
   // Computes droplet self collection
   KOKKOS_FUNCTION
   static void droplet_self_collection(const Spack& rho, const Spack& inv_rho,
     const Spack& qc_incld, const Spack& mu_c, const Spack& nu,
     const Spack& ncautc, Spack& ncslf);
->>>>>>> 71c0bbdd
 
   // Computes the accretion of clouds by rain
   KOKKOS_FUNCTION
