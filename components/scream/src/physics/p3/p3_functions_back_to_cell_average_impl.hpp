#ifndef P3_FUNCTIONS_BACK_TO_CELL_AVERAGE_IMPL_HPP
#define P3_FUNCTIONS_BACK_TO_CELL_AVERAGE_IMPL_HPP

#include "p3_functions.hpp" // for ETI only but harmless for GPU

namespace scream {
namespace p3 {

/*
 * Implementation of p3 cell averaging function.
 * Clients should NOT #include this file, but include p3_functions.hpp instead.
 */

template <typename S, typename D>
KOKKOS_FUNCTION
void Functions<S,D>
::back_to_cell_average(const Spack& lcldm, const Spack& rcldm,
                       const Spack& icldm, Spack& qcacc, Spack& qrevp,
                       Spack& qcaut, Spack& ncacc, Spack& ncslf,
                       Spack& ncautc, Spack& nrslf, Spack& nrevp,
                       Spack& ncautr, 
                       Spack& qisub, Spack& nrshdr, Spack& qcheti,
                       Spack& qrcol, Spack& qcshd, Spack& qimlt,
                       Spack& qccol, Spack& qrheti, Spack& nimlt,
                       Spack& nccol, Spack& ncshdc, Spack& ncheti,
                       Spack& nrcol, Spack& nislf, Spack& qidep,
                       Spack& nrheti, Spack& nisub, Spack& qinuc,
                       Spack& ninuc, Spack& qiberg,
                       const Smask& context)
{
  Spack ir_cldm, il_cldm, lr_cldm;
  ir_cldm = min(icldm,rcldm); // Intersection of ICE and RAIN cloud
  il_cldm = min(icldm,lcldm); // Intersection of ICE and LIQUID cloud
  lr_cldm = min(lcldm,rcldm); // Intersection of LIQUID and RAIN cloud

  // Some process rates take place within the intersection of liquid, rain and
  // ice cloud fractions. We calculate the intersection as the minimum between
  // combinations of cloud fractions and use these values to map back to
  // cell-average quantities where applicable.

  // map warm-phase process rates to cell-avg
  qcacc.set(context, qcacc * lr_cldm);  // Accretion of liquid to rain
  qrevp.set(context, qrevp * rcldm);    // Evaporation of rain
  qcaut.set(context, qcaut * lcldm);    // Autoconversion of liquid
  ncacc.set(context, ncacc * lr_cldm);  // Number change due to accretion
  ncslf.set(context, ncslf * lcldm);    // Self collection occurs locally in liq. cloud
  ncautc.set(context, ncautc * lcldm);   // Impact of autoconversion on number
  nrslf.set(context, nrslf * rcldm);    // Self collection occurs locally in rain cloud
  nrevp.set(context, nrevp * rcldm);    // Change in rain number due to evaporation
  ncautr.set(context, ncautr * lr_cldm); // Autoconversion of rain drops within rain/liq cloud

<<<<<<< HEAD
  // AaronDonahue: These variables are related to aerosol activation and their usage will be changed in a later PR.
  qcnuc.set(context, qcnuc * lcldm);    // Impact on liq. from nucleation
  ncnuc.set(context, ncnuc * lcldm);    // Number change due to aerosol activation

=======
>>>>>>> 0691c54b
  // map ice-phase  process rates to cell-avg
  qisub.set(context, qisub * icldm);    // Sublimation of ice in ice cloud
  nrshdr.set(context, nrshdr * il_cldm); // Rain # increase due to shedding from rain-ice collisions, occurs when ice and liquid interact
  qcheti.set(context, qcheti * il_cldm); // Immersion freezing of cloud drops
  qrcol.set(context, qrcol * ir_cldm);  // Collection of rain mass by ice
  qcshd.set(context, qcshd * il_cldm);  // Rain mass growth due to shedding of fain drops after collisions with ice, occurs when ice and liquid interact
  qimlt.set(context, qimlt * icldm);    // Melting of ice
  qccol.set(context, qccol * il_cldm);  // Collection of water by ice
  qrheti.set(context, qrheti * rcldm);   // Immersion freezing of rain
  nimlt.set(context, nimlt * icldm);    // Change in number due to melting
  nccol.set(context, nccol * il_cldm);  // Cloud # change due to collection of cld water by ice
  ncshdc.set(context, ncshdc * il_cldm); // Number change due to shedding, occurs when ice and liquid interact
  ncheti.set(context, ncheti * lcldm);   // Number change associated with freexzing of cld drops
  nrcol.set(context, nrcol * ir_cldm);  // Rain number change due to collection from ice
  nislf.set(context, nislf * icldm);    // Ice self collection
  qidep.set(context, qidep * icldm);    // Vapor deposition to ice phase
  nrheti.set(context, nrheti * rcldm);   // Change in number due to immersion freezing of rain
  nisub.set(context, nisub * icldm);    // Number change due to sublimation of ice
  qiberg.set(context, qiberg * il_cldm); // Bergeron process

  // AaronDonahue: These variables are related to aerosol activation and their usage will be changed in a later PR.
  //qinuc = qinuc;           // Deposition and condensation-freezing nucleation, already cell-averaged
  //ninuc = ninuc;           // Number change due to deposition and condensation-freezing, already cell-averaged
}

} // namespace p3
} // namespace scream

#endif<|MERGE_RESOLUTION|>--- conflicted
+++ resolved
@@ -18,7 +18,7 @@
                        const Spack& icldm, Spack& qcacc, Spack& qrevp,
                        Spack& qcaut, Spack& ncacc, Spack& ncslf,
                        Spack& ncautc, Spack& nrslf, Spack& nrevp,
-                       Spack& ncautr, 
+                       Spack& ncautr,
                        Spack& qisub, Spack& nrshdr, Spack& qcheti,
                        Spack& qrcol, Spack& qcshd, Spack& qimlt,
                        Spack& qccol, Spack& qrheti, Spack& nimlt,
@@ -49,13 +49,6 @@
   nrevp.set(context, nrevp * rcldm);    // Change in rain number due to evaporation
   ncautr.set(context, ncautr * lr_cldm); // Autoconversion of rain drops within rain/liq cloud
 
-<<<<<<< HEAD
-  // AaronDonahue: These variables are related to aerosol activation and their usage will be changed in a later PR.
-  qcnuc.set(context, qcnuc * lcldm);    // Impact on liq. from nucleation
-  ncnuc.set(context, ncnuc * lcldm);    // Number change due to aerosol activation
-
-=======
->>>>>>> 0691c54b
   // map ice-phase  process rates to cell-avg
   qisub.set(context, qisub * icldm);    // Sublimation of ice in ice cloud
   nrshdr.set(context, nrshdr * il_cldm); // Rain # increase due to shedding from rain-ice collisions, occurs when ice and liquid interact
