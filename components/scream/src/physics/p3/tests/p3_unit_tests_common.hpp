--- conflicted
+++ resolved
@@ -87,11 +87,8 @@
     struct TestIceRelaxationTimescale;
     struct TestCalcLiqRelaxationTimescale;
     struct TestIceNucleation;
-<<<<<<< HEAD
     struct TestDropletActivation;
-=======
     struct TestIceCldliqWetGrowth;
->>>>>>> 84d7afd7
   };
 
 };
