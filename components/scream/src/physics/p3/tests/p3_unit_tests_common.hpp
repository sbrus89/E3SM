--- conflicted
+++ resolved
@@ -91,16 +91,12 @@
     struct TestIceNucleation;
     struct TestDropletActivation;
     struct TestIceCldliqWetGrowth;
-<<<<<<< HEAD
     struct TestLatentHeat;
-=======
     struct TestCheckValues;
     struct TestIncloudMixing;
->>>>>>> d511dc9e
   };
 
 };
-
 
 } // namespace unit_test
 } // namespace p3
