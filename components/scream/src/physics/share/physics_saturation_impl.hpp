--- conflicted
+++ resolved
@@ -14,7 +14,7 @@
 template <typename S, typename D>
 KOKKOS_FUNCTION
 void  Functions<S,D>
-::check_temperature(const Spack& t_atm, const char* func_name, const Smask& range_mask)
+::check_temperature(const Spack& t_atm, const char* /* func_name */, const Smask& range_mask)
 {
 
   //"range_mask" masks out packs which are padded with uninitialized values
@@ -23,15 +23,15 @@
   Make error message dynamic so that it tells the user the function name (func_name) from where
   this error is coming from. Currently func_name is not used in this function */
 
-  //NOTE: scream_krequire_msg requires first argument to be "False" to exit with an error message
+  //NOTE: EKAT_KERNEL_REQUIRE_MSG requires first argument to be "False" to exit with an error message
 
   //find out if there are any negative temperatures in the pack
   const auto is_neg_t_atm = (t_atm <= 0) && range_mask;
-  scream_krequire_msg(!(is_neg_t_atm.any()), "Error! Temperature has <= 0 values.\n"); //exit with an error message
+  EKAT_KERNEL_REQUIRE_MSG(!(is_neg_t_atm.any()), "Error! Temperature has <= 0 values.\n"); //exit with an error message
 
   //find out if there are any NaN temperatures in the pack
   const auto is_nan_t_atm = isnan(t_atm) && range_mask;
-  scream_krequire_msg(!(is_nan_t_atm.any()), "Error! Temperature has NaN values.\n"); //exit with an error message
+  EKAT_KERNEL_REQUIRE_MSG(!(is_nan_t_atm.any()), "Error! Temperature has NaN values.\n"); //exit with an error message
 
 }
 
@@ -83,24 +83,8 @@
 Functions<S,D>::polysvp1(const Spack& t, const bool ice)
 {
   // REPLACE GOFF-GRATCH WITH FASTER FORMULATION FROM FLATAU ET AL. 1992, TABLE 4 (RIGHT-HAND COLUMN)
-<<<<<<< HEAD
-  // ice
-  static Scalar ai[] = {
-    6.11147274,     0.503160820,     0.188439774e-1,
-    0.420895665e-3, 0.615021634e-5,  0.602588177e-7,
-    0.385852041e-9, 0.146898966e-11, 0.252751365e-14};
 
-  // liquid, V1.7
-  static Scalar a[] = {
-    6.11239921,      0.443987641,     0.142986287e-1,
-    0.264847430e-3,  0.302950461e-5,  0.206739458e-7,
-    0.640689451e-10,-0.952447341e-13,-0.976195544e-15};
-
-  Spack dt = ekat::pack::max(t - sp(273.15), sp(-80.0));
-=======
-
-  const Spack dt = pack::max(t - sp(273.15), sp(-80));
->>>>>>> 4c29906a
+  const Spack dt = max(t - sp(273.15), sp(-80));
   Spack result;
   static constexpr  auto tmelt = C::Tmelt;
   const Smask ice_mask = (t < tmelt) && ice;
@@ -164,16 +148,11 @@
       EKAT_KERNEL_ERROR_MSG("Error! Invalid func_idx supplied to qv_sat.");
     }
 
-<<<<<<< HEAD
-  const auto ep_2 = C::ep_2;
-  return ep_2 * e_pres / ekat::pack::max(p_atm-e_pres, sp(1.e-3));
-=======
   static constexpr  auto ep_2 = C::ep_2;
-  return ep_2 * e_pres / pack::max(p_atm-e_pres, sp(1.e-3));
->>>>>>> 4c29906a
+  return ep_2 * e_pres / max(p_atm-e_pres, sp(1.e-3));
 }
 
 } // namespace physics
 } // namespace scream
 
-#endif+#endif // PHYSICS_SATURATION_IMPL_HPP