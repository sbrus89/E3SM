--- conflicted
+++ resolved
@@ -30,19 +30,11 @@
 
     //Set constant values
     //--------------------------------------
-<<<<<<< HEAD
     static constexpr Scalar RV = C::RV;
-    static constexpr Scalar RhoLiq = C::RhoH2O;
+    static constexpr Scalar RhoLiq = C::RHO_H2O;
     static constexpr Scalar RhoIce = C::RhoIce;
     static constexpr Scalar LatVap = C::LatVap;
     static constexpr Scalar LatIce = C::LatIce;
-=======
-    const Scalar RV = C::RV;
-    const Scalar RhoLiq = C::RHO_H2O;
-    const Scalar RhoIce = C::RhoIce;
-    const Scalar LatVap = C::LatVap;
-    const Scalar LatIce = C::LatIce;
->>>>>>> 9642159a
 
     //==========================================================
     // Test Saturation Vapor Pressure
