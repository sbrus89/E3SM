--- conflicted
+++ resolved
@@ -65,8 +65,8 @@
 
   // These variables are needed by the interface, but not actually passed to shoc_main.
   // TODO: Replace pref_mid in the FM with pref_mid read in from the grid data.
-  add_field<Required>("pref_mid",         pref_mid_layout,      Pa,      grid_name, ps);
-  add_field<Required>("omega",            scalar3d_layout_mid,  Pa/s,    grid_name, ps);
+  add_field<Required>("pref_mid",         pref_mid_layout,      Pa,   grid_name, ps);
+  add_field<Required>("omega",            scalar3d_layout_mid,  Pa/s, grid_name, ps);
   add_field<Required>("surf_sens_flux",   scalar2d_layout_col,  W/m2, grid_name);
   add_field<Required>("surf_latent_flux", scalar2d_layout_col,kg/m2/s, grid_name);
   add_field<Required>("surf_mom_flux",    surf_mom_flux_layout, N/m2, grid_name);
@@ -75,18 +75,18 @@
   add_field<Updated> ("qv",               scalar3d_layout_mid, Qunit,   grid_name, "tracers", ps);
 
   // Input variables
-  add_field<Required>("p_mid",          scalar3d_layout_mid, Pa, grid_name, ps);
-  add_field<Required>("p_int",          scalar3d_layout_int, Pa, grid_name, ps);
-  add_field<Required>("pseudo_density", scalar3d_layout_mid, Pa, grid_name, ps);
+  add_field<Required>("p_mid",          scalar3d_layout_mid, Pa,    grid_name, ps);
+  add_field<Required>("p_int",          scalar3d_layout_int, Pa,    grid_name, ps);
+  add_field<Required>("pseudo_density", scalar3d_layout_mid, Pa,    grid_name, ps);
   add_field<Required>("phis",           scalar2d_layout_col, m2/s2, grid_name, ps);
 
   // Input/Output variables
   add_field<Updated>("tke",           scalar3d_layout_mid, m2/s2,   grid_name, "tracers", ps);
-  add_field<Updated>("horiz_winds",   horiz_wind_layout,   m/s,         grid_name, ps);
-  add_field<Updated>("sgs_buoy_flux", scalar3d_layout_mid, K*(m/s),     grid_name, ps);
+  add_field<Updated>("horiz_winds",   horiz_wind_layout,   m/s,     grid_name, ps);
+  add_field<Updated>("sgs_buoy_flux", scalar3d_layout_mid, K*(m/s), grid_name, ps);
   add_field<Updated>("eddy_diff_mom", scalar3d_layout_mid, m2/s,    grid_name, ps);
-  add_field<Updated>("qc",            scalar3d_layout_mid, Qunit,       grid_name, "tracers", ps);
-  add_field<Updated>("cldfrac_liq",   scalar3d_layout_mid, nondim,      grid_name, ps);
+  add_field<Updated>("qc",            scalar3d_layout_mid, Qunit,   grid_name, "tracers", ps);
+  add_field<Updated>("cldfrac_liq",   scalar3d_layout_mid, nondim,  grid_name, ps);
 
   // Output variables
   add_field<Computed>("pbl_height",    scalar2d_layout_col, m,           grid_name);
@@ -124,9 +124,9 @@
 
   // Number of Reals needed by local views in the interface
   const size_t interface_request = Buffer::num_1d_scalar*m_num_cols*sizeof(Real) +
-                                Buffer::num_2d_vector_mid*m_num_cols*nlev_packs*sizeof(Spack) +
-                                Buffer::num_2d_vector_int*m_num_cols*nlevi_packs*sizeof(Spack) +
-                                Buffer::num_2d_vector_tr*m_num_cols*num_tracer_packs*sizeof(Spack);
+                                   Buffer::num_2d_vector_mid*m_num_cols*nlev_packs*sizeof(Spack) +
+                                   Buffer::num_2d_vector_int*m_num_cols*nlevi_packs*sizeof(Spack) +
+                                   Buffer::num_2d_vector_tr*m_num_cols*num_tracer_packs*sizeof(Spack);
 
   // Number of Reals needed by the WorkspaceManager passed to shoc_main
   const auto policy       = ekat::ExeSpaceUtils<KT::ExeSpace>::get_default_team_policy(m_num_cols, nlev_packs);
@@ -293,7 +293,13 @@
   // For now, set z_int(i,nlevs) = z_surf = 0
   const Real z_surf = 0.0;
 
-<<<<<<< HEAD
+  // Some SHOC variables should be initialized uniformly if an Initial run
+  if (run_type==RunType::Initial){
+    Kokkos::deep_copy(sgs_buoy_flux,0.0);
+    Kokkos::deep_copy(tk,0.0);
+    Kokkos::deep_copy(tke,0.0004);
+    Kokkos::deep_copy(tke_copy,0.0004);
+  }
   // Find index of qv (water vapor, kg/kg(wet-air) and tke (J/kg(wet-air)) in the qtracer 3d view
   // These indices are later used for converting tracers from wet mmr to dry mmr and vice-versa
   auto qv_index  = tracer_info->m_subview_idx.at("qv");
@@ -315,21 +321,12 @@
     }
   }
 
+
   auto convert_wet_dry_idx = Kokkos::create_mirror_view(convert_wet_dry_idx_h);//mirror view on device
   Kokkos::deep_copy(convert_wet_dry_idx_h,convert_wet_dry_idx);// copy to device
 
-  shoc_preprocess.set_variables(m_num_cols,m_num_levs,m_num_tracers,convert_wet_dry_idx_h,z_surf,m_cell_area,
-=======
-  // Some SHOC variables should be initialized uniformly if an Initial run
-  if (run_type==RunType::Initial){
-    Kokkos::deep_copy(sgs_buoy_flux,0.0);
-    Kokkos::deep_copy(tk,0.0);
-    Kokkos::deep_copy(tke,0.0004);
-    Kokkos::deep_copy(tke_copy,0.0004);
-  }
-
-  shoc_preprocess.set_variables(m_num_cols,m_num_levs,m_num_tracers,z_surf,m_cell_area,m_cell_lat,
->>>>>>> 257a9d5d
+
+  shoc_preprocess.set_variables(m_num_cols,m_num_levs,m_num_tracers,convert_wet_dry_idx_h,z_surf,m_cell_area,m_cell_lat,
                                 T_mid,p_mid,p_int,pseudo_density,omega,phis,surf_sens_flux,surf_latent_flux,
                                 surf_mom_flux,qtracers,qv,qc,qc_copy,tke,tke_copy,z_mid,z_int,cell_length,
                                 dse,rrho,rrho_i,thv,dz,zt_grid,zi_grid,wpthlp_sfc,wprtp_sfc,upwp_sfc,vpwp_sfc,
@@ -360,13 +357,8 @@
   input_output.qw           = shoc_preprocess.qw;
   input_output.horiz_wind   = get_field_out("horiz_winds").get_view<Spack***>();
   input_output.wthv_sec     = sgs_buoy_flux;
-<<<<<<< HEAD
   input_output.qtracers     = shoc_preprocess.qtracers;
-  input_output.tk           = get_field_out("eddy_diff_mom").get_view<Spack**>();
-=======
-  input_output.qtracers     = get_group_out("tracers").m_bundle->get_view<Spack***>();
   input_output.tk           = tk;
->>>>>>> 257a9d5d
   input_output.shoc_cldfrac = cldfrac_liq;
   input_output.shoc_ql      = qc_copy;
 
@@ -390,15 +382,9 @@
   history_output.wqls_sec  = m_buffer.wqls_sec;
   history_output.brunt     = m_buffer.brunt;
 
-<<<<<<< HEAD
   shoc_postprocess.set_variables(m_num_cols,m_num_levs,m_num_tracers,convert_wet_dry_idx_h,
                                  rrho,qv,qw,qc,qc_copy,tke,tke_copy,qtracers,shoc_ql2,
-                                 cldfrac_liq,sgs_buoy_flux,inv_qc_relvar,
-=======
-  shoc_postprocess.set_variables(m_num_cols,m_num_levs,
-                                 rrho,qv,qw,qc,qc_copy,tke,tke_copy,shoc_ql2,
                                  cldfrac_liq,inv_qc_relvar,
->>>>>>> 257a9d5d
                                  T_mid, dse, z_mid, phis);
 
   // Set field property checks for the fields in this process
