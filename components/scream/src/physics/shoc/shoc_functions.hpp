--- conflicted
+++ resolved
@@ -100,9 +100,6 @@
     Scalar& qwthl_sec, Scalar& uw_sec, Scalar& vw_sec, Scalar& wtke_sec);
 
   KOKKOS_FUNCTION
-<<<<<<< HEAD
-  void linear_interp(const Int& km1, const Int& km2, const Int& ncol, const uview_1d<const Spack>& x1, const uview_1d<const Spack>& y1, const uview_1d<const Spack>& x2, const Spack& minthresh, const uview_1d<Spack>& y2);
-=======
   static void update_host_dse(
     const MemberType& team,
     const Int& nlev,
@@ -130,7 +127,11 @@
     const Scalar&                l_inf,
     const uview_1d<Spack>&       shoc_mix);
 
->>>>>>> 6af5b2ef
+  KOKKOS_FUNCTION
+  static void linear_interp(
+    const Int& km1, const Int& km2, const Int& ncol, const uview_1d<const Spack>& x1,
+    const uview_1d<const Spack>& y1, const uview_1d<const Spack>& x2, const Spack& minthresh, const uview_1d<Spack>& y2);
+
 }; // struct Functions
 
 } // namespace shoc
@@ -143,14 +144,10 @@
 # include "shoc_calc_shoc_vertflux_impl.hpp"
 # include "shoc_diag_second_moments_srf_impl.hpp"
 # include "shoc_diag_second_moments_ubycond_impl.hpp"
-<<<<<<< HEAD
-# include "shoc_linear_interp_impl.hpp"
-#endif // KOKKOS_ENABLE_CUDA
-=======
 # include "shoc_update_host_dse_impl.hpp"
 # include "shoc_pblintd_init_pot_impl.hpp"
 # include "shoc_compute_shoc_mix_shoc_length_impl.hpp"
-#endif
->>>>>>> 6af5b2ef
+# include "shoc_linear_interp_impl.hpp"
+#endif // KOKKOS_ENABLE_CUDA
 
 #endif