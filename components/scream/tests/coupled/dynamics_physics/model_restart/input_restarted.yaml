%YAML 1.1
---
Debug:
  atmosphere_dag_verbosity_level: 5

Time Stepping:
  # IMPORTANT: make sure Start Time equals to the initial run start time PLUS one time step
  Time Step: 300
  Number of Steps: 1
  Run Start Time: [12, 05, 00]      # Hours, Minutes, Seconds
  Run Start Date: [2021, 10, 12]    # Year, Month, Day
  Case Start Time: [12, 00, 00]      # Hours, Minutes, Seconds
  Case Start Date: [2021, 10, 12]    # Year, Month, Day

initial_conditions:
  restart_casename: model_restart

atmosphere_processes:
  atm_procs_list: (homme,physics)
  schedule_type: Sequential
  homme:
    Process Name: Homme
    enable_precondition_checks: false
    vertical_coordinate_filename: ${SCREAM_DATA_DIR}/init/${EAMxx_tests_IC_FILE_72lev}
    Moisture: moist
  physics:
    atm_procs_list: (mac_aero_mic,rrtmgp)
    Type: Group
    schedule_type: Sequential
    mac_aero_mic:
      atm_procs_list: (shoc,CldFraction,p3)
      Type: Group
<<<<<<< HEAD
      Schedule Type: Sequential
      Number of Subcycles: ${MAC_MIC_SUBCYCLES}
=======
      schedule_type: Sequential
      number_of_subcycles: ${MAC_MIC_SUBCYCLES}
      shoc:
        Grid: Physics GLL
      CldFraction:
        Grid: Physics GLL
>>>>>>> 394305bd
      p3:
        do_prescribed_ccn: false
    rrtmgp:
      active_gases: ["h2o", "co2", "o3", "n2o", "co" , "ch4", "o2", "n2"]
      do_aerosol_rad: false

<<<<<<< HEAD
Grids Manager:
  Type: Homme
  Physics Grid Type: GLL
  Dynamics Namelist File Name: namelist.nl
=======
grids_manager:
  Type: Dynamics Driven
  reference_grid: Physics GLL
  dynamics_namelist_file_name: namelist.nl
>>>>>>> 394305bd

# List all the yaml files with the output parameters
Scorpio:
  output_yaml_files: ["model_restart_output.yaml"]
...<|MERGE_RESOLUTION|>--- conflicted
+++ resolved
@@ -30,34 +30,18 @@
     mac_aero_mic:
       atm_procs_list: (shoc,CldFraction,p3)
       Type: Group
-<<<<<<< HEAD
-      Schedule Type: Sequential
-      Number of Subcycles: ${MAC_MIC_SUBCYCLES}
-=======
       schedule_type: Sequential
       number_of_subcycles: ${MAC_MIC_SUBCYCLES}
-      shoc:
-        Grid: Physics GLL
-      CldFraction:
-        Grid: Physics GLL
->>>>>>> 394305bd
       p3:
         do_prescribed_ccn: false
     rrtmgp:
       active_gases: ["h2o", "co2", "o3", "n2o", "co" , "ch4", "o2", "n2"]
       do_aerosol_rad: false
 
-<<<<<<< HEAD
-Grids Manager:
+grids_manager:
   Type: Homme
-  Physics Grid Type: GLL
-  Dynamics Namelist File Name: namelist.nl
-=======
-grids_manager:
-  Type: Dynamics Driven
-  reference_grid: Physics GLL
+  physics_grid_type: GLL
   dynamics_namelist_file_name: namelist.nl
->>>>>>> 394305bd
 
 # List all the yaml files with the output parameters
 Scorpio:
