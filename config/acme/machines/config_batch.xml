<?xml version="1.0"?>
<config_batch version="2.0">
  <!--
     File:    config_batch.xml
     Purpose: abstract out the parts of run scripts that are different, and use this configuration to
     create acme run scripts from a single template.

     batch_system:     the batch system type and version
     batch_query:      the batch query command for each batch system.
     batch_redirect:   Whether a redirect character is needed to submit jobs.
     batch_directive:  The string that prepends a batch directive for the batch system.
     jobid_pattern:    A perl regular expression used to filter out the returned job id from a
                       queue submission.
     depend_pattern:
    -->
  <batch_system type="template" >
    <batch_query args=""></batch_query>
    <batch_submit></batch_submit>
    <batch_redirect></batch_redirect>
    <batch_directive></batch_directive>
    <directives>
      <directive name=""></directive>
    </directives>
  </batch_system>

  <batch_system type="none" >
    <batch_query args=""></batch_query>
    <batch_submit></batch_submit>
    <batch_redirect></batch_redirect>
    <batch_directive></batch_directive>
    <directives>
      <directive name=""></directive>
    </directives>
  </batch_system>

   <batch_system type="cobalt" >
     <batch_query>qstat</batch_query>
     <batch_submit>qsub</batch_submit>
     <batch_directive></batch_directive>
     <jobid_pattern>(\d+)</jobid_pattern>
     <depend_string> --dependencies</depend_string>
     <walltime_format>%H:%M:%s</walltime_format>
     <submit_args>
       <arg flag="--cwd" name="CASEROOT"/>
       <arg flag="-A" name="PROJECT"/>
       <arg flag="-t" name="JOB_WALLCLOCK_TIME"/>
       <arg flag="-n" name=" ($TOTALPES + $PES_PER_NODE - 1)/$PES_PER_NODE"/>
       <arg flag="-q" name="JOB_QUEUE"/>
       <arg flag="--mode script"/>
     </submit_args>
   </batch_system>

  <batch_system type="cobalt_theta" >
    <batch_query>qstat</batch_query>
    <batch_submit>qsub</batch_submit>
    <batch_directive>#COBALT</batch_directive>
    <jobid_pattern>(\d+)</jobid_pattern>
    <depend_string> --dependencies</depend_string>
    <submit_args>
      <arg flag="-A" name="PROJECT"/>
      <arg flag="-t" name="JOB_WALLCLOCK_TIME"/>
      <arg flag="-n" name=" $TOTALPES/$PES_PER_NODE"/>
      <arg flag="-q" name="JOB_QUEUE"/>
      <arg flag="--mode script"/>
    </submit_args>
  </batch_system>

  <batch_system type="lsf" version="10.1">
    <batch_query args=" -w" >bjobs</batch_query>
    <batch_submit>bsub</batch_submit>
    <batch_redirect>&lt;</batch_redirect>
    <batch_directive>#BSUB</batch_directive>
    <jobid_pattern>&lt;(\d+)&gt;</jobid_pattern>
    <depend_string> -w 'done(jobid)'</depend_string>
    <walltime_format>%H:%M</walltime_format>
    <submit_args>
      <arg flag="-q" name="$JOB_QUEUE"/>
      <arg flag="-W" name="$JOB_WALLCLOCK_TIME"/>
      <arg flag="-P" name="$PROJECT"/>
    </submit_args>
    <directives>
      <directive                       > -n {{ total_tasks }} </directive>
      <directive                       > -R "span[ptile={{ tasks_per_node }}]"</directive>
      <directive                       > -N  </directive>
	  <!-- The following option causes problems with lsf version on Summitdev. 
	  If desired, this should be in specific machine section. -->
      <!-- <directive default="poe"         > -a {{ poe }} </directive> -->
      <directive default="acme.stdout" > -o {{ output_error_path }}.%J  </directive>
      <directive default="acme.stderr" > -e {{ output_error_path }}.%J  </directive>
      <directive                       > -J {{ job_id }} </directive>
    </directives>
  </batch_system>

  <batch_system type="pbs" >
    <batch_query args="-f" >qstat</batch_query>
    <batch_submit>qsub </batch_submit>
    <batch_directive>#PBS</batch_directive>
    <jobid_pattern>^(\S+)$</jobid_pattern>
    <depend_string> -W depend=afterok:jobid</depend_string>
    <walltime_format>%H:%M:%S</walltime_format>
    <submit_args>
      <arg flag="-q" name="$JOB_QUEUE"/>
      <arg flag="-l walltime=" name="$JOB_WALLCLOCK_TIME"/>
      <arg flag="-A" name="$PROJECT"/>
    </submit_args>
    <directives>
      <directive> -N {{ job_id }}</directive>
      <directive default="n"> -r {{ rerunnable }} </directive>
      <!-- <directive> -j oe {{ output_error_path }} </directive> -->
      <directive> -j oe </directive>
      <directive default="ae"  > -m {{ mail_options }} </directive>
      <directive> -V </directive>
    </directives>
  </batch_system>

  <batch_system type="moab" >
    <batch_query>showq</batch_query>
    <batch_submit>msub </batch_submit>
    <batch_directive>#MSUB</batch_directive>
    <jobid_pattern>(\d+)$</jobid_pattern>
    <depend_string> -W depend=afterok:jobid</depend_string>
    <walltime_format>%H:%M:%S</walltime_format>
    <submit_args>
      <arg flag="-l walltime=" name="$JOB_WALLCLOCK_TIME"/>
      <arg flag="-A" name="$PROJECT"/>
    </submit_args>
    <directives>
      <directive> -N {{ job_id }}</directive>
      <directive> -j oe </directive>
      <directive default="n"> -r {{ rerunnable }} </directive>
      <directive default="ae"  > -m {{ mail_options }} </directive>
      <directive default="/bin/bash" > -S {{ shell }}</directive>
    </directives>
  </batch_system>
  
  <!-- for lawrence livermore computing -->
   <batch_system type="lc_slurm">
     <batch_submit>sbatch</batch_submit>
     <batch_directive>#SBATCH</batch_directive>
     <jobid_pattern>(\d+)$</jobid_pattern>
     <depend_string> -l depend=jobid</depend_string>
    <walltime_format>%H:%M:%S</walltime_format>
     <directives>
       <directive>--export=ALL</directive>
       <directive>-p {{ job_queue }}</directive>
       <directive>-J {{ job_id }}</directive>
       <directive>-N {{ num_nodes }}</directive>
       <directive>-n {{ total_tasks }}</directive>
       <directive>-t {{ job_wallclock_time }}</directive>
       <directive>-o {{ output_error_path }}.out</directive>
       <directive>-e {{ output_error_path }}.err</directive>
       <directive>--mail-type=all</directive>
      <directive> -A {{ project }} </directive>
     </directives>
     <queues>
        <queue walltimemax="01:00:00" jobmin="1" jobmax="4320" default="true">pbatch</queue>
     </queues>
   </batch_system>  
  <!-- for lawrence livermore computing -->

   <batch_system type="slurm" >
     <batch_query>squeue</batch_query>
     <batch_submit>sbatch</batch_submit>
     <batch_directive>#SBATCH</batch_directive>
     <jobid_pattern>(\d+)$</jobid_pattern>
     <depend_string> --dependency=afterok:jobid</depend_string>
    <walltime_format>%H:%M:%S</walltime_format>
     <submit_args>
       <arg flag="--time" name="$JOB_WALLCLOCK_TIME"/>
       <arg flag="-p" name="$JOB_QUEUE"/>
       <arg flag="--account" name="$PROJECT"/>
     </submit_args>
     <directives>
       <directive> --job-name={{ job_id }}</directive>
       <directive> --nodes={{ num_nodes }}</directive>
       <directive> --output={{ output_error_path }}.%j </directive>
       <directive> --exclusive                        </directive>
     </directives>
   </batch_system>

    <!-- blues is PBS -->
    <batch_system MACH="blues" type="pbs" >
      <directives>
        <directive>-A {{ PROJECT }}</directive>
        <directive>-l nodes={{ num_nodes }}:ppn={{ tasks_per_node }}</directive>
      </directives>
      <queues>
	<queue walltimemax="01:00:00" jobmin="1" jobmax="64" strict="true">shared</queue>
	<queue walltimemax="03:00:00" jobmin="1" jobmax="4096" default="true">batch</queue>
      </queues>
    </batch_system>

    <!-- anvil is PBS -->
    <batch_system MACH="anvil" type="pbs" >
      <directives>
        <directive>-A {{ PROJECT }}</directive>
        <directive>-l nodes={{ num_nodes }}:ppn={{ tasks_per_node }}</directive>
      </directives>
      <queues>
	<queue walltimemax="01:00:00" jobmin="1" jobmax="4320" default="true">acme</queue>
      </queues>
    </batch_system>

<<<<<<< HEAD
=======
    <batch_system MACH="bebop" type="slurm" >
      <queues>
	<queue walltimemax="00:30:00" jobmin="1" jobmax="2304" strict="true">debug</queue>
        <queue walltimemax="01:00:00" jobmin="1" jobmax="21888" default="true">bdw</queue>
        <queue walltimemax="01:00:00" jobmin="1" jobmax="18432">knl</queue>
      </queues>
    </batch_system>

    <!-- edison is SLURM as of Jan-4-2016 -->
    <batch_system MACH="edison" type="slurm" >
      <queues>
	<queue walltimemax="00:30:00" jobmin="1" jobmax="12288" strict="true">debug</queue>
        <queue walltimemax="01:30:00" jobmin="1" jobmax="150000" default="true">regular</queue>
      </queues>
    </batch_system>

>>>>>>> bc457918
    <!-- eos is PBS -->
    <batch_system MACH="eos" type="pbs" >
    <directives>
      <directive>-A {{ project }}</directive>
      <directive>-l  nodes={{ num_nodes }}</directive>
    </directives>
    <queues>
      <queue walltimemax="00:30:00" jobmin="1" jobmax="9999" default="true">batch</queue>
    </queues>
   </batch_system>

    <batch_system MACH="edison" type="slurm" >
      <queues>
	<queue walltimemax="00:30:00" jobmin="1" jobmax="12288" strict="true">debug</queue>
        <queue walltimemax="01:30:00" jobmin="1" jobmax="150000" default="true">regular</queue>
      </queues>
    </batch_system>

    <batch_system MACH="cori-haswell" type="slurm">
      <directives>
        <directive> --constraint=haswell</directive>
      </directives>
      <queues>
	<queue walltimemax="00:30:00" jobmin="1" jobmax="4096" strict="true">debug</queue>
        <queue walltimemax="01:00:00" jobmin="1" jobmax="10000" default="true">regular</queue>
      </queues>
    </batch_system>

    <batch_system MACH="cori-knl" type="slurm">
      <directives>
        <directive> --constraint=knl,quad,cache</directive>
      </directives>
      <queues>
	<queue walltimemax="00:30:00" jobmin="1" jobmax="100000" strict="true">debug</queue>
        <queue walltimemax="01:00:00" jobmin="1" jobmax="3000000" default="true">regular</queue>
      </queues>
    </batch_system>

    <batch_system MACH="mira" type="cobalt">
      <queues>
        <queue walltimemax="03:00:00" jobmin="1" jobmax="786432" default="true">default</queue>
      </queues>
    </batch_system>

    <batch_system MACH="cetus" type="cobalt">
      <queues>
        <queue walltimemax="01:00:00" jobmin="1" jobmax="65536" default="true">default</queue>
      </queues>
    </batch_system>

    <batch_system MACH="theta" type="cobalt_theta">
      <queues>
        <queue walltimemax="01:00:00" jobmin="512" jobmax="231936" default="true">default</queue>
        <queue walltimemax="01:00:00" jobmin="1" jobmax="1024" strict="true">debug-cache-quad</queue>
      </queues>
    </batch_system>

    <batch_system MACH="cascade" type="slurm">
      <directives>
	<directive>--mail-type=END</directive>
	<directive>--mail-user=email@pnnl.gov</directive>
      </directives>
      <queues>
	<queue walltimemax="00:30:00" jobmin="1" jobmax="9999" default="true">small</queue>
      </queues>
    </batch_system>

   <batch_system MACH="constance" type="slurm">
    <directives>
       <directive>--mail-type=END</directive>
       <directive>--mail-user=email@pnnl.gov</directive>
       <directive>--output=slurm.out</directive>
       <directive>--error=slurm.err</directive>
    </directives>
    <queues>
      <queue walltimemax="00:59:00" jobmin="1" jobmax="9999" default="true">slurm</queue>
    </queues>
   </batch_system>

   <batch_system MACH="sooty" type="slurm" >
     <directives>
       <directive>--ntasks-per-node={{ tasks_per_node }}</directive>
       <directive>--mail-type=END</directive>
       <directive>--mail-user=email@pnnl.gov</directive>
       <directive>--output=slurm.out</directive>
       <directive>--error=slurm.err</directive>
    </directives>
    <queues>
      <queue walltimemax="00:59:00" jobmin="1" jobmax="9999" default="true">slurm</queue>
    </queues>
   </batch_system>

  <batch_system MACH="skybridge" type="slurm" >
    <directives>
       <directive>--ntasks-per-node={{ tasks_per_node }}</directive>
    </directives>
    <queues>
      <queue jobmin="1" jobmax="1024" walltimemax="06:00:00" default="true">ec</queue>
    </queues>
  </batch_system>

  <batch_system MACH="chama" type="slurm" >
    <directives>
       <directive>--ntasks-per-node={{ tasks_per_node }}</directive>
    </directives>
    <queues>
      <queue jobmin="1" jobmax="1024" walltimemax="06:00:00" default="true">ec</queue>
    </queues>
  </batch_system>

  <batch_system MACH="redsky" type="slurm" >
    <directives>
       <directive>--ntasks-per-node={{ tasks_per_node }}</directive>
    </directives>
    <queues>
      <queue jobmin="1" jobmax="1024" walltimemax="06:00:00" default="true">ec</queue>
    </queues>
  </batch_system>

  <batch_system MACH="mustang" type="moab" >
    <directives>
      <directive>-l nodes={{ num_nodes }}:ppn={{ tasks_per_node }}</directive>
    </directives>
  </batch_system>

  <batch_system MACH="grizzly" type="slurm" >
	<directives>
		<directive>--nodes={{ num_nodes }}</directive>
		<directive>--ntasks-per-node={{ tasks_per_node }}</directive>
		<directive>--qos=standard </directive>
	</directives>
	<queues>
		<queue walltimemax="16:00:00" default="true">standard</queue>
	</queues>
  </batch_system>

   <batch_system MACH="wolf" type="slurm" >
	<directives>
		<directive>--nodes={{ num_nodes }}</directive>
		<directive>--ntasks-per-node={{ tasks_per_node }}</directive>
		<directive>--qos=standard </directive>
	</directives>
	<queues>
		<queue walltimemax="16:00:00" default="true">standard</queue>
	</queues>
    </batch_system>

    <batch_system MACH="mesabi" type="pbs">
      <queues>
        <queue walltimemax="24:00" default="true">mesabi</queue>
        <queue walltimemax="24:00">debug</queue>
      </queues>
    </batch_system>

   <batch_system MACH="oic2" type="pbs" >
         <directives>
                 <directive>-l nodes={{ num_nodes }}:ppn={{ tasks_per_node }}</directive>
		 <directive>-q esd08q</directive>
         </directives>
         <queues>
           <queue default="true">esd08q</queue>
         </queues>
   </batch_system>

   <batch_system MACH="oic5" type="pbs" >
         <directives>
                 <directive>-l nodes={{ num_nodes }}:ppn={{ tasks_per_node }}</directive>
		 <directive>-q esd13q</directive>
         </directives>
         <queues>
           <queue default="true">esd13q</queue>
           <queue walltimemax="1:00">esddbg13q</queue>
         </queues>
   </batch_system>

   <batch_system MACH="cades" type="pbs" >
         <directives>
                 <directive>-l nodes={{ num_nodes }}:ppn={{ tasks_per_node }}</directive>
                 <directive>-W group_list=cades-ccsi</directive>
         </directives>
         <queues>
           <queue default="true">batch</queue>
         </queues>
   </batch_system>

   <batch_system MACH="itasca" type="pbs">
     <queues>
       <queue walltimemax="24:00" default="true">batch</queue>
       <queue walltimemax="24:00">debug</queue>
     </queues>
   </batch_system>

   <batch_system MACH="titan" type="pbs" >
     <directives>
       <directive>-A {{ project }}</directive>
       <directive>-l nodes={{ num_nodes }}</directive>
       <directive>-env "all"</directive>
     </directives>
     <queues>
       <queue walltimemax="02:00:00" jobmin="0" jobmax="299008" default="true">batch</queue>
       <queue walltimemax="01:00:00" jobmin="0" jobmax="299008" strict="true">debug</queue>
     </queues>
   </batch_system>

   <batch_system MACH="summitdev" type="lsf" >
     <directives>
       <directive>-P {{ project }}</directive>
     </directives>
     <queues>
       <queue walltimemax="01:00" jobmin="0" jobmax="8640" default="true">batch</queue>
	   <!--
	   jobmax = 54nodes*20cores*16th = 8640
	   Nodes	Max Walltime
	   <=4		4 hours
	   >4		1 hour
	   -->
     </queues>
   </batch_system>

   <batch_system MACH="lawrencium-lr2" type="slurm" >
     <submit_args>
       <arg flag="--qos" name="condo_esd2"/>
     </submit_args>
     <directives>
       <directive>--ntasks-per-node={{ tasks_per_node }}</directive>
     </directives>
    <queues>
      <queue walltimemin="0" walltimemax="01:00:00" jobmin="0" jobmax="64" default="true">lr3</queue>
    </queues>
   </batch_system>

   <batch_system MACH="lawrencium-lr3" type="slurm" >
     <submit_args>
       <arg flag="--qos" name="condo_esd2"/>
     </submit_args>
     <directives>
       <directive>--ntasks-per-node={{ tasks_per_node }}</directive>
     </directives>
    <queues>
      <queue walltimemin="0" walltimemax="01:00:00" jobmin="0" jobmax="64" default="true">lr3</queue>
    </queues>
   </batch_system>

  <batch_jobs>
    <!-- order matters, with no-batch jobs will be run in the order listed here -->
    <job name="case.run">
      <template>template.case.run</template>
      <task_count>default</task_count>
      <prereq>$BUILD_COMPLETE and not $TEST</prereq>
    </job>
   <job name="case.test">
      <template>template.case.test</template>
      <task_count>default</task_count>
      <prereq>$BUILD_COMPLETE and $TEST</prereq>
    </job>
    <job name="case.st_archive">
      <template>template.st_archive</template>
      <task_count>1</task_count>
      <!-- If DOUT_S is true and case.run (or case.test) exits successfully then run st_archive-->
      <dependency>case.run or case.test</dependency>
      <prereq>$DOUT_S</prereq>
    </job>
    <job name="case.lt_archive">
      <template>template.lt_archive</template>
      <task_count>1</task_count>
      <dependency>case.st_archive</dependency>
      <prereq>$DOUT_L_MS</prereq>
    </job>
  </batch_jobs>

</config_batch>
<|MERGE_RESOLUTION|>--- conflicted
+++ resolved
@@ -201,8 +201,6 @@
       </queues>
     </batch_system>
 
-<<<<<<< HEAD
-=======
     <batch_system MACH="bebop" type="slurm" >
       <queues>
 	<queue walltimemax="00:30:00" jobmin="1" jobmax="2304" strict="true">debug</queue>
@@ -211,15 +209,6 @@
       </queues>
     </batch_system>
 
-    <!-- edison is SLURM as of Jan-4-2016 -->
-    <batch_system MACH="edison" type="slurm" >
-      <queues>
-	<queue walltimemax="00:30:00" jobmin="1" jobmax="12288" strict="true">debug</queue>
-        <queue walltimemax="01:30:00" jobmin="1" jobmax="150000" default="true">regular</queue>
-      </queues>
-    </batch_system>
-
->>>>>>> bc457918
     <!-- eos is PBS -->
     <batch_system MACH="eos" type="pbs" >
     <directives>
