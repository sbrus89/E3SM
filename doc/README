<<<<<<< HEAD

=======
>>>>>>> 947e5333
Use the following commands to auto-build the html documentation from the main
cime/doc directory:

>make clean
>make api
>make html<|MERGE_RESOLUTION|>--- conflicted
+++ resolved
@@ -1,7 +1,3 @@
-<<<<<<< HEAD
-
-=======
->>>>>>> 947e5333
 Use the following commands to auto-build the html documentation from the main
 cime/doc directory:
 
