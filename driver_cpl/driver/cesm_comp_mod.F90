--- conflicted
+++ resolved
@@ -87,10 +87,6 @@
     use seq_comm_mct, only: seq_comm_setcompstates
 #endif
 
-<<<<<<< HEAD
-   ! clock & alarm routines
-   use seq_timemgr_mod
-=======
    ! clock & alarm routines and variables
    use seq_timemgr_mod, only: seq_timemgr_type
    use seq_timemgr_mod, only: seq_timemgr_clockInit
@@ -116,7 +112,6 @@
    use seq_timemgr_mod, only: seq_timemgr_alarm_wavrun
    use seq_timemgr_mod, only: seq_timemgr_alarm_esprun
    use seq_timemgr_mod, only: seq_timemgr_alarm_barrier
->>>>>>> a25ad558
 
    ! "infodata" gathers various control flags into one datatype
    use seq_infodata_mod, only: seq_infodata_putData, seq_infodata_GetData
@@ -164,13 +159,8 @@
    ! component type and accessor functions
    use component_type_mod , only: component_get_iamin_compid, component_get_suffix
    use component_type_mod , only: component_get_name, component_get_c2x_cx
-<<<<<<< HEAD
-   use component_type_mod , only: atm, lnd, ice, ocn, rof, glc, wav
+   use component_type_mod , only: atm, lnd, ice, ocn, rof, glc, wav, esp
    use component_mod      , only: component_init_pre
-=======
-   use component_type_mod , only: atm, lnd, ice, ocn, rof, glc, wav, esp
-   use component_mod      , only: component_init_pre 
->>>>>>> a25ad558
    use component_mod      , only: component_init_cc, component_init_cx, component_run, component_final
    use component_mod      , only: component_init_areacor, component_init_aream
    use component_mod      , only: component_exch, component_diag
@@ -553,8 +543,6 @@
    ! long (+1 allows for a space before each name)
    character(len=(seq_comm_namelen+1)*(num_inst_phys+1)) :: complist
 
-<<<<<<< HEAD
-=======
    !----------------------------------------------------------------------------
    ! comp_num_<comp>: unique component number for each component type
    !----------------------------------------------------------------------------
@@ -566,8 +554,7 @@
    integer, parameter :: comp_num_rof = 6
    integer, parameter :: comp_num_wav = 7
    integer, parameter :: comp_num_esp = 8
-   
->>>>>>> a25ad558
+
    !----------------------------------------------------------------------------
    ! misc
    !----------------------------------------------------------------------------
@@ -933,12 +920,8 @@
         rof_gnam=rof_gnam                         , &
         glc_gnam=glc_gnam                         , &
         wav_gnam=wav_gnam                         , &
-<<<<<<< HEAD
+        tfreeze_option = tfreeze_option           , &
         cpl_decomp=seq_mctext_decomp              , &
-=======
-        tfreeze_option = tfreeze_option           , &
-        cpl_decomp=seq_mctext_decomp              , & 
->>>>>>> a25ad558
         shr_map_dopole=shr_map_dopole             , &
         wall_time_limit=wall_time_limit           , &
         force_stop_at=force_stop_at               , &
@@ -1185,11 +1168,8 @@
    call component_init_pre(ice, ICEID, CPLICEID, CPLALLICEID, infodata, ntype='ice')
    call component_init_pre(glc, GLCID, CPLGLCID, CPLALLGLCID, infodata, ntype='glc')
    call component_init_pre(wav, WAVID, CPLWAVID, CPLALLWAVID, infodata, ntype='wav')
-<<<<<<< HEAD
+   call component_init_pre(esp, ESPID, CPLESPID, CPLALLESPID, infodata, ntype='esp')
    call t_stopf('comp_init_pre_all')
-=======
-   call component_init_pre(esp, ESPID, CPLESPID, CPLALLESPID, infodata, ntype='esp')
->>>>>>> a25ad558
 
 #ifdef ESMF_INTERFACE
    call t_startf('comp_init_cc_atm')
@@ -1231,12 +1211,9 @@
    call t_startf('comp_init_cc_wav')
    call t_adj_detailf(+2)
    call component_init_cc(Eclock_w, drvcomp, wav, wav_register_esmf, infodata, NLFilename)
-<<<<<<< HEAD
+   call component_init_cc(Eclock_e, drvcomp, esp, esp_register_esmf, infodata, NLFilename)
    call t_adj_detailf(-2)
    call t_stopf('comp_init_cc_wav')
-=======
-   call component_init_cc(Eclock_e, drvcomp, esp, esp_register_esmf, infodata, NLFilename)
->>>>>>> a25ad558
 #else
    call t_startf('comp_init_cc_atm')
    call t_adj_detailf(+2)
@@ -1277,12 +1254,9 @@
    call t_startf('comp_init_cc_wav')
    call t_adj_detailf(+2)
    call component_init_cc(Eclock_w, wav, wav_init, infodata, NLFilename)
-<<<<<<< HEAD
+   call component_init_cc(Eclock_e, esp, esp_init, infodata, NLFilename)
    call t_adj_detailf(-2)
    call t_stopf('comp_init_cc_wav')
-=======
-   call component_init_cc(Eclock_e, esp, esp_init, infodata, NLFilename)
->>>>>>> a25ad558
 #endif
 
    call t_startf('comp_init_cx_all')
@@ -1294,12 +1268,9 @@
    call component_init_cx(ice, infodata)
    call component_init_cx(glc, infodata)
    call component_init_cx(wav, infodata)
-<<<<<<< HEAD
+   call component_init_cx(esp, infodata)
    call t_adj_detailf(-2)
    call t_stopf('comp_init_cx_all')
-=======
-   call component_init_cx(esp, infodata)
->>>>>>> a25ad558
 
 #ifdef ESMF_INTERFACE
    if (iamin_CPLID) then
@@ -1358,8 +1329,7 @@
          complist = trim(complist)//' '//trim(compname)
       endif
    enddo
-<<<<<<< HEAD
-=======
+
    do eei = 1,num_inst_esp
       iamin_ID = component_get_iamin_compid(esp(eei))
       if (iamin_ID) then
@@ -1368,7 +1338,6 @@
       endif
    enddo
 
->>>>>>> a25ad558
    call t_adj_detailf(-2)
    call t_stopf('comp_list_all')
 
@@ -1401,12 +1370,8 @@
         glcice_present=glcice_present,         &
         rof_present=rof_present,               &
         rofice_present=rofice_present,         &
-<<<<<<< HEAD
         wav_present=wav_present,               &
-=======
-        wav_present=wav_present,               & 
-        esp_present=esp_present,               & 
->>>>>>> a25ad558
+        esp_present=esp_present,               &
         flood_present=flood_present,           &
         atm_prognostic=atm_prognostic,         &
         lnd_prognostic=lnd_prognostic,         &
@@ -1644,13 +1609,10 @@
    if (wav_prognostic .and. .not.wav_present) then
       call shr_sys_abort(subname//' ERROR: if prognostic wav must also have wav present')
    endif
-<<<<<<< HEAD
-#ifndef CPL_BYPASS
-=======
    if (esp_prognostic .and. .not.esp_present) then
       call shr_sys_abort(subname//' ERROR: if prognostic esp must also have esp present')
    endif
->>>>>>> a25ad558
+#ifndef CPL_BYPASS
    if ((ice_prognostic .or. ocn_prognostic .or. lnd_prognostic) .and. .not. atm_present) then
       call shr_sys_abort(subname//' ERROR: if prognostic surface model must also have atm present')
    endif
@@ -2682,13 +2644,8 @@
          call component_run(Eclock_i, ice, ice_run, infodata, &
 #endif
               seq_flds_x2c_fluxes=seq_flds_x2i_fluxes, &
-<<<<<<< HEAD
               seq_flds_c2x_fluxes=seq_flds_i2x_fluxes, &
-              comp_prognostic=ice_prognostic, comp_num=4, &
-=======
-              seq_flds_c2x_fluxes=seq_flds_i2x_fluxes, &       
               comp_prognostic=ice_prognostic, comp_num=comp_num_ice, &
->>>>>>> a25ad558
               timer_barrier= 'CPL:ICE_RUN_BARRIER', timer_comp_run='CPL:ICE_RUN', &
               run_barriers=run_barriers, ymd=ymd, tod=tod,comp_layout=ice_layout)
       endif
@@ -2704,13 +2661,8 @@
          call component_run(Eclock_l, lnd, lnd_run, infodata, &
 #endif
               seq_flds_x2c_fluxes=seq_flds_x2l_fluxes, &
-<<<<<<< HEAD
               seq_flds_c2x_fluxes=seq_flds_l2x_fluxes, &
-              comp_prognostic=lnd_prognostic, comp_num=3, &
-=======
-              seq_flds_c2x_fluxes=seq_flds_l2x_fluxes, &       
               comp_prognostic=lnd_prognostic, comp_num=comp_num_lnd, &
->>>>>>> a25ad558
               timer_barrier= 'CPL:LND_RUN_BARRIER', timer_comp_run='CPL:LND_RUN', &
               run_barriers=run_barriers, ymd=ymd, tod=tod,comp_layout=lnd_layout)
       endif
@@ -2726,13 +2678,8 @@
          call component_run(Eclock_r, rof, rof_run, infodata, &
 #endif
               seq_flds_x2c_fluxes=seq_flds_x2r_fluxes, &
-<<<<<<< HEAD
               seq_flds_c2x_fluxes=seq_flds_r2x_fluxes, &
-              comp_prognostic=rof_prognostic, comp_num=8, &
-=======
-              seq_flds_c2x_fluxes=seq_flds_r2x_fluxes, &       
               comp_prognostic=rof_prognostic, comp_num=comp_num_rof, &
->>>>>>> a25ad558
               timer_barrier= 'CPL:ROF_RUN_BARRIER', timer_comp_run='CPL:ROF_RUN', &
               run_barriers=run_barriers, ymd=ymd, tod=tod,comp_layout=rof_layout)
       endif
@@ -2748,13 +2695,8 @@
          call component_run(Eclock_w, wav, wav_run, infodata, &
 #endif
               seq_flds_x2c_fluxes=seq_flds_x2w_fluxes, &
-<<<<<<< HEAD
               seq_flds_c2x_fluxes=seq_flds_w2x_fluxes, &
-              comp_prognostic=wav_prognostic, comp_num=8, &
-=======
-              seq_flds_c2x_fluxes=seq_flds_w2x_fluxes, &       
               comp_prognostic=wav_prognostic, comp_num=comp_num_wav, &
->>>>>>> a25ad558
               timer_barrier= 'CPL:WAV_RUN_BARRIER', timer_comp_run='CPL:WAV_RUN', &
               run_barriers=run_barriers, ymd=ymd, tod=tod,comp_layout=wav_layout)
       endif
@@ -2772,13 +2714,8 @@
          call component_run(Eclock_o, ocn, ocn_run, infodata, &
 #endif
               seq_flds_x2c_fluxes=seq_flds_x2o_fluxes, &
-<<<<<<< HEAD
               seq_flds_c2x_fluxes=seq_flds_o2x_fluxes, &
-              comp_prognostic=ocn_prognostic, comp_num=5, &
-=======
-              seq_flds_c2x_fluxes=seq_flds_o2x_fluxes, &       
               comp_prognostic=ocn_prognostic, comp_num=comp_num_ocn, &
->>>>>>> a25ad558
               timer_barrier= 'CPL:OCNT_RUN_BARRIER', timer_comp_run='CPL:OCNT_RUN', &
               run_barriers=run_barriers, ymd=ymd, tod=tod,comp_layout=ocn_layout)
       endif
@@ -3408,13 +3345,8 @@
          call component_run(Eclock_o, ocn, ocn_run, infodata, &
 #endif
               seq_flds_x2c_fluxes=seq_flds_x2o_fluxes, &
-<<<<<<< HEAD
               seq_flds_c2x_fluxes=seq_flds_o2x_fluxes, &
-              comp_prognostic=ocn_prognostic, comp_num=5, &
-=======
-              seq_flds_c2x_fluxes=seq_flds_o2x_fluxes, &       
               comp_prognostic=ocn_prognostic, comp_num=comp_num_ocn, &
->>>>>>> a25ad558
               timer_barrier= 'CPL:OCN_RUN_BARRIER', timer_comp_run='CPL:OCN_RUN', &
               run_barriers=run_barriers, ymd=ymd, tod=tod,comp_layout=ocn_layout)
       endif
@@ -3430,13 +3362,8 @@
          call component_run(Eclock_a, atm, atm_run, infodata, &
 #endif
               seq_flds_x2c_fluxes=seq_flds_x2a_fluxes, &
-<<<<<<< HEAD
               seq_flds_c2x_fluxes=seq_flds_a2x_fluxes, &
-              comp_prognostic=atm_prognostic, comp_num=2, &
-=======
-              seq_flds_c2x_fluxes=seq_flds_a2x_fluxes, &       
               comp_prognostic=atm_prognostic, comp_num=comp_num_atm, &
->>>>>>> a25ad558
               timer_barrier= 'CPL:ATM_RUN_BARRIER', timer_comp_run='CPL:ATM_RUN', &
               run_barriers=run_barriers, ymd=ymd, tod=tod, comp_layout=atm_layout)
       endif
@@ -3452,13 +3379,8 @@
          call component_run(Eclock_g, glc, glc_run, infodata, &
 #endif
               seq_flds_x2c_fluxes=seq_flds_x2g_fluxes, &
-<<<<<<< HEAD
               seq_flds_c2x_fluxes=seq_flds_g2x_fluxes, &
-              comp_prognostic=glc_prognostic, comp_num=6, &
-=======
-              seq_flds_c2x_fluxes=seq_flds_g2x_fluxes, &       
               comp_prognostic=glc_prognostic, comp_num=comp_num_glc, &
->>>>>>> a25ad558
               timer_barrier= 'CPL:GLC_RUN_BARRIER', timer_comp_run='CPL:GLC_RUN', &
               run_barriers=run_barriers, ymd=ymd, tod=tod,comp_layout=glc_layout)
       endif
