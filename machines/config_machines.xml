--- conflicted
+++ resolved
@@ -632,27 +632,6 @@
          </mpirun>
 </machine>
 
-<<<<<<< HEAD
-<machine MACH="juqueen">
-         <DESC>FZJ IBM BG/Q, os is CNK, 16 pes/node, batch system is LoadLeveler</DESC>
-         <COMPILERS>ibm</COMPILERS>
-         <MPILIBS>ibm</MPILIBS>
-         <RUNDIR>$ENV{WORK}/$CASE/run</RUNDIR>
-         <EXEROOT>$ENV{WORK}/$CASE/bld</EXEROOT>
-         <CESMSCRATCHROOT>$ENV{WORK}</CESMSCRATCHROOT>
-         <DIN_LOC_ROOT>$ENV{WORK}/inputdata</DIN_LOC_ROOT>
-         <DIN_LOC_ROOT_CLMFORC>$ENV{WORK}/inputdata/atm/datm7</DIN_LOC_ROOT_CLMFORC>
-         <DOUT_S_ROOT>$ENV{WORK}/archive/$CASE</DOUT_S_ROOT>
-         <DOUT_L_MSROOT>/home/$CCSMUSER/csm/$CASE/</DOUT_L_MSROOT>
-         <CCSM_BASELINE>$ENV{WORK}/ccsm_baselines</CCSM_BASELINE>
-         <CCSM_CPRNC>$ENV{WORK}/tools/cprnc/cprnc</CCSM_CPRNC>
-         <OS>BGQ</OS>
-         <BATCHQUERY>llq</BATCHQUERY>
-         <BATCHSUBMIT>llsubmit</BATCHSUBMIT>
-         <SUPPORTED_BY>dennis -at- ucar.edu</SUPPORTED_BY>
-         <GMAKE_J>4</GMAKE_J>
-         <MAX_TASKS_PER_NODE>32</MAX_TASKS_PER_NODE>
-=======
 <machine MACH="hopper">
          <DESC>NERSC XE6, os is CNL, 24 pes/node, batch system is PBS</DESC>
 	 <COMPILERS>pgi,intel,gnu,cray,pathscale</COMPILERS>
@@ -729,7 +708,6 @@
          <arg name="tasks_per_node"> -npernode {{ tasks_per_node }}</arg>
        </arguments>
      </mpirun>
->>>>>>> 044a7970
 </machine>
 
 <machine MACH="mira">
