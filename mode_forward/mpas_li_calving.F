! Copyright (c) 2013-2018,  Los Alamos National Security, LLC (LANS)
! and the University Corporation for Atmospheric Research (UCAR).
!
! Unless noted otherwise source code is licensed under the BSD license.
! Additional copyright and license information can be found in the LICENSE file
! distributed with this code, or at http://mpas-dev.github.com/license.html
!


!|||||||||||||||||||||||||||||||||||||||||||||||||||||||||||||||||||||||
!
!  li_calving
!
!> \brief MPAS land ice calving scheme
!> \author William Lipscomb
!> \date   September 2015
!> \details
!>  This module contains several options for calving ice.
!
!-----------------------------------------------------------------------

module li_calving

   use mpas_derived_types
   use mpas_pool_routines
   use mpas_dmpar
   use mpas_log

   use li_setup
   use li_mask
   use li_constants


   implicit none
   private

   !--------------------------------------------------------------------
   !
   ! Public parameters
   !
   !--------------------------------------------------------------------

   !--------------------------------------------------------------------
   !
   ! Public member functions
   !
   !--------------------------------------------------------------------

   public :: li_calve_ice, li_restore_calving_front

   !--------------------------------------------------------------------
   !
   ! Private module variables
   !
   !--------------------------------------------------------------------


!***********************************************************************
   contains
!***********************************************************************


!|||||||||||||||||||||||||||||||||||||||||||||||||||||||||||||||||||||||
!
!  !  routine li_calve_ice
!
!> \brief MPAS land ice calving scheme
!> \author William Lipscomb
!> \date   September 2015
!> \details
!>  This routine contains several options for calving ice:
!> (0) Do nothing
!> (1) Calve all floating ice
!> (2) Calve ice based on a topographic threshold
!> (3) Calve ice based on an ice thickness threshold
!-----------------------------------------------------------------------

   subroutine li_calve_ice(domain, err)

      use li_advection

      !-----------------------------------------------------------------
      ! input variables
      !-----------------------------------------------------------------

      !-----------------------------------------------------------------
      ! input/output variables
      !-----------------------------------------------------------------
      type (domain_type), intent(inout) :: &
         domain          !< Input/Output: domain object

      !-----------------------------------------------------------------
      ! output variables
      !-----------------------------------------------------------------
      integer, intent(out) :: err !< Output: error flag

      !-----------------------------------------------------------------
      ! local variables
      !-----------------------------------------------------------------

      type (block_type), pointer :: block

      type (mpas_pool_type), pointer :: meshPool
      type (mpas_pool_type), pointer :: geometryPool
      type (mpas_pool_type), pointer :: velocityPool
      type (mpas_pool_type), pointer :: scratchPool

      ! calving-relevant config options
      character (len=StrKIND), pointer :: config_calving
      logical, pointer :: config_print_calving_info, config_data_calving
      real(kind=RKIND), pointer :: config_calving_timescale

      integer, pointer :: nCells

      real (kind=RKIND), pointer :: deltat  !< time step (s)

      integer, dimension(:), pointer :: &
           indexToCellID       ! list of global cell IDs

      real (kind=RKIND) ::  &
           calvingFraction ! fraction of ice that calves in each column; depends on calving_timescale

      real (kind=RKIND), dimension(:), pointer :: &
           thickness,        & ! ice thickness
           bedTopography       ! bed topography (negative below sea level)

      real (kind=RKIND), dimension(:), pointer :: &
           calvingThickness    ! thickness of ice that calves (computed in this subroutine)
                               ! typically the entire ice thickness, but will be a fraction of the thickness
                               ! if calving_timescale > dt

      type (field1dReal), pointer :: originalThicknessField

      real (kind=RKIND), dimension(:), pointer :: originalThickness

      integer :: iCell

      integer :: err_tmp

      err = 0

      call mpas_pool_get_config(liConfigs, 'config_calving', config_calving)
      call mpas_pool_get_config(liConfigs, 'config_calving_timescale', config_calving_timescale)
      call mpas_pool_get_config(liConfigs, 'config_print_calving_info', config_print_calving_info)
      call mpas_pool_get_config(liConfigs, 'config_data_calving', config_data_calving)

      if (trim(config_calving) == 'none') then
         return ! do nothing
      endif

      ! Get deltat from first block (same on all blocks)
      block => domain % blocklist
      call mpas_pool_get_subpool(block % structs, 'mesh', meshPool)
      call mpas_pool_get_array(meshPool, 'deltat', deltat)

      ! based on the calving timescale, set the fraction of ice that calves
      if (config_calving_timescale > 0.0_RKIND) then
         calvingFraction = min(deltat/config_calving_timescale, 1.0_RKIND)
         !WHL - debug
         if (config_print_calving_info) then
            call mpas_log_write('Calving a fraction of the ice thickness at each timestep')
            call mpas_log_write('deltat (yr) = $r, calvingFraction = $r', realArgs=(/deltat/scyr, calvingFraction/))
         endif
      else
         calvingFraction = 1.0_RKIND   ! calve the entire thickness in eligible columns
      endif

      if (config_print_calving_info) then
         call mpas_log_write('Do ice calving, option = ' // trim(config_calving))
         call mpas_log_write('Calving timscale (yr) = $r', realArgs=(/config_calving_timescale / scyr/))
      endif

      ! In data calving mode we need to calculate calving flux but not have it be applied.
      ! However, the eigencalving method requires multiple applications of the calvingThickness
      ! to the thickness.  So the simplest method to apply data calving is to store the old
      ! thickness and then set it back when we are done.
      if (config_data_calving) then
         call mpas_pool_get_subpool(domain % blocklist % structs, 'scratch', scratchPool)
         call mpas_pool_get_field(scratchPool, 'workCell2',  originalThicknessField)
         call mpas_allocate_scratch_field(originalThicknessField, single_block_in = .false.)
         block => domain % blocklist
         do while (associated(block))
            call mpas_pool_get_subpool(block % structs, 'geometry', geometryPool)
            call mpas_pool_get_subpool(block % structs, 'scratch', scratchPool)
            call mpas_pool_get_array(geometryPool, 'thickness', thickness)
            call mpas_pool_get_array(scratchPool, 'workCell2', originalThickness)

            ! Store old thickness here
            originalThickness(:) = thickness(:)

            block => block % next
         end do
      endif

      ! compute calvingThickness based on the calving_config option
      if (trim(config_calving) == 'thickness_threshold') then

         call thickness_calving(domain, calvingFraction, err_tmp)
         err = ior(err, err_tmp)

      elseif (trim(config_calving) == 'floating') then

         call floating_calving(domain, calvingFraction, err_tmp)
         err = ior(err, err_tmp)

      elseif (trim(config_calving) == 'topographic_threshold') then

         call topographic_calving(domain, calvingFraction, err_tmp)
         err = ior(err, err_tmp)

      elseif (trim(config_calving) == 'eigencalving') then

         call eigencalving(domain, err_tmp)
         err = ior(err, err_tmp)

      elseif (trim(config_calving) == 'mask') then

         call mask_calving(domain, err_tmp)
         err = ior(err, err_tmp)

      else

         call mpas_log_write("Invalid option for config_calving specified: " // trim(config_calving), MPAS_LOG_ERR)
         err = 1

      endif

      ! now also remove any icebergs
      call remove_icebergs(domain)

      ! Final operations after calving has been applied.
      block => domain % blocklist
      do while (associated(block))
         call mpas_pool_get_subpool(block % structs, 'geometry', geometryPool)
         call mpas_pool_get_subpool(block % structs, 'mesh', meshPool)
         call mpas_pool_get_array(geometryPool, 'thickness', thickness)
         call mpas_pool_get_array(geometryPool, 'calvingThickness', calvingThickness)
         call mpas_pool_get_dimension(meshPool, 'nCells', nCells)

         ! In data calving mode we just calculate what should be calved but don't actually calve it.
         ! So set thickness back to original value.
         if (config_data_calving) then
            call mpas_pool_get_subpool(block % structs, 'scratch', scratchPool)
            call mpas_pool_get_array(scratchPool, 'workCell2', originalThickness)
            thickness(:) = originalThickness(:)
         endif

         ! Optionally, print a list of cells with calving
         if (config_print_calving_info) then
            call mpas_pool_get_array(meshPool, 'indexToCellID', indexToCellID)
            call mpas_pool_get_array(geometryPool, 'bedTopography', bedTopography)

            call mpas_log_write(' ')
            call mpas_log_write('Global cell ID, bedTopography, calvingThickness:')
            do iCell = 1, nCells
               if (calvingThickness(iCell) > 0.0_RKIND) then
                  call mpas_log_write("$i $r $r", intArgs=(/indexToCellID(iCell)/), &
                     realArgs=(/bedTopography(iCell), calvingThickness(iCell)/))
               endif
            enddo
         endif   ! config_print_calving_info

         ! Update mask and geometry
         call mpas_pool_get_subpool(block % structs, 'velocity', velocityPool)
         call li_calculate_mask(meshPool, velocityPool, geometryPool, err_tmp)
         err = ior(err, err_tmp)
         call li_update_geometry(geometryPool)

         block => block % next
      end do

      if (config_data_calving) then
         call mpas_deallocate_scratch_field(originalThicknessField, single_block_in=.false.)
      endif

      ! === error check
      if (err > 0) then
          call mpas_log_write("An error has occurred in li_calve_ice.", MPAS_LOG_ERR)
      endif

   !--------------------------------------------------------------------
    end subroutine li_calve_ice


!|||||||||||||||||||||||||||||||||||||||||||||||||||||||||||||||||||||||
!
!  !  routine li_restore_calving_front
!
!> \brief MPAS land ice restore the calving front
!> \author William Lipscomb
!> \date   September 2015
!> \details
!>  This routine restores the calving front to its initial position:
!> (1) It removes any floating ice that has advanced beyond the initial front.
!> (2) It adds back a thin layer of ice wherever the ice has retreated from
!>     the initial front.
!-----------------------------------------------------------------------

   subroutine li_restore_calving_front(domain, err)

      use li_thermal, only: li_init_linear_temperature_in_column
      use li_advection

      !-----------------------------------------------------------------
      ! input variables
      !-----------------------------------------------------------------

      !-----------------------------------------------------------------
      ! input/output variables
      !-----------------------------------------------------------------
      type (domain_type), intent(inout) :: &
         domain          !< Input/Output: domain object

      !-----------------------------------------------------------------
      ! output variables
      !-----------------------------------------------------------------
      integer, intent(out) :: err !< Output: error flag

      !-----------------------------------------------------------------
      ! local variables
      !-----------------------------------------------------------------

      type (block_type), pointer :: block

      type (mpas_pool_type), pointer :: meshPool
      type (mpas_pool_type), pointer :: geometryPool
      type (mpas_pool_type), pointer :: thermalPool
      type (mpas_pool_type), pointer :: scratchPool
      type (mpas_pool_type), pointer :: velocityPool

      integer, pointer :: nCellsSolve, nVertLevels

      logical, pointer :: &
           config_print_calving_info

      real (kind=RKIND), pointer ::   &
           config_sea_level,          &
           config_dynamic_thickness

      integer, dimension(:), pointer :: &
           cellMask            ! bit mask describing whether ice is floating, dynamically active, etc.

      real(kind=RKIND), dimension(:), pointer :: &
           layerCenterSigma    ! vertical sigma coordinate at layer midpoints

      ! geometry and calving fields
      real (kind=RKIND), dimension(:), pointer :: &
           thickness,        & ! ice thickness
           bedTopography,    & ! elevation of the bed
           calvingThickness, & ! thickness of ice that calves
                               ! > 0 for cells below sea level that were initially ice-free and now have ice
           restoreThickness    ! thickness of ice that is added to restore the calving front to its initial position
                               ! > 0 for cells below sea level that were initially ice-covered and now have very thin or no ice

      real (kind=RKIND) ::  &
           restoreThicknessMin  ! small thickness to which ice is restored should it fall below this thickness

      ! thermal fields
      ! These are needed to initialize the temperature profile in restored columns.
      real (kind=RKIND), dimension(:,:), pointer :: &
           temperature,           &   ! interior ice temperature
           waterfrac                  ! interior water fraction

      real (kind=RKIND), dimension(:), pointer :: &
           surfaceAirTemperature, &   ! surface air temperature
           surfaceTemperature,    &   ! surface ice temperature
           basalTemperature           ! basal ice temperature

      integer :: iCell, err_tmp

      !WHL - debug
      logical, parameter :: circular_shelf = .false.
      integer, parameter :: ncellsPerRow = 40
      integer, parameter :: nRows = 46
      integer :: i, iRow
      integer :: k


      ! first remove any icebergs - do it first so restore-calving can put back thin ice in those places
      call remove_icebergs(domain)

      ! block loop
      block => domain % blocklist
      do while (associated(block))

         ! get pools
         call mpas_pool_get_subpool(block % structs, 'mesh', meshPool)
         call mpas_pool_get_subpool(block % structs, 'geometry', geometryPool)
         call mpas_pool_get_subpool(block % structs, 'thermal', thermalPool)
         call mpas_pool_get_subpool(block % structs, 'velocity', velocityPool)  ! required for cellMask computation
         call mpas_pool_get_subpool(block % structs, 'scratch', scratchPool)

         ! get dimensions
         call mpas_pool_get_dimension(meshPool, 'nCellsSolve', nCellsSolve)
         call mpas_pool_get_dimension(meshPool, 'nVertLevels', nVertLevels)

         ! get required fields from the mesh pool
         call mpas_pool_get_array(meshPool, 'layerCenterSigma', layerCenterSigma)

         ! get required fields from the geometry pool
         call mpas_pool_get_array(geometryPool, 'thickness', thickness)
         call mpas_pool_get_array(geometryPool, 'bedTopography', bedTopography)
         call mpas_pool_get_array(geometryPool, 'calvingThickness', calvingThickness)
         call mpas_pool_get_array(geometryPool, 'restoreThickness', restoreThickness)
         call mpas_pool_get_array(geometryPool, 'cellMask', cellMask)

         ! get required fields from the thermal pool
         call mpas_pool_get_array(thermalPool, 'temperature', temperature)
         call mpas_pool_get_array(thermalPool, 'waterfrac', waterfrac)
         call mpas_pool_get_array(thermalPool, 'surfaceAirTemperature', surfaceAirTemperature)
         call mpas_pool_get_array(thermalPool, 'surfaceTemperature', surfaceTemperature)
         call mpas_pool_get_array(thermalPool, 'basalTemperature', basalTemperature)

         ! get config variables
         call mpas_pool_get_config(liConfigs, 'config_print_calving_info', config_print_calving_info)
         call mpas_pool_get_config(liConfigs, 'config_sea_level', config_sea_level)
         call mpas_pool_get_config(liConfigs, 'config_dynamic_thickness', config_dynamic_thickness)

         if (config_print_calving_info) then
            call mpas_log_write('Restore calving front')
            call mpas_log_write('max thickness (m) = $r', realArgs=(/maxval(thickness)/))

            !WHL - debug - for circular shelf test case
!            if (circular_shelf) then
!               call mpas_log_write('Initial ice thickness'
!               do iRow = nRows, 1, -1
!                  if (mod(iRow,2) == 0) then  ! indent for even-numbered rows
!                     write(stdoutUnit,'(a3)',advance='no') '    '
!                  endif
!!!                 do i = 1, nCellsPerRow
!                  do i = nCellsPerRow/2 - 2, nCellsPerRow
!                     iCell = (iRow-1)*nCellsPerRow + i
!!!                    write(stdoutUnit,'(i5)',advance='no') iCell
!                     write(stdoutUnit,'(f8.2)',advance='no') thickness(iCell)
!                  enddo
!                  write(stdoutUnit,*) ' '
!               enddo
!            endif   ! circular_shelf

         endif

         ! set restoreThicknessMin
         ! It should be less than config_dynamic_thickness so that the restored ice remains dynamically inactive,
         !  even with a certain amount of natural variability.
         ! It should also be large enough to permit stable thermal calculations.
         ! For now, setting it to 1/10 of config_dynamic_thickness

         restoreThicknessMin = 0.1_RKIND * config_dynamic_thickness

         ! calculate masks - so we know where the calving front was located initially
         call li_calculate_mask(meshPool, velocityPool, geometryPool, err_tmp)
         err = ior(err, err_tmp)

         ! initialize
         calvingThickness = 0.0_RKIND
         restoreThickness = 0.0_RKIND

         ! loop over locally owned cells
         do iCell = 1, nCellsSolve

            if (bedTopography(iCell) < config_sea_level) then

               ! The bed is below sea level; test for calving-front advance and retreat.

               if (li_mask_is_initial_ice(cellMask(iCell)) .and. thickness(iCell) < restoreThicknessMin) then

                  ! Ice was present in this cell initially, but now is either very thin or absent;
                  !  reset the thickness to restoreThicknessMin.
                  ! Note: Mass is not conserved.
                  !       Save the difference (restoreThicknessMin - thickness) so as to keep track of energy non-conservation.

                  if (config_print_calving_info) then
                     call mpas_log_write('Restore ice: iCell=$i, thickness=$r', intArgs=(/iCell/), realArgs=(/thickness(iCell)/))
                  endif

                  restoreThickness(iCell) = restoreThicknessMin - thickness(iCell)
                  thickness(iCell) = restoreThicknessMin

                  ! Initial a linear temperature profile in the column
                  ! Note: Energy is not conserved.

                  call li_init_linear_temperature_in_column(&
                       nVertLevels,                   &
                       layerCenterSigma,              &
                       thickness(iCell),              &
                       surfaceAirTemperature(iCell),  &
                       temperature(:,iCell),          &
                       waterfrac(:,iCell),            &
                       surfaceTemperature(iCell),     &
                       basalTemperature(iCell))

               elseif (.not.li_mask_is_initial_ice(cellMask(iCell)) .and. thickness(iCell) > 0.0_RKIND) then

                  ! This cell was initially ice-free but now has ice.
                  ! Remove the ice and add it to calvingThickness.

                  if (config_print_calving_info) then
                     call mpas_log_write('Remove ice:  iCell=$i, thickness=$r', intArgs=(/iCell/), realArgs=(/thickness(iCell)/))
                  endif

                  calvingThickness(iCell) = thickness(iCell)
                  thickness(iCell) = 0.0_RKIND

               endif   ! li_mask_is_initial_ice

            endif    ! bedTopography < config_sea_level

         enddo   ! iCell

         block => block % next
      enddo

      ! Update mask and geometry
      block => domain % blocklist
      do while (associated(block))
         call mpas_pool_get_subpool(block % structs, 'mesh', meshPool)
         call mpas_pool_get_subpool(block % structs, 'velocity', velocityPool)
         call mpas_pool_get_subpool(block % structs, 'geometry', geometryPool)

         call li_calculate_mask(meshPool, velocityPool, geometryPool, err_tmp)
         call li_update_geometry(geometryPool)

         block => block % next
      end do

      if (config_print_calving_info) then
         call mpas_log_write('Restored the initial calving front')

         !WHL - debug - for circular shelf test case
!         if (circular_shelf) then
!            write(stdoutUnit,*) 'Final ice thickness'
!            do iRow = nRows, 1, -1
!               if (mod(iRow,2) == 0) then  ! indent for even-numbered rows
!                  write(stdoutUnit,'(a3)',advance='no') '    '
!               endif
!!!               do i = 1, nCellsPerRow
!               do i = nCellsPerRow/2 - 2, nCellsPerRow
!                  iCell = (iRow-1)*nCellsPerRow + i
!!!                  write(stdoutUnit,'(i5)',advance='no') iCell
!                  write(stdoutUnit,'(f8.2)',advance='no') thickness(iCell)
!               enddo
!               write(stdoutUnit,*) ' '
!            enddo
!         endif  ! circular shelf

      endif

      ! === error check
      if (err > 0) then
          call mpas_log_write("An error has occurred in li_restore_calving_front.", MPAS_LOG_ERR)
      endif


    end subroutine li_restore_calving_front

!***********************************************************************
!***********************************************************************
! Private subroutines:
!***********************************************************************
!***********************************************************************

!|||||||||||||||||||||||||||||||||||||||||||||||||||||||||||||||||||||||
!
!    routine thickness_calving
!
!> \brief Calve ice based on thickness threshold
!> \author William Lipscomb, moved to separate subroutine by Matt Hoffman Feb. 2018
!> \date   September 2015
!> \details  calve ice thinner than a thickness threshold
!> Note: The thickness-threshold option is different from the others.
!>       For the other options, we look at each cell and determine whether it meets the calving-law criteria
!>        (e.g., ice is floating, or the topography lies below a given level).
!>        If a cell meets the criteria and lies in the calving domain (e.g., at the margin), it is calved.
!>       For the thickness-threshold option, ice thinner than config_calving_thickness is calved,
!>        but only if it lies beyond a protected ring of thin ice at the floating margin.
!>       The reason for this more complicated approach is that we do not want to remove all floating ice
!>         thinner than the calving thickness, because then we would remove thin ice that has just
!>         been advected from active cells at the margin, and the calving front would be unable to advance.
!>       By protecting a ring of inactive ice (thickness < config_calving_thickness) at the margin,
!>        we allow ice in these cells to thicken and become active, thus advancing the calving front.
!>       The calving front retreats when active floating ice thins to become inactive, removing protection
!>        from previously protected cells.
!>
!>      Specifically, the rules are as follows:
!>      - Mark cells as active-for-calving if either (1) grounded, with thickness > config_dynamic_thickness
!>        or (2) floating, with thickness > config_calving_thickness.
!>      - Mark cells as ocean if not land and not active.
!>      - Mark cells as lying on the inactive margin if not active, but with an active neighbor.
!>      - Calve ice in ocean cells that are not on the inactive margin.

!-----------------------------------------------------------------------
   subroutine thickness_calving(domain, calvingFraction, err)

      !-----------------------------------------------------------------
      ! input variables
      !-----------------------------------------------------------------
      real (kind=RKIND), intent(in) :: calvingFraction !< fraction of possible ice to calve on this timestep

      !-----------------------------------------------------------------
      ! input/output variables
      !-----------------------------------------------------------------
      type (domain_type), intent(inout) :: &
         domain          !< Input/Output: domain object

      !-----------------------------------------------------------------
      ! output variables
      !-----------------------------------------------------------------
      integer, intent(out) :: err !< Output: error flag

      !-----------------------------------------------------------------
      ! local variables
      !-----------------------------------------------------------------
      type (block_type), pointer :: block

      real(kind=RKIND), pointer ::  &
                                   config_calving_thickness, &
                                   config_sea_level, &
                                   config_dynamic_thickness,  &
                                   config_ice_density,  &
                                   config_ocean_density

      logical, pointer :: config_print_calving_info

      type (field1dInteger), pointer :: activeForCalvingMaskField
      integer, dimension(:), pointer :: activeForCalvingMask   ! = 1 for grounded cells thicker than config_dynamic_thickness;
                                                               ! = 1 for floating cells thicker than config_calving_thickness;
                                                               ! = 0 elsewhere

      type (field1dInteger), pointer :: inactiveMarginMaskField
      integer, dimension(:), pointer :: inactiveMarginMask
      ! = 1 for inactive cells (thin or no ice) that have 1 or more active neighbors

      type (field1dInteger), pointer :: oceanMaskField
      integer, dimension(:), pointer :: oceanMask   ! = 1 for cells that are not land and do not have active ice
                                                    ! includes floating cells with inactive icea

      type (mpas_pool_type), pointer :: meshPool, geometryPool, velocityPool, scratchPool

      integer, dimension(:), pointer :: nEdgesOnCell ! number of cells that border each cell

      integer, dimension(:,:), pointer :: &
           cellsOnCell         ! list of cells that neighbor each cell

      real (kind=RKIND), dimension(:), pointer :: &
           thickness,        & ! ice thickness
           bedTopography       ! bed topography (negative below sea level)

      real (kind=RKIND), dimension(:), pointer :: &
           calvingThickness    ! thickness of ice that calves (computed in this subroutine)

      integer, pointer :: nCells
      integer :: iCell, iCellOnCell, iCellNeighbor
      real (kind=RKIND) :: flotationThickness  ! thickness at which marine-based ice starts to float


      err = 0

      call mpas_pool_get_config(liConfigs, 'config_calving_thickness', config_calving_thickness)
      call mpas_pool_get_config(liConfigs, 'config_sea_level', config_sea_level)
      call mpas_pool_get_config(liConfigs, 'config_dynamic_thickness', config_dynamic_thickness)
      call mpas_pool_get_config(liConfigs, 'config_ice_density', config_ice_density)
      call mpas_pool_get_config(liConfigs, 'config_ocean_density', config_ocean_density)
      call mpas_pool_get_config(liConfigs, 'config_print_calving_info', config_print_calving_info)


      if (config_print_calving_info) then
         call mpas_log_write('Calving thickness (m) = $r', realArgs=(/config_calving_thickness/))
         call mpas_log_write('Dynamic thickness (m) = $r', realArgs=(/config_dynamic_thickness/))
      endif

      ! Make sure config_calving_thickness > config_dynamic_thickness.
      ! Otherwise the algorithm will not work.
      if (config_calving_thickness < config_dynamic_thickness) then
         call mpas_log_write('config_calving_thickness (m) = $r', realArgs=(/config_calving_thickness/), messageType=MPAS_LOG_ERR)
         call mpas_log_write('config_dynamic_thickness (m) = $r', realArgs=(/config_dynamic_thickness/), messageType=MPAS_LOG_ERR)
         call mpas_log_write('Must have config_calving_thickness > config_dynamic_thickness', messageType=MPAS_LOG_ERR)
         err = 1
      endif

      ! block loop
      block => domain % blocklist
      do while (associated(block))

         call mpas_pool_get_subpool(block % structs, 'mesh', meshPool)
         call mpas_pool_get_subpool(block % structs, 'geometry', geometryPool)
         call mpas_pool_get_subpool(block % structs, 'velocity', velocityPool)  ! required for cellMask computation
         call mpas_pool_get_subpool(block % structs, 'scratch', scratchPool)

         call mpas_pool_get_dimension(meshPool, 'nCells', nCells)

         ! get required fields from the mesh pool
         call mpas_pool_get_array(meshPool, 'nEdgesOnCell', nEdgesOnCell)
         call mpas_pool_get_array(meshPool, 'cellsOnCell', cellsOnCell)

         ! get required fields from the geometry pool
         call mpas_pool_get_array(geometryPool, 'thickness', thickness)
         call mpas_pool_get_array(geometryPool, 'bedTopography', bedTopography)
         call mpas_pool_get_array(geometryPool, 'calvingThickness', calvingThickness)

         ! get scratch fields for calving
         ! 'true' flag means to allocate the field for a single block
         call mpas_pool_get_field(scratchPool, 'iceCellMask', activeForCalvingMaskField)
         call mpas_allocate_scratch_field(activeForCalvingMaskField, .true.)
         activeForCalvingMask => activeForCalvingMaskField % array

         call mpas_pool_get_field(scratchPool, 'iceCellMask2',  inactiveMarginMaskField)
         call mpas_allocate_scratch_field(inactiveMarginMaskField, .true.)
         inactiveMarginMask => inactiveMarginMaskField % array

         call mpas_pool_get_field(scratchPool, 'iceCellMask3', oceanMaskField)
         call mpas_allocate_scratch_field(oceanMaskField, .true.)
         oceanMask => oceanMaskField % array

         ! Initialize
         calvingThickness = 0.0_RKIND

         ! Identify cells that are active-for-calving:
         ! (1) Grounded ice with thickness > config_dynamic_thickness
         ! (2) Floating ice with thickness > config_calving_thickness

         activeForCalvingMask(:) = 0

         do iCell = 1, nCells

            if (bedTopography(iCell) >= config_sea_level) then   ! land cell
               if (thickness(iCell) > config_dynamic_thickness) then    ! active for calving
                  activeForCalvingMask(iCell) = 1
               endif
            else    ! marine cell, topography below sea level
               flotationThickness = (config_ocean_density/config_ice_density) * (config_sea_level - bedTopography(iCell))
               if (thickness(iCell) < flotationThickness) then   ! floating
                  if (thickness(iCell) > config_calving_thickness) then
                     activeForCalvingMask(iCell) = 1
                  endif
               else   ! grounded marine ice
                  if (thickness(iCell) > config_dynamic_thickness) then    ! active for calving
                     activeForCalvingMask(iCell) = 1
                  endif
               endif   ! floating or grounded
            endif   ! land or marine

         enddo   ! iCell

         ! Identify cells that are inactive but border active-for-calving cells

         inactiveMarginMask(:) = 0

         do iCell = 1, nCells
            if (activeForCalvingMask(iCell) == 0) then   ! inactive

               ! check whether any neighbor cells are active
               do iCellOnCell = 1, nEdgesOnCell(iCell)
                  iCellNeighbor = cellsOnCell(iCellOnCell,iCell)
                  if (activeForCalvingMask(iCellNeighbor) == 1) then  ! neighbor cell is active
                     inactiveMarginMask(iCell) = 1
                     exit
                  endif
               enddo   ! iCellOnCell

            endif   ! inactive
         enddo    ! iCell

         ! Identify ocean cells (not land and not active ice, but including inactive floating ice)

         where (bedTopography < config_sea_level .and. activeForCalvingMask == 0)
            oceanMask = 1
         elsewhere
            oceanMask = 0
         endwhere

!         if (config_print_calving_info) then
!
!            write(stdoutUnit,*) 'Active-for-calving mask'
!            do iRow = nRows, 1, -1
!               if (mod(iRow,2) == 0) then  ! indent for even-numbered rows
!                  write(stdoutUnit,'(a3)',advance='no') '    '
!               endif
!!            do i = 1, nCellsPerRow
!               do i = nCellsPerRow/2 - 2, nCellsPerRow
!                  iCell = (iRow-1)*nCellsPerRow + i
!!               write(stdoutUnit,'(i5)',advance='no') iCell
!                  write(stdoutUnit,'(i8)',advance='no') activeForCalvingMask(iCell)
!               enddo
!               write(stdoutUnit,*) ' '
!            enddo
!
!            write(stdoutUnit,*) 'Inactive margin mask'
!            do iRow = nRows, 1, -1
!               if (mod(iRow,2) == 0) then  ! indent for even-numbered rows
!                  write(stdoutUnit,'(a3)',advance='no') '    '
!               endif
!!            do i = 1, nCellsPerRow
!               do i = nCellsPerRow/2 - 2, nCellsPerRow
!                  iCell = (iRow-1)*nCellsPerRow + i
!!               write(stdoutUnit,'(i5)',advance='no') iCell
!                  write(stdoutUnit,'(i8)',advance='no') inactiveMarginMask(iCell)
!               enddo
!               write(stdoutUnit,*) ' '
!            enddo
!
!         endif  ! config_print_calving_info

         ! Calve ice in ocean cells that are not on the protected inactive margin

         where (oceanMask == 1 .and. inactiveMarginMask == 0 .and. thickness > 0.0_RKIND)
            calvingThickness = thickness * calvingFraction
         endwhere

         ! === apply calving ===
         thickness(:) = thickness(:) - calvingThickness(:)

         call remove_small_islands(meshPool, geometryPool)

         block => block % next
      enddo

      ! clean up
      call mpas_deallocate_scratch_field(activeForCalvingMaskField, .true.)
      call mpas_deallocate_scratch_field(inactiveMarginMaskField, .true.)
      call mpas_deallocate_scratch_field(oceanMaskField, .true.)

   end subroutine thickness_calving


!|||||||||||||||||||||||||||||||||||||||||||||||||||||||||||||||||||||||
!
!    routine floating_calving
!
!> \brief Calve any ice that is floating
!> \author William Lipscomb, moved to separate subroutine by Matt Hoffman Feb. 2018
!> \date   September 2015
!> \details
!-----------------------------------------------------------------------
   subroutine floating_calving(domain, calvingFraction, err)

      !-----------------------------------------------------------------
      ! input variables
      !-----------------------------------------------------------------
      real (kind=RKIND), intent(in) :: calvingFraction !< fraction of possible ice to calve on this timestep

      !-----------------------------------------------------------------
      ! input/output variables
      !-----------------------------------------------------------------
      type (domain_type), intent(inout) :: &
         domain          !< Input/Output: domain object

      !-----------------------------------------------------------------
      ! output variables
      !-----------------------------------------------------------------
      integer, intent(out) :: err !< Output: error flag

      !-----------------------------------------------------------------
      ! local variables
      !-----------------------------------------------------------------
      type (block_type), pointer :: block
      type (mpas_pool_type), pointer :: geometryPool
      type (mpas_pool_type), pointer :: meshPool
      real (kind=RKIND), dimension(:), pointer :: calvingThickness    ! thickness of ice that calves (computed in this subroutine)
      real (kind=RKIND), dimension(:), pointer :: thickness
      integer, dimension(:), pointer :: cellMask

      err = 0

      ! block loop
      block => domain % blocklist
      do while (associated(block))

         ! get pools
         call mpas_pool_get_subpool(block % structs, 'geometry', geometryPool)
         call mpas_pool_get_subpool(block % structs, 'mesh', meshPool)
         call mpas_pool_get_array(geometryPool, 'calvingThickness', calvingThickness)
         call mpas_pool_get_array(geometryPool, 'thickness', thickness)
         call mpas_pool_get_array(geometryPool, 'cellMask', cellMask)

         calvingThickness = 0.0_RKIND

         ! Note: The floating_ice mask includes all floating ice, both inactive and active
         where (li_mask_is_floating_ice(cellMask))
            calvingThickness = thickness * calvingFraction
         endwhere

         ! === apply calving ===
         thickness(:) = thickness(:) - calvingThickness(:)

         call remove_small_islands(meshPool, geometryPool)

         block => block % next
      enddo

   end subroutine floating_calving

!|||||||||||||||||||||||||||||||||||||||||||||||||||||||||||||||||||||||
!
!    routine remove_small_islands
!
!> \brief Remove very small islands that lead to velocity solver problems
!> \author Matthew Hoffman
!> \date   Summer 2018
!> \details This routine finds and eliminates very small islands that lead to
!> unrealistic velocities in the Albany velocity solver.  Specifically, this
!> finds one- and two-cell masses of ice that are surrounded by open ocean
!> and eliminates them by sending them to the calving flux.
!-----------------------------------------------------------------------

   subroutine remove_small_islands(meshPool, geometryPool)
      type (mpas_pool_type), pointer, intent(in) :: meshPool !< Input: Mesh pool
      type (mpas_pool_type), pointer, intent(inout) :: geometryPool !< Input: Geometry pool

      logical, pointer :: config_remove_small_islands
      real(kind=RKIND), pointer :: config_sea_level
      real (kind=RKIND), dimension(:), pointer :: calvingThickness    ! thickness of ice that calves (computed in this subroutine)
      real (kind=RKIND), dimension(:), pointer :: thickness
      real (kind=RKIND), dimension(:), pointer :: bedTopography
      integer, dimension(:), pointer :: cellMask
      integer, dimension(:,:), pointer :: cellsOnCell ! list of cells that neighbor each cell
      integer, dimension(:), pointer :: nEdgesOnCell ! number of cells that border each cell
      integer, pointer :: nCellsSolve
      integer :: iCell, jCell, n, nIceNeighbors, nIceNeighbors2, neighborWithIce
      integer :: nOpenOceanNeighbors, nOpenOceanNeighbors2

      call mpas_pool_get_config(liConfigs, 'config_remove_small_islands', config_remove_small_islands)
      if (.not. config_remove_small_islands) then
         return  ! skip this entire routine if disabled
      endif

      call mpas_pool_get_config(liConfigs, 'config_sea_level', config_sea_level)
      call mpas_pool_get_dimension(meshPool, 'nCellsSolve', nCellsSolve)
      call mpas_pool_get_array(meshPool, 'cellsOnCell', cellsOnCell)
      call mpas_pool_get_array(meshPool, 'nEdgesOnCell', nEdgesOnCell)
      call mpas_pool_get_array(geometryPool, 'calvingThickness', calvingThickness)
      call mpas_pool_get_array(geometryPool, 'thickness', thickness)
      call mpas_pool_get_array(geometryPool, 'cellMask', cellMask)
      call mpas_pool_get_array(geometryPool, 'bedTopography', bedTopography)

      do iCell = 1, nCellsSolve
         if (li_mask_is_ice(cellMask(iCell))) then ! might as well do for both grounded or floating
                                                   ! (1 or 2 cell floating masses are icebergs)
            nIceNeighbors = 0
            nOpenOceanNeighbors = 0
            do n = 1, nEdgesOnCell(iCell)
               jCell = cellsOnCell(n, iCell)
               if (li_mask_is_ice(cellMask(jCell))) then
                  nIceNeighbors = nIceNeighbors + 1
                  neighborWithIce = jCell
               endif
               if (.not. li_mask_is_ice(cellMask(jCell)) .and. bedTopography(jCell) < config_sea_level) then
                  nOpenOceanNeighbors = nOpenOceanNeighbors + 1
               endif
            enddo
            if ((nIceNeighbors == 0) .and. (nOpenOceanNeighbors == nEdgesOnCell(iCell))) then
               ! If this is a single cell of ice surrounded by open ocean, kill this location
               calvingThickness(iCell) = calvingThickness(iCell) + thickness(iCell)
               thickness(iCell) = 0.0_RKIND
            elseif (nIceNeighbors == 1) then
               ! check if this neighbor has any additional neighbors with ice
               nIceNeighbors2 = 0
               nOpenOceanNeighbors = 0
               do n = 1, nEdgesOnCell(neighborWithIce)
                  jCell = cellsOnCell(n, neighborWithIce)
                  if (li_mask_is_ice(cellMask(jCell))) then
                     nIceNeighbors2 = nIceNeighbors2 + 1
                  endif
                  if (.not. li_mask_is_ice(cellMask(jCell)) .and. bedTopography(jCell) < config_sea_level) then
                     nOpenOceanNeighbors2 = nOpenOceanNeighbors2 + 1
                  endif
               enddo
               if ((nIceNeighbors2 == 1) .and. (nOpenOceanNeighbors2 == nEdgesOnCell(iCell)-1)) then
                  ! <- only neighbor with ice must have been iCell
                  ! kill both cells
                  calvingThickness(iCell) = calvingThickness(iCell) + thickness(iCell)
                  thickness(iCell) = 0.0_RKIND
                  calvingThickness(neighborWithIce) = calvingThickness(neighborWithIce) + thickness(neighborWithIce)
                  thickness(neighborWithIce) = 0.0_RKIND
               endif

            endif ! check on nIceNeighbors

         endif ! check if iCell has ice
      end do ! loop over cells

   end subroutine remove_small_islands


!|||||||||||||||||||||||||||||||||||||||||||||||||||||||||||||||||||||||
!
!    routine topographic_calving
!
!> \brief Calve any floating ice existing where ocean bathymetry is deeper than a threshold
!> \author William Lipscomb, moved to separate subroutine by Matt Hoffman Feb. 2018
!> \date   September 2015
!> \details calve ice where the bed topography lies below a threshold depth
!-----------------------------------------------------------------------
   subroutine topographic_calving(domain, calvingFraction, err)

      !-----------------------------------------------------------------
      ! input variables
      !-----------------------------------------------------------------
      real (kind=RKIND), intent(in) :: calvingFraction !< fraction of possible ice to calve on this timestep

      !-----------------------------------------------------------------
      ! input/output variables
      !-----------------------------------------------------------------
      type (domain_type), intent(inout) :: &
         domain          !< Input/Output: domain object

      !-----------------------------------------------------------------
      ! output variables
      !-----------------------------------------------------------------
      integer, intent(out) :: err !< Output: error flag

      !-----------------------------------------------------------------
      ! local variables
      !-----------------------------------------------------------------
      type (block_type), pointer :: block
      type (mpas_pool_type), pointer :: geometryPool, meshPool
      real (kind=RKIND), dimension(:), pointer :: calvingThickness    ! thickness of ice that calves (computed in this subroutine)
      real(kind=RKIND), pointer :: config_calving_topography
      real(kind=RKIND), pointer :: config_sea_level
      logical, pointer :: config_print_calving_info
      real (kind=RKIND), dimension(:), pointer :: bedTopography, thickness
      integer, dimension(:), pointer :: cellMask

      err = 0

      call mpas_pool_get_config(liConfigs, 'config_print_calving_info', config_print_calving_info)
      call mpas_pool_get_config(liConfigs, 'config_calving_topography', config_calving_topography)
      call mpas_pool_get_config(liConfigs, 'config_sea_level', config_sea_level)

      if (config_print_calving_info) then
         call mpas_log_write('Calving topographic threshold (m) = $r', realArgs=(/config_calving_topography/))
      endif

      ! block loop
      block => domain % blocklist
      do while (associated(block))

         ! get pools
         call mpas_pool_get_subpool(block % structs, 'geometry', geometryPool)
         call mpas_pool_get_subpool(block % structs, 'mesh', meshPool)
         call mpas_pool_get_array(geometryPool, 'calvingThickness', calvingThickness)
         call mpas_pool_get_array(geometryPool, 'bedTopography', bedTopography)
         call mpas_pool_get_array(geometryPool, 'cellMask', cellMask)
         call mpas_pool_get_array(geometryPool, 'thickness', thickness)

         calvingThickness = 0.0_RKIND

         where ( (li_mask_is_floating_ice(cellMask)) .and. (bedTopography < config_calving_topography + config_sea_level) )
            calvingThickness = thickness * calvingFraction
         endwhere

         ! === apply calving ===
         thickness(:) = thickness(:) - calvingThickness(:)

         call remove_small_islands(meshPool, geometryPool)

         block => block % next
      enddo

   end subroutine topographic_calving


!|||||||||||||||||||||||||||||||||||||||||||||||||||||||||||||||||||||||
!
!    routine eigencalving
!
!> \brief Calve ice from the calving front based on a strain rate threshold
!> \author Matthew Hoffman
!> \date   Feb. 2018
!> \details Calve using eigencalving scheme in which calving rate is taken
!>  proportional to the product of principle strain rates, if both extensional,
!>  and zero otherwise. Described in detail in:
!>  Levermann, A., T. Albrecht, R. Winkelmann, M. A. Martin, M. Haseloff, and
!>  I. Joughin (2012), Kinematic first-order calving law implies potential for
!>  abrupt ice-shelf retreat, Cryosph., 6(2), 273–286, doi:10.5194/tc-6-273-2012.
!-----------------------------------------------------------------------
   subroutine eigencalving(domain, err)

      !-----------------------------------------------------------------
      ! input variables
      !-----------------------------------------------------------------

      !-----------------------------------------------------------------
      ! input/output variables
      !-----------------------------------------------------------------
      type (domain_type), intent(inout) :: &
         domain          !< Input/Output: domain object

      !-----------------------------------------------------------------
      ! output variables
      !-----------------------------------------------------------------
      integer, intent(out) :: err !< Output: error flag

      !-----------------------------------------------------------------
      ! local variables
      !-----------------------------------------------------------------
      type (block_type), pointer :: block
      type (mpas_pool_type), pointer :: geometryPool
      type (mpas_pool_type), pointer :: meshPool
      type (mpas_pool_type), pointer :: velocityPool
      type (mpas_pool_type), pointer :: scratchPool
      real(kind=RKIND), pointer :: config_calving_eigencalving_parameter_scalar_value
      character (len=StrKIND), pointer :: config_calving_eigencalving_parameter_source
      logical, pointer :: config_print_calving_info
      real (kind=RKIND), pointer :: config_sea_level
      real(kind=RKIND), pointer :: config_calving_thickness
      real (kind=RKIND), dimension(:), pointer :: thickness
      real (kind=RKIND), dimension(:), pointer :: bedTopography
      real (kind=RKIND), dimension(:), pointer :: eigencalvingParameter
      real (kind=RKIND), dimension(:), pointer :: calvingThickness
      real (kind=RKIND), dimension(:), pointer :: requiredCalvingVolumeRate
      real (kind=RKIND), dimension(:), pointer :: calvingVelocity
      real (kind=RKIND), dimension(:), pointer :: eMax, eMin
      integer, dimension(:), pointer :: cellMask
      type (field1dInteger), pointer :: calvingFrontMaskField
      integer, dimension(:), pointer :: calvingFrontMask
      real (kind=RKIND), pointer :: deltat  !< time step (s)
      integer, dimension(:), pointer :: nEdgesOnCell ! number of cells that border each cell
      integer, dimension(:,:), pointer :: cellsOnCell ! list of cells that neighbor each cell
      integer, dimension(:,:), pointer :: edgesOnCell
      real (kind=RKIND), dimension(:), pointer :: dvEdge
      integer, pointer :: nCells
      integer :: iCell, jCell, iNeighbor
      real(kind=RKIND) :: cellCalvingFrontLength, cellCalvingFrontHeight
      logical :: dynamicNeighbor
      integer :: err_tmp

      err = 0

      call mpas_pool_get_config(liConfigs, 'config_print_calving_info', config_print_calving_info)
      call mpas_pool_get_config(liConfigs, 'config_calving_eigencalving_parameter_scalar_value', &
               config_calving_eigencalving_parameter_scalar_value)
      call mpas_pool_get_config(liConfigs, 'config_calving_eigencalving_parameter_source', &
              config_calving_eigencalving_parameter_source)
      call mpas_pool_get_config(liConfigs, 'config_sea_level', config_sea_level)
      call mpas_pool_get_config(liConfigs, 'config_calving_thickness', config_calving_thickness)

      ! block loop
      block => domain % blocklist
      do while (associated(block))

         ! get pools
         call mpas_pool_get_subpool(block % structs, 'geometry', geometryPool)
         call mpas_pool_get_subpool(block % structs, 'velocity', velocityPool)
         call mpas_pool_get_subpool(block % structs, 'mesh', meshPool)
         call mpas_pool_get_subpool(block % structs, 'scratch', scratchPool)

         ! get fields
         call mpas_pool_get_dimension(meshPool, 'nCells', nCells)
         call mpas_pool_get_array(meshPool, 'deltat', deltat)
         call mpas_pool_get_array(meshPool, 'nEdgesOnCell', nEdgesOnCell)
         call mpas_pool_get_array(meshPool, 'edgesOnCell', edgesOnCell)
         call mpas_pool_get_array(meshPool, 'cellsOnCell', cellsOnCell)
         call mpas_pool_get_array(meshPool, 'dvEdge', dvEdge)
         call mpas_pool_get_array(geometryPool, 'calvingThickness', calvingThickness)
         call mpas_pool_get_array(geometryPool, 'cellMask', cellMask)
         call mpas_pool_get_array(geometryPool, 'thickness', thickness)
         call mpas_pool_get_array(geometryPool, 'bedTopography', bedTopography)
         call mpas_pool_get_array(geometryPool, 'eigencalvingParameter', eigencalvingParameter)
         call mpas_pool_get_array(geometryPool, 'requiredCalvingVolumeRate', requiredCalvingVolumeRate)
         call mpas_pool_get_array(geometryPool, 'calvingVelocity', calvingVelocity)
         call mpas_pool_get_array(velocityPool, 'eMax', eMax)
         call mpas_pool_get_array(velocityPool, 'eMin', eMin)

         call mpas_pool_get_field(scratchPool, 'iceCellMask2',  calvingFrontMaskField)
         call mpas_allocate_scratch_field(calvingFrontMaskField, .true.)
         calvingFrontMask => calvingFrontMaskField % array

         ! get parameter value
         if (trim(config_calving_eigencalving_parameter_source) == 'scalar') then
            eigencalvingParameter = config_calving_eigencalving_parameter_scalar_value
         elseif (trim(config_calving_eigencalving_parameter_source) == 'data') then
            ! do nothing - use value from input file
         else
            err = 1
            call mpas_log_write("Invalid value specified for option config_calving_eigencalving_parameter_source" // &
                  config_calving_eigencalving_parameter_source, MPAS_LOG_ERR)
         endif

         if (config_print_calving_info) then
            call mpas_log_write("eigencalvingParameter (m s) value range: Min=$r, Max=$r", &
                    realArgs=(/minval(eigencalvingParameter), maxval(eigencalvingParameter)/))
         endif

         ! make mask for effective calving front.
         ! This is last dynamic cell, but also make sure it has a neighbor that is open ocean or thin floating ice.
         call calculate_calving_front_mask(meshPool, geometryPool, calvingFrontMask)

         calvingVelocity(:) = 0.0_RKIND
         requiredCalvingVolumeRate(:) = 0.0_RKIND
         ! First calculate the front retreat rate (Levermann eq. 1)
         calvingVelocity(:) = eigencalvingParameter(:) * max(0.0_RKIND, eMax(:)) * max(0.0_RKIND, eMin(:)) & ! m/s
               * real(li_mask_is_floating_ice_int(cellMask(:)), kind=RKIND)
                  ! calculate only for floating ice - map of "potential" calving rate
         do iCell = 1, nCells
            if (calvingFrontMask(iCell) == 1) then

               ! convert to a volume flux per cell masking some assumptions
               ! get front length from edge lengths abutting ocean or thin ice
               ! get front height from max thickness of neighbors (since thickness near the edge could be screwy)
               cellCalvingFrontLength = 0.0_RKIND
               cellCalvingFrontHeight = 0.0_RKIND
               do iNeighbor = 1, nEdgesOnCell(iCell)
                  jCell = cellsOnCell(iNeighbor, iCell)
                  if ( (li_mask_is_floating_ice(cellMask(jCell)) .and. &
                        .not. li_mask_is_dynamic_ice(cellMask(jCell))) .or. &  ! thin ice
                       (.not. li_mask_is_ice(cellMask(jCell)) .and. bedTopography(jCell) < config_sea_level) ) then  ! open ocean
                       cellCalvingFrontLength = cellCalvingFrontLength + dvEdge(edgesOnCell(iNeighbor, iCell))
                  endif
                  cellCalvingFrontHeight = max(cellCalvingFrontHeight, thickness(jCell))
               enddo

               requiredCalvingVolumeRate(iCell) = calvingVelocity(iCell) * cellCalvingFrontLength * cellCalvingFrontHeight ! m^3/s
            endif
         enddo

         call distribute_calving_flux(meshPool, geometryPool, scratchPool, calvingFrontMask, err_tmp)
         err = ior(err, err_tmp)

         ! === apply calving ===
         thickness(:) = thickness(:) - calvingThickness(:)

         ! update mask
         call li_calculate_mask(meshPool, velocityPool, geometryPool, err_tmp)
         err = ior(err, err_tmp)
         call calculate_calving_front_mask(meshPool, geometryPool, calvingFrontMask)


         ! Now also remove thin floating, dynamic ice (based on chosen thickness threshold) after mask is updated.

         !where ((li_mask_is_floating_ice(cellMask) .and. li_mask_is_dynamic_ice(cellMask) .and. &
         ! thickness<config_calving_thickness))
         ! The above commented version removed thin ice anywhere on the shelf.  In theory this seemed preferable,
         ! but in practice it has the tendency to create 'holes' in relatively stagnant areas of ice shelves along
         ! the grounding line.  Once these holes developed they would grow and eventually collapse the shelf from behind.

         ! This criteria below only remove too-thin ice at the new calving front,
         ! meaning just one 'row' of cells per timestep.  This could be expanded to continue
         ! removing ice backward until all connected too-thin ice has been removed.
         ! Tests of the current implementation show reasonable behavior.
         where (calvingFrontMask == 1 .and. thickness<config_calving_thickness)
             calvingThickness = calvingThickness + thickness
             thickness = 0.0_RKIND
         end where

         ! update mask
         call li_calculate_mask(meshPool, velocityPool, geometryPool, err_tmp)
         err = ior(err, err_tmp)

         ! remove abandoned floating ice (i.e. icebergs) and add it to the calving flux
         ! Defined as: floating ice (dynamic or non-dynamic) that is not adjacent to dynamic ice (floating or grounded)
         ! This won't necessarily find all abandoned ice, but in practice it does a pretty good job at general cleanup
         do iCell = 1, nCells
            if (li_mask_is_floating_ice(cellMask(iCell))) then
               ! check neighbors for dynamic ice (floating or grounded)
               dynamicNeighbor = .false.
               do iNeighbor = 1, nEdgesOnCell(iCell)
                  jCell = cellsOnCell(iNeighbor, iCell)
                  if (li_mask_is_dynamic_ice(cellMask(jCell))) dynamicNeighbor = .true.
               enddo
               if (.not. dynamicNeighbor) then  ! calve this ice
                  calvingThickness(iCell) = calvingThickness(iCell) + thickness(iCell)
                  thickness(iCell) = 0.0_RKIND
               endif
            endif
         enddo

         call remove_small_islands(meshPool, geometryPool)

         call mpas_deallocate_scratch_field(calvingFrontMaskField, .true.)

         block => block % next
      enddo

   end subroutine eigencalving


!|||||||||||||||||||||||||||||||||||||||||||||||||||||||||||||||||||||||
!
!    routine distribute_calving_flux
!
!> \brief Apply a specified calving flux along the calving front
!> \author Matthew Hoffman
!> \date   Feb. 2018
!> \details Applies a specified calving flux along the calving front.
!> The calving volume needs to be distributed in three ways:
!> 1. We need to first remove any "thin" ice in front of this cell
!> 2. Then we remove ice from this cell
!> 3. If there is still additional ice to be removed, we have to recursively
!>    remove ice "inland" of this cell until the total required mass is removed
!-----------------------------------------------------------------------
   subroutine distribute_calving_flux(meshPool, geometryPool, scratchPool, calvingFrontMask, err)

      !-----------------------------------------------------------------
      ! input variables
      !-----------------------------------------------------------------
      type (mpas_pool_type), pointer, intent(in) :: meshPool !< Input: Mesh pool
      type (mpas_pool_type), pointer, intent(in) :: scratchPool !< Input: scratch pool
      integer, dimension(:), intent(in) :: calvingFrontMask

      !-----------------------------------------------------------------
      ! input/output variables
      !-----------------------------------------------------------------
      type (mpas_pool_type), pointer, intent(inout) :: geometryPool !< Input: geometry pool

      !-----------------------------------------------------------------
      ! output variables
      !-----------------------------------------------------------------
      integer, intent(out) :: err !< Output: error flag

      !-----------------------------------------------------------------
      ! local variables
      !-----------------------------------------------------------------
!      logical, pointer :: config_print_calving_info
      real (kind=RKIND), dimension(:), pointer :: requiredCalvingVolumeRate
         !< Input: the specified calving flux at calving front margin cells
      real (kind=RKIND), dimension(:), pointer :: calvingThickness !< Output: the applied calving rate as a thickness
      real (kind=RKIND), dimension(:), pointer :: thickness
      real (kind=RKIND), dimension(:), pointer :: areaCell
      integer, dimension(:), pointer :: nEdgesOnCell ! number of cells that border each cell
      integer, dimension(:,:), pointer :: cellsOnCell ! list of cells that neighbor each cell
      integer, dimension(:), pointer :: cellMask
      real (kind=RKIND), pointer :: deltat  !< time step (s)
      integer, pointer :: nCells
      integer :: iCell, iNeighbor, jCell
      real(kind=RKIND) :: volumeLeft
      real(kind=RKIND) :: removeVolumeHere
      type (field1dReal), pointer :: cellVolumeField
      real(kind=RKIND), dimension(:), pointer :: cellVolume
      real(kind=RKIND), dimension(:), pointer :: uncalvedVolume
      integer :: inwardNeighbors
      integer :: uncalvedCount
      real(kind=RKIND) :: uncalvedTotal

      err = 0

      ! get fields
      call mpas_pool_get_dimension(meshPool, 'nCells', nCells)
      call mpas_pool_get_array(meshPool, 'deltat', deltat)
      call mpas_pool_get_array(geometryPool, 'cellMask', cellMask)
      call mpas_pool_get_array(geometryPool, 'thickness', thickness)
      call mpas_pool_get_array(geometryPool, 'calvingThickness', calvingThickness)
      call mpas_pool_get_array(geometryPool, 'requiredCalvingVolumeRate', requiredCalvingVolumeRate)
      call mpas_pool_get_array(geometryPool, 'uncalvedVolume', uncalvedVolume)
      call mpas_pool_get_array(meshPool, 'nEdgesOnCell', nEdgesOnCell)
      call mpas_pool_get_array(meshPool, 'cellsOnCell', cellsOnCell)
      call mpas_pool_get_array(meshPool, 'areaCell', areaCell)

      call mpas_pool_get_field(scratchPool, 'workCell',  cellVolumeField)
      call mpas_allocate_scratch_field(cellVolumeField, .true.)
      cellVolume => cellVolumeField % array

      calvingThickness(:) = 0.0_RKIND
      uncalvedVolume(:) = 0.0_RKIND

      cellVolume(:) = areaCell(:) * thickness(:)

      ! The calving volume needs to be distributed in three ways:
      ! 1. We need to first remove any "thin" ice in front of this cell
      ! 2. Then we remove ice from this cell
      ! 3. If there is still additional ice to be removed, we have to recursively
      !    remove ice "inland" of this cell until the total required mass is removed
      do iCell = 1, nCells
         if (calvingFrontMask(iCell) == 1) then
            volumeLeft = requiredCalvingVolumeRate(iCell) * deltat  ! units m^3

            ! First remove ice from "thin" neighbors
            do iNeighbor = 1, nEdgesOnCell(iCell)
               jCell = cellsOnCell(iNeighbor, iCell)
               if (li_mask_is_floating_ice(cellMask(jCell)) .and. .not. li_mask_is_dynamic_ice(cellMask(jCell))) then
                  ! this is a thin neighbor - remove as much ice from here as we can
                  ! TODO: could distribute this evenly amongst neighbors
                  removeVolumeHere = min(volumeLeft, cellVolume(jCell)) ! how much we want to remove here
                  calvingThickness(jCell) = calvingThickness(jCell) + removeVolumeHere / areaCell(jCell)
                      ! < apply to the field that will be used, in thickness units
                  cellVolume(jCell) = cellVolume(jCell) - removeVolumeHere ! update accounting on cell volume
                  volumeLeft = volumeLeft - removeVolumeHere ! update accounting on how much left to distribute from current iCell
               endif
            enddo

            if (volumeLeft > 0.0_RKIND) then
               ! Now remove ice from iCell
               removeVolumeHere = min(volumeLeft, cellVolume(iCell))
               calvingThickness(iCell) = calvingThickness(iCell) + removeVolumeHere / areaCell(iCell)
                  ! < apply to the field that will be used in thickness units
               cellVolume(iCell) = cellVolume(iCell) - removeVolumeHere ! update accounting on cell volume
               volumeLeft = volumeLeft - removeVolumeHere ! update accounting on how much left to distribute from current iCell
            endif

            if (volumeLeft > 0.0_RKIND) then
               ! Now remove ice from neighbors inward on shelf
               ! first count up how many there are
               inwardNeighbors = 0
               do iNeighbor = 1, nEdgesOnCell(iCell)
                  jCell = cellsOnCell(iNeighbor, iCell)
                  if (li_mask_is_floating_ice(cellMask(jCell)) .and. li_mask_is_dynamic_ice(cellMask(jCell)) &
                          .and. (.not. li_mask_is_dynamic_margin(jCell))) then
                     inwardNeighbors = inwardNeighbors + 1
                  endif
               enddo
               ! Now distribute the flux evenly amongst the neighbors
               do iNeighbor = 1, nEdgesOnCell(iCell)
                  jCell = cellsOnCell(iNeighbor, iCell)
                  if (li_mask_is_floating_ice(cellMask(jCell)) .and. li_mask_is_dynamic_ice(cellMask(jCell)) &
                          .and. (.not. li_mask_is_dynamic_margin(jCell))) then
                     ! this is thick neighbor that is not itself a margin - remove as much ice from here as we can
                     removeVolumeHere = min(volumeLeft / real(inwardNeighbors, kind=RKIND), cellVolume(jCell))
                        ! < how much we want to remove here
                     calvingThickness(jCell) = calvingThickness(jCell) + removeVolumeHere / areaCell(jCell)
                        ! < apply to the field that will be used in thickness units
                     cellVolume(jCell) = cellVolume(jCell) - removeVolumeHere ! update accounting on cell volume
                     volumeLeft = volumeLeft - removeVolumeHere
                        ! < update accounting on how much left to distribute from current iCell
                  endif
               enddo
               !TODO: need to recursively distribute across neighbors until fully depleted :(
            endif

            ! If we didn't calve enough ice, record that to allow assessment of how bad that is.
            if (volumeLeft > 0.0_RKIND) then
               uncalvedVolume(iCell) = 0.0_RKIND
            endif

         endif ! if cell is calving margin
      enddo ! cell loop

      if (maxval(uncalvedVolume) > 0.0_RKIND) then

         uncalvedTotal = sum(uncalvedVolume)
         uncalvedCount = count(uncalvedVolume > 0.0_RKIND)

         call mpas_log_write("distribute_calving_flux failed to distribute all required ice - " // &
                    " ice was left after depleting all neighbors." // &
                    "  Search needs to be expanded to neighbors' neighbors.")
         call mpas_log_write("   On this processor: $i cells contain uncalved ice, " // &
                 "for a total uncalved volume of $r m^3 ($r%).", &
                 MPAS_LOG_WARN, intArgs=(/uncalvedCount/), &
                 realArgs=(/uncalvedTotal, 100.0_RKIND * uncalvedTotal/(requiredCalvingVolumeRate(iCell) * deltat)/))
      endif

      call mpas_deallocate_scratch_field(cellVolumeField, .true.)

   end subroutine distribute_calving_flux


!|||||||||||||||||||||||||||||||||||||||||||||||||||||||||||||||||||||||
!
!    routine mask_calving
!
!> \brief Calve ice based on a mask that is input
!> \author Matthew Hoffman
!> \date   July 2019
!> \details  This routine uses the field calvingMask to eliminate floating
!> ice.  Locations marked with 0 will not be calved.  Locations with all
!> all other values will be calved.  Note that time-varying values
!> can be input.
!-----------------------------------------------------------------------
   subroutine mask_calving(domain, err)

      !-----------------------------------------------------------------
      ! input variables
      !-----------------------------------------------------------------

      !-----------------------------------------------------------------
      ! input/output variables
      !-----------------------------------------------------------------
      type (domain_type), intent(inout) :: &
         domain          !< Input/Output: domain object

      !-----------------------------------------------------------------
      ! output variables
      !-----------------------------------------------------------------
      integer, intent(out) :: err !< Output: error flag

      !-----------------------------------------------------------------
      ! local variables
      !-----------------------------------------------------------------
      type (block_type), pointer :: block
      type (mpas_pool_type), pointer :: geometryPool
      type (mpas_pool_type), pointer :: meshPool
      type (mpas_pool_type), pointer :: velocityPool
      real (kind=RKIND), dimension(:), pointer :: thickness
      real (kind=RKIND), dimension(:), pointer :: calvingThickness
      integer, dimension(:), pointer :: calvingMask
      integer, dimension(:), pointer :: cellMask
      integer :: err_tmp

      err = 0

      ! block loop
      block => domain % blocklist
      do while (associated(block))

         ! get pools
         call mpas_pool_get_subpool(block % structs, 'geometry', geometryPool)
         call mpas_pool_get_subpool(block % structs, 'velocity', velocityPool)
         call mpas_pool_get_subpool(block % structs, 'mesh', meshPool)

         ! get fields
         call mpas_pool_get_array(geometryPool, 'calvingThickness', calvingThickness)
         call mpas_pool_get_array(geometryPool, 'calvingMask', calvingMask)
         call mpas_pool_get_array(geometryPool, 'cellMask', cellMask)
         call mpas_pool_get_array(geometryPool, 'thickness', thickness)

         calvingThickness = 0.0_RKIND

         ! === apply calving ===
         where (li_mask_is_floating_ice(cellMask) .and. (calvingMask >= 1))
            calvingThickness = thickness
            thickness = 0.0_RKIND
         end where

         ! update mask
         call li_calculate_mask(meshPool, velocityPool, geometryPool, err_tmp)
         err = ior(err, err_tmp)

         call remove_small_islands(meshPool, geometryPool)

         block => block % next
      enddo

   end subroutine mask_calving


!|||||||||||||||||||||||||||||||||||||||||||||||||||||||||||||||||||||||
!
!    routine calculate_calving_front_mask
!
!> \brief  Calculate mask indicating position of effective calving front
!> \author Matthew Hoffman
!> \date   Feb. 2018
!> \details Mmake mask for effective calving front.
!> This is last dynamic floating cell, but also make sure it has a neighbor that is open ocean or thin floating ice.
!-----------------------------------------------------------------------
   subroutine calculate_calving_front_mask(meshPool, geometryPool, calvingFrontMask)

      !-----------------------------------------------------------------
      ! input variables
      !-----------------------------------------------------------------
      type (mpas_pool_type), intent(in) :: meshPool !< Input: Mesh pool
      type (mpas_pool_type), intent(in) :: geometryPool !< Input: geometry pool

      !-----------------------------------------------------------------
      ! input/output variables
      !-----------------------------------------------------------------

      !-----------------------------------------------------------------
      ! output variables
      !-----------------------------------------------------------------
      integer, dimension(:) :: calvingFrontMask !< Output: calving front mask

      !-----------------------------------------------------------------
      ! local variables
      !-----------------------------------------------------------------
      integer, pointer :: nCells
      integer :: iCell, iNeighbor, jCell, jNeighbor, kCell
      logical :: oceanNeighbor
      integer, dimension(:), pointer :: nEdgesOnCell ! number of cells that border each cell
      integer, dimension(:,:), pointer :: cellsOnCell ! list of cells that neighbor each cell
      integer, dimension(:), pointer :: cellMask
      real (kind=RKIND), dimension(:), pointer :: bedTopography
      real (kind=RKIND), pointer :: config_sea_level

      call mpas_pool_get_config(liConfigs, 'config_sea_level', config_sea_level)

      ! get fields
      call mpas_pool_get_dimension(meshPool, 'nCells', nCells)
      call mpas_pool_get_array(meshPool, 'nEdgesOnCell', nEdgesOnCell)
      call mpas_pool_get_array(meshPool, 'cellsOnCell', cellsOnCell)
      call mpas_pool_get_array(geometryPool, 'cellMask', cellMask)
      call mpas_pool_get_array(geometryPool, 'bedTopography', bedTopography)

      calvingFrontMask = 0 !initialize

      do iCell = 1, nCells
         if ( (li_mask_is_floating_ice(cellMask(iCell))) .and. (li_mask_is_dynamic_margin(cellMask(iCell))) ) then
            oceanNeighbor = .false.
            do iNeighbor = 1, nEdgesOnCell(iCell)
               jCell = cellsOnCell(iNeighbor, iCell)
               if (li_mask_is_floating_ice(cellMask(jCell)) .and. .not. li_mask_is_dynamic_ice(cellMask(jCell))) then
                  ! make sure this neighbor is adjacent to open ocean (and not thin floating ice up against the coast)
                  do jNeighbor = 1, nEdgesOnCell(jCell)
                     kCell = cellsOnCell(jNeighbor, jCell)
                     if (.not. li_mask_is_ice(cellMask(kCell)) .and. bedTopography(kCell) < config_sea_level) then
                        oceanNeighbor = .true. ! iCell neighbors thin ice that in turn neighbors open ocean
                     endif
                  enddo
               endif
               if (.not. li_mask_is_ice(cellMask(jCell)) .and. bedTopography(jCell) < config_sea_level) then
                  oceanNeighbor = .true. ! this is an open ocean neighbor
               endif
            enddo
            if (oceanNeighbor) then
               calvingFrontMask(iCell) = 1
            endif
         endif
      enddo

   end subroutine calculate_calving_front_mask


   subroutine remove_icebergs(domain)
      !-----------------------------------------------------------------
      ! input/output variables
      !-----------------------------------------------------------------
      type (domain_type), intent(inout) :: domain !< Input/Output: domain object


      ! Local variables
      logical, pointer :: config_remove_icebergs
      type (block_type), pointer :: block
      type (mpas_pool_type), pointer :: meshPool
      type (mpas_pool_type), pointer :: geometryPool
      type (mpas_pool_type), pointer :: velocityPool

      type (field1dInteger), pointer :: contiguousDynamicIceField
      type (field1dInteger), pointer :: contiguousDynamicIceOldField

      real (kind=RKIND), dimension(:), pointer :: calvingThickness    ! thickness of ice that calves (computed in this subroutine)
      real (kind=RKIND), dimension(:), pointer :: thickness
      integer, dimension(:), pointer :: cellMask
      integer, dimension(:,:), pointer :: cellsOnCell ! list of cells that neighbor each cell
      integer, dimension(:), pointer :: nEdgesOnCell ! number of cells that border each cell

      integer, dimension(:), pointer :: contiguousDynamicIce, contiguousDynamicIceOld
      integer, pointer :: nCells, nCellsSolve
      integer, dimension(:), pointer :: nCellsArray
      integer :: iCell, jCell, n
      integer :: newMaskCountLocal, newMaskCountLocalAccum, newMaskCountGlobal
      integer :: err_tmp, err
      integer :: globalLoopCount, localLoopCount
      integer :: localIcebergCellCount, globalIcebergCellCount

      err = 0

      call mpas_pool_get_config(liConfigs, 'config_remove_icebergs', config_remove_icebergs)
      if (.not. config_remove_icebergs) then
              return  ! skip this entire routine if disabled
      endif

      call mpas_timer_start("iceberg detection")
      call mpas_log_write("Iceberg-detection flood-fill begin.")
      ! Allocate needed scratch fields

      block => domain % blocklist
      call mpas_pool_get_subpool(block % structs, 'geometry', geometryPool)
      call mpas_pool_get_field(geometryPool, 'contiguousDynamicIce',  contiguousDynamicIceField)
      call mpas_allocate_scratch_field(contiguousDynamicIceField, single_block_in = .false.)

      call mpas_pool_get_field(geometryPool, 'contiguousDynamicIceOld',  contiguousDynamicIceOldField)
      call mpas_allocate_scratch_field(contiguousDynamicIceOldField, single_block_in = .false.)

      call mpas_log_write("Iceberg-detection flood-fill: allocated.")
      ! First mark grounded ice to initialize flood fill mask
      block => domain % blocklist
      do while (associated(block))
         call mpas_pool_get_subpool(block % structs, 'geometry', geometryPool)
         call mpas_pool_get_subpool(block % structs, 'mesh', meshPool)
         call mpas_pool_get_subpool(block % structs, 'velocity', velocityPool)
         call mpas_pool_get_array(geometryPool, 'cellMask', cellMask)
         call mpas_pool_get_array(geometryPool, 'contiguousDynamicIce', contiguousDynamicIce)
         call mpas_pool_get_dimension(meshPool, 'nCells', nCells)
         call mpas_pool_get_dimension(geometryPool, 'nCellsSolve', nCellsSolve)
         call mpas_pool_get_array(meshPool, 'cellsOnCell', cellsOnCell)
         call mpas_pool_get_array(meshPool, 'nEdgesOnCell', nEdgesOnCell)

         ! make sure masks are up to date.  May not be necessary, but safer to do anyway.
         call li_calculate_mask(meshPool, velocityPool, geometryPool, err_tmp)
         err = ior(err, err_tmp)

         call mpas_log_write("Iceberg-detection flood-fill: updated masks.")
         contiguousDynamicIce(:) = 0  ! initialize
         newMaskCountLocal = 0
         do iCell = 1, nCellsSolve
            if (li_mask_is_grounded_ice(cellMask(iCell)) .and. li_mask_is_dynamic_ice(cellMask(iCell))) then
               contiguousDynamicIce(iCell) = 1
               newMaskCountLocal = newMaskCountLocal + 1
            endif
         enddo
         call mpas_log_write("Initialized $i cells to local mask", intArgs=(/newMaskCountLocal/))

         block => block % next
      end do

      call mpas_log_write("Iceberg-detection flood-fill initialization complete.")

      ! Outer loop over processors (should also have a loop over blocks)
      ! Inner loop over cells on that processor

      ! Initialize global mask count
      call mpas_dmpar_sum_int(domain % dminfo, newMaskCountLocal, newMaskCountGlobal)
      globalLoopCount = 0

      call mpas_log_write("Initialized $i cells to global mask", intArgs=(/newMaskCountGlobal/))

      do while (newMaskCountGlobal > 0)
         globalLoopCount = globalLoopCount + 1
         call mpas_log_write("  Starting global processor loop $i", intArgs=(/globalLoopCount/))
         ! First Update halos
         call mpas_timer_start("halo updates")
         call mpas_dmpar_field_halo_exch(domain, 'contiguousDynamicIce')
         call mpas_timer_stop("halo updates")

         ! initialize counter of cells locally updated during this outer loop
         newMaskCountLocalAccum = 0

         ! Now update (advance) mask locally

         block => domain % blocklist
         do while (associated(block))
            call mpas_pool_get_subpool(block % structs, 'geometry', geometryPool)
            call mpas_pool_get_subpool(block % structs, 'mesh', meshPool)
            call mpas_pool_get_subpool(block % structs, 'velocity', velocityPool)
            call mpas_pool_get_array(geometryPool, 'cellMask', cellMask)
            call mpas_pool_get_array(geometryPool, 'contiguousDynamicIce', contiguousDynamicIce)
            call mpas_pool_get_array(geometryPool, 'contiguousDynamicIceOld', contiguousDynamicIceOld)
            call mpas_pool_get_dimension(meshPool, 'nCells', nCells)
            call mpas_pool_get_dimension(meshPool, 'nCellsArray', nCellsArray)


            ! initialize local loop
            localLoopCount = 0
            newMaskCountLocal = 1  ! need to make sure we enter the loop
            do while (newMaskCountLocal > 0)
               localLoopCount = localLoopCount + 1
               call mpas_log_write("    Starting local cell loop $i", intArgs=(/localLoopCount/))

               ! initialize
               newMaskCountLocal = 0
               contiguousDynamicIceOld(:) = contiguousDynamicIce(:)
<<<<<<< HEAD

               do iCell = 1, nCellsArray(2) ! this gives owned cells plus 1-halo
=======
   
               !do iCell = 1, nCellsArray(2) ! this gives owned cells plus 1-halo
               do iCell = 1, nCellsArray(1) ! this gives owned cells only
>>>>>>> d034338c
                  if (contiguousDynamicIceOld(iCell) == 0 .and. &   ! this cell not yet marked
                     li_mask_is_dynamic_ice(cellMask(iCell))) then  ! and is dynamic
                     ! If it has a marked neighbor, then add it to the mask
                     do n = 1, nEdgesOnCell(iCell)
                        jCell = cellsOnCell(n, iCell)
                        if (contiguousDynamicIceOld(jCell) == 1) then
                           contiguousDynamicIce(iCell) = 1
                           newMaskCountLocal = newMaskCountLocal + 1
                           exit ! skip the rest of this do-loop - no need to check additional neighbors
                        endif
                     enddo
                  endif ! if not already marked
               enddo ! loop over cells

               ! Accumulate cells added locally until we do the next global reduce
               newMaskCountLocalAccum = newMaskCountLocalAccum + newMaskCountLocal
               call mpas_log_write("    Added $i new cells to local mask", intArgs=(/newMaskCountLocal/))
            enddo ! local mask loop

            block => block % next
         end do

         ! update count of cells added to mask globally
         call mpas_dmpar_sum_int(domain % dminfo, newMaskCountLocalAccum, newMaskCountGlobal)
         call mpas_log_write("  Added $i new cells to global mask", intArgs=(/newMaskCountGlobal/))

         if (globalLoopCount>200) then
            call mpas_log_write("Too many global loops!", MPAS_LOG_ERR)
         endif
      end do ! global loop


      ! Now remove any ice that was not flood-filled - these are icebergs
      block => domain % blocklist
      do while (associated(block))
         call mpas_pool_get_subpool(block % structs, 'geometry', geometryPool)
         call mpas_pool_get_array(geometryPool, 'cellMask', cellMask)
         call mpas_pool_get_array(geometryPool, 'thickness', thickness)
         call mpas_pool_get_array(geometryPool, 'calvingThickness', calvingThickness)
         call mpas_pool_get_array(geometryPool, 'contiguousDynamicIce', contiguousDynamicIce)
         call mpas_pool_get_array(geometryPool, 'contiguousDynamicIceOld', contiguousDynamicIceOld)
         call mpas_pool_get_dimension(geometryPool, 'nCells', nCells)
         call mpas_pool_get_dimension(geometryPool, 'nCellsSolve', nCellsSolve)

         contiguousDynamicIceOld(:) = 0
         do iCell = 1, nCellsSolve
            if (contiguousDynamicIce(iCell) == 0 .and. li_mask_is_dynamic_ice(cellMask(iCell))) then
               calvingThickness(iCell) = calvingThickness(iCell) + thickness(iCell)  ! remove any remaining ice here
               thickness(iCell) = 0.0_RKIND
               contiguousDynamicIceOld(iCell) = 1 ! debug: make this a mask of where icebergs were removed
            endif
         enddo
         localIcebergCellCount = sum(contiguousDynamicIceOld)

!         where(contiguousDynamicIce == 0 .and. li_mask_is_dynamic_ice(cellMask))
!            calvingThickness = calvingThickness + thickness  ! remove any remaining ice here
!            thickness = 0.0_RKIND
!         end where

         block => block % next
      end do

      ! Calculate total iceberg cells removed (not needed but useful for log - note requires extra reduce!)
      call mpas_dmpar_sum_int(domain % dminfo, localIcebergCellCount, globalIcebergCellCount)

      ! update halo - probably not needed?
      call mpas_timer_start("halo updates")
      call mpas_dmpar_field_halo_exch(domain, 'thickness')
      call mpas_timer_stop("halo updates")

      ! clean up
      call mpas_deallocate_scratch_field(contiguousDynamicIceField, single_block_in=.false.)
      call mpas_deallocate_scratch_field(contiguousDynamicIceOldField, single_block_in=.false.)

      call mpas_log_write("Iceberg-detection flood-fill complete. Removed $i iceberg cells.", intArgs=(/globalIcebergCellCount/))
      call mpas_timer_stop("iceberg detection")
   end subroutine remove_icebergs


end module li_calving

<|MERGE_RESOLUTION|>--- conflicted
+++ resolved
@@ -1727,14 +1727,8 @@
                ! initialize
                newMaskCountLocal = 0
                contiguousDynamicIceOld(:) = contiguousDynamicIce(:)
-<<<<<<< HEAD
-
-               do iCell = 1, nCellsArray(2) ! this gives owned cells plus 1-halo
-=======
    
-               !do iCell = 1, nCellsArray(2) ! this gives owned cells plus 1-halo
                do iCell = 1, nCellsArray(1) ! this gives owned cells only
->>>>>>> d034338c
                   if (contiguousDynamicIceOld(iCell) == 0 .and. &   ! this cell not yet marked
                      li_mask_is_dynamic_ice(cellMask(iCell))) then  ! and is dynamic
                      ! If it has a marked neighbor, then add it to the mask
