--- conflicted
+++ resolved
@@ -1130,11 +1130,7 @@
          call mpas_log_write("deltatSGH > deltatSGHadvecChannel  $r > $r", MPAS_LOG_WARN, &
             realArgs=(/deltatSGH, deltatSGHadvecChannel/))
       endif
-<<<<<<< HEAD
-      if (config_SGH_chnl_active .and. (deltatSGH > deltatSGHdiffuChannel)) then
-=======
       if (config_SGH_chnl_active .and. config_SGH_chnl_include_DCFL .and. (deltatSGH > deltatSGHdiffuChannel)) then
->>>>>>> dd542007
          call mpas_log_write("deltatSGH > deltatSGHdiffuChannel  $r > $r", MPAS_LOG_WARN, &
             realArgs=(/deltatSGH, deltatSGHdiffuChannel/))
       endif
@@ -1380,11 +1376,7 @@
 
       effectivePressure = rhoi * gravity * thickness - waterPressure
          ! < this should evalute to 0 for floating ice if Pw set correctly there.
-<<<<<<< HEAD
-      where (.not. li_mask_is_ice(cellmask))
-=======
       where (.not. li_mask_is_grounded_ice(cellmask))
->>>>>>> dd542007
          effectivePressure = 0.0_RKIND  ! zero effective pressure where no ice to avoid confusion
       end where
 
