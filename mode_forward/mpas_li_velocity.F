--- conflicted
+++ resolved
@@ -436,14 +436,6 @@
 
          ! check for thickness on any proc
          call mpas_dmpar_max_real(domain % dminfo, maxThicknessOnProc, maxThicknessAllProcs)
-<<<<<<< HEAD
-         ! Update halos on mask - the outermost cells/edges/vertices may be wrong for
-         ! mask components that need neighbor information
-         call mpas_timer_start("halo updates")
-         call mpas_dmpar_field_halo_exch(domain, 'floatingEdges')
-         call mpas_timer_stop("halo updates")
-=======
->>>>>>> dd542007
 
          ! Determine if the vertex mask has changed on any processor and store the value for later use
          ! (need to exit the block loop to do so)
@@ -662,16 +654,6 @@
             yvelmean(iCell) = sum(uReconstructY(:,iCell) * layerInterfaceFractions(:))
          enddo
          ! ---
-<<<<<<< HEAD
-         ! --- Remove floating ice where velocity is unrealistically fast
-         ! --- (Removed ice is added to calving flux)
-         ! --- (TODO: make this a namelist option?)
-         ! ---
-         call remove_fast_ice(meshPool, surfaceSpeed, basalSpeed, normalVelocity, geometryPool)
-
-         ! ---
-=======
->>>>>>> dd542007
          ! --- Calculate strain rates on cell centers
          ! ---
          call calculate_strain_rates(meshPool, velocityPool, err_tmp)
@@ -855,60 +837,12 @@
 
       betaSolve = beta
 
-<<<<<<< HEAD
-      if (config_beta_use_effective_pressure) then
-         call mpas_pool_get_package(liPackages, 'hydroActive', hydroActive)
-         if (.not. hydroActive) then
-            call mpas_log_write("config_beta_use_effective_pressure can only be used if the subglacial hydrology model " // &
-                 "is active.", MPAS_LOG_ERR)
-            err = ior(err, 1)
-            return
-         endif
-         call mpas_pool_get_subpool(block % structs, 'hydro', hydroPool)
-         call mpas_pool_get_array(hydroPool, 'effectivePressure', effectivePressure)
-         betaSolve = betaSolve * effectivePressure
-
-         ! if using N-based friction with GLP, copy the value of beta across the grounding line
-         ! to the floating side for the GLP to work properly
-         if (config_use_glp) then
-            call mpas_pool_get_dimension(meshPool, 'nCells', nCells)
-            call mpas_pool_get_array(meshPool, 'nEdgesOnCell', nEdgesOnCell)
-            call mpas_pool_get_array(meshPool, 'cellsOnCell', cellsOnCell)
-
-            do iCell = 1, nCells
-               if (li_mask_is_floating_ice(cellMask(iCell))) then
-                  nBetaValues = 0
-                  betaAccum = 0.0_RKIND
-                  do iCell2 = 1, nEdgesOnCell(iCell)
-                     neighbor = cellsOnCell(iCell2, iCell)
-                     if (li_mask_is_grounded_ice(cellMask(neighbor))) then
-                        betaAccum = betaAccum + betaSolve(neighbor)
-                        nBetaValues = nBetaValues + 1
-                     endif
-                  enddo
-                  if (nBetaValues > 0) then
-                     betaSolve(iCell) = betaAccum / real(nBetaValues, kind=RKIND)  ! take average of neighboring betas
-                     ! <  TODO: could do this in log space
-                  endif
-               endif ! if iCell is floating
-            enddo ! cell loop
-         endif ! is using GLP with hydro friction law
-         ! TODO: not sure if halo update needed here.
-
-      end if ! if config_beta_use_effective_pressure
-
-
-      if (.not. config_use_glp) then
-         where (li_mask_is_floating_ice(cellMask))
-            betaSolve = 0.0_RKIND
-=======
       if (config_beta_thawed_only) then
          call mpas_pool_get_array(thermalPool, 'basalTemperature', basalTemperature)
          call mpas_pool_get_array(thermalPool, 'basalPmpTemperature', basalPmpTemperature)
          where (basalPmpTemperature - basalTemperature > 0.01_RKIND)
             ! Use a small difference to account for roundoff.  0.01 is value used in thermal module.
             betaSolve = 1.0e6_RKIND  ! no-slip value for frozen bed locations
->>>>>>> dd542007
          end where
       endif
 
@@ -997,11 +931,7 @@
 !
 !-----------------------------------------------------------------------
 
-<<<<<<< HEAD
-   subroutine remove_fast_ice(meshPool, surfaceSpeed, basalSpeed, normalVelocity, geometryPool)
-=======
    subroutine remove_fast_ice(meshPool, uReconstructX, uReconstructY, normalVelocity, geometryPool)
->>>>>>> dd542007
 
       use li_mask
 
@@ -1013,16 +943,10 @@
       !-----------------------------------------------------------------
       ! input/output variables
       !-----------------------------------------------------------------
-<<<<<<< HEAD
-      real(kind=RKIND), dimension(:), intent(inout) :: surfaceSpeed
-=======
       real(kind=RKIND), dimension(:,:), intent(inout) :: uReconstructX
       real(kind=RKIND), dimension(:,:), intent(inout) :: uReconstructY
       real(kind=RKIND), dimension(:,:), intent(inout) :: normalVelocity
->>>>>>> dd542007
       type (mpas_pool_type), intent(inout) :: geometryPool
-      real(kind=RKIND), dimension(:), intent(inout) :: basalSpeed
-      real(kind=RKIND), dimension(:,:), intent(inout) :: normalVelocity
 
       !-----------------------------------------------------------------
       ! output variables
@@ -1052,17 +976,6 @@
       call mpas_pool_get_array(geometryPool, 'lowerSurface', lowerSurface)
 
 
-<<<<<<< HEAD
-
-      cellCount = 0
-      do iCell = 1, nCells
-         if (li_mask_is_ice(cellMask(iCell)) .and. (surfaceSpeed(iCell) > config_unrealistic_velocity)) then
-         ! "fast" ice that is removed is added to the calving flux
-            calvingThickness(iCell) = calvingThickness(iCell) + thickness(iCell)
-            thickness(iCell) = 0.0_RKIND
-            surfaceSpeed(iCell) = 0.0_RKIND
-            basalSpeed(iCell) = 0.0_RKIND
-=======
       cellCount = 0
       do iCell = 1, nCells
          if ((li_mask_is_ice(cellMask(iCell))) .and. &
@@ -1072,18 +985,13 @@
             thickness(iCell) = 0.0_RKIND
             uReconstructX(:,iCell) = 0.0_RKIND
             uReconstructY(:,iCell) = 0.0_RKIND
->>>>>>> dd542007
             do iEdgeOnCell = 1, nEdgesOnCell(iCell)
                iEdge = edgesOnCell(iEdgeOnCell,iCell)
                normalVelocity(:,iEdge) = 0.0_RKIND
             enddo
-<<<<<<< HEAD
-            ! TODO Should also zero temperature/tracers, upper/lowerSurface
-=======
             upperSurface(iCell) = 0.0_RKIND
             lowerSurface(iCell) = 0.0_RKIND
             ! TODO Should also zero temperature/tracers
->>>>>>> dd542007
             cellCount = cellCount + 1
          endif
       end do
