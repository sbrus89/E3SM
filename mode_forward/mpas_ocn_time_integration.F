! Copyright (c) 2013,  Los Alamos National Security, LLC (LANS)
! and the University Corporation for Atmospheric Research (UCAR).
!
! Unless noted otherwise source code is licensed under the BSD license.
! Additional copyright and license information can be found in the LICENSE file
! distributed with this code, or at http://mpas-dev.github.com/license.html
!
!|||||||||||||||||||||||||||||||||||||||||||||||||||||||||||||||||||||||
!
!  ocn_time_integration
!
!> \brief MPAS ocean time integration driver
!> \author Mark Petersen, Doug Jacobsen, Todd Ringler
!> \date   September 2011
!> \details
!>  This module contains the main driver routine for calling
!>  the time integration scheme
!
!-----------------------------------------------------------------------

module ocn_time_integration

   use mpas_derived_types
   use mpas_pool_routines
   use mpas_constants
   use mpas_timekeeping
   use mpas_dmpar
   use mpas_vector_reconstruction
   use mpas_spline_interpolation
   use mpas_timer
   use mpas_log

   use ocn_constants
   use ocn_time_integration_rk4
   use ocn_time_integration_split

   implicit none
   private
   save

   public :: ocn_timestep, &
             ocn_timestep_init

   !--------------------------------------------------------------------
   !
   ! Public parameters
   !
   !--------------------------------------------------------------------

   !--------------------------------------------------------------------
   !
   ! Public member functions
   !
   !--------------------------------------------------------------------

   !--------------------------------------------------------------------
   !
   ! Private module variables
   !
   !--------------------------------------------------------------------

    logical :: rk4On, splitOn

   contains

!|||||||||||||||||||||||||||||||||||||||||||||||||||||||||||||||||||||||
!
!  ocn_timestep
!
!> \brief MPAS ocean time integration driver
!> \author Mark Petersen, Doug Jacobsen, Todd Ringler
!> \date   September 2011
!> \details
!>  This routine handles a single timestep for the ocean. It determines
!>  the time integrator that will be used for the run, and calls the
!>  appropriate one.
!
!-----------------------------------------------------------------------

   subroutine ocn_timestep(domain, dt, timeStamp)!{{{
   !!!!!!!!!!!!!!!!!!!!!!!!!!!!!!!!!!!!!!!!!!!!!!!!!!!!!!!!!!!!!!!!!!!!!
   ! Advance model state forward in time by the specified time step
   !
   ! Input: domain - current model state in time level 1 (e.g., time_levs(1)state%h(:,:))
   !                 plus mesh meta-data
   ! Output: domain - upon exit, time level 2 (e.g., time_levs(2)%state%h(:,:)) contains
   !                  model state advanced forward in time by dt seconds
   !!!!!!!!!!!!!!!!!!!!!!!!!!!!!!!!!!!!!!!!!!!!!!!!!!!!!!!!!!!!!!!!!!!!!

      implicit none

      type (domain_type), intent(inout) :: domain
      real (kind=RKIND), intent(in) :: dt
      character(len=*), intent(in) :: timeStamp

      type (dm_info) :: dminfo
      type (block_type), pointer :: block

      type (mpas_pool_type), pointer :: diagnosticsPool, statePool, meshPool

      character (len=StrKIND), pointer :: xtime
      real (kind=RKIND), pointer :: daysSinceStartOfSim
      character (len=StrKIND), pointer :: simulationStartTime
      type (MPAS_Time_type) :: xtime_timeType, simulationStartTime_timeType


      if (rk4On) then
         call ocn_time_integrator_rk4(domain, dt)
      elseif (splitOn) then
         call ocn_time_integrator_split(domain, dt)
     endif

     block => domain % blocklist
     do while (associated(block))
        call mpas_pool_get_subpool(block % structs, 'state', statePool)
        call mpas_pool_get_subpool(block % structs, 'diagnostics', diagnosticsPool)
        call mpas_pool_get_subpool(block % structs, 'mesh', meshPool)

        call mpas_pool_get_array(diagnosticsPool, 'xtime', xtime)

        xtime = timeStamp

<<<<<<< HEAD
        ! compute time since start of simulation, in days
        call mpas_pool_get_array(diagnosticsPool, 'simulationStartTime', simulationStartTime)
        call mpas_pool_get_array(diagnosticsPool, 'daysSinceStartOfSim',daysSinceStartOfSim)
        call mpas_set_time(xtime_timeType, dateTimeString=xtime)
        call mpas_set_time(simulationStartTime_timeType, dateTimeString=simulationStartTime)
        call mpas_get_timeInterval(xtime_timeType - simulationStartTime_timeType,dt=daysSinceStartOfSim)
        daysSinceStartOfSim = daysSinceStartOfSim*days_per_second
=======
        nanCheck = sum(normalVelocity)

        if (nanCheck /= nanCheck) then
           call mpas_log_write('Abort: NaN detected', MPAS_LOG_CRIT)
        endif
>>>>>>> fbd9a1b3

        block => block % next
     end do

   end subroutine ocn_timestep!}}}

   subroutine ocn_timestep_init(err)!{{{

      integer, intent(out) :: err

      character (len=StrKIND), pointer :: config_time_integrator

      err = 0

      call mpas_pool_get_config(ocnConfigs, 'config_time_integrator', config_time_integrator)

      rk4On = .false.
      splitOn = .false.

      if (trim(config_time_integrator) == 'RK4') then
          rk4On = .true.
      elseif (trim(config_time_integrator) == 'split_explicit' &
          .or.trim(config_time_integrator) == 'unsplit_explicit') then
          splitOn = .true.
      else
          err = 1
          call mpas_log_write('Incorrect choice for config_time_integrator:' // trim(config_time_integrator) // &
             '   choices are: RK4, split_explicit, unsplit_explicit', MPAS_LOG_CRIT)
      endif


   end subroutine ocn_timestep_init!}}}

end module ocn_time_integration

! vim: foldmethod=marker<|MERGE_RESOLUTION|>--- conflicted
+++ resolved
@@ -120,7 +120,6 @@
 
         xtime = timeStamp
 
-<<<<<<< HEAD
         ! compute time since start of simulation, in days
         call mpas_pool_get_array(diagnosticsPool, 'simulationStartTime', simulationStartTime)
         call mpas_pool_get_array(diagnosticsPool, 'daysSinceStartOfSim',daysSinceStartOfSim)
@@ -128,13 +127,6 @@
         call mpas_set_time(simulationStartTime_timeType, dateTimeString=simulationStartTime)
         call mpas_get_timeInterval(xtime_timeType - simulationStartTime_timeType,dt=daysSinceStartOfSim)
         daysSinceStartOfSim = daysSinceStartOfSim*days_per_second
-=======
-        nanCheck = sum(normalVelocity)
-
-        if (nanCheck /= nanCheck) then
-           call mpas_log_write('Abort: NaN detected', MPAS_LOG_CRIT)
-        endif
->>>>>>> fbd9a1b3
 
         block => block % next
      end do
