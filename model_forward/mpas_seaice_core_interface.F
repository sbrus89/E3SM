module seaice_core_interface

   use mpas_derived_types
   use mpas_pool_routines
   use mpas_dmpar
   use mpas_io_units
   use seaice_core
   use seaice_analysis_driver
   use mpas_log, only: mpas_log_write

   public

   contains

   !***********************************************************************
   !
   !  routine seaice_setup_core
   !
   !> \brief   Seaice core setup routine
   !> \author  Doug Jacobsen
   !> \date    03/18/2015
   !> \details
   !>  This routine is intended to setup the necessary variables within a core_type
   !>  for the ocean core.
   !
   !-----------------------------------------------------------------------
   subroutine seaice_setup_core(core)!{{{
      type (core_type), pointer :: core

      core % core_init => seaice_core_init
      core % core_run => seaice_core_run
      core % core_finalize => seaice_core_finalize
      core % define_packages => seaice_define_packages
      core % setup_packages => seaice_setup_packages
      core % setup_decompositions => seaice_setup_decompositions
      core % setup_clock => seaice_setup_clock
      core % setup_log => seaice_setup_log
      core % get_mesh_stream => seaice_get_mesh_stream
      core % setup_immutable_streams => seaice_setup_immutable_streams
      core % setup_derived_dimensions => seaice_setup_derived_dimensions
      core % setup_decomposed_dimensions => seaice_setup_decomposed_dimensions
      core % setup_block => seaice_setup_block
      core % setup_namelist => seaice_setup_namelists

      core % Conventions = 'MPAS'
      core % source = 'MPAS'
#include "../inc/core_variables.inc"

   end subroutine seaice_setup_core!}}}

   !***********************************************************************
   !
   !  routine seaice_setup_domain
   !
   !> \brief   Seaice domain setup routine
   !> \author  Doug Jacobsen
   !> \date    03/18/2015
   !> \details
   !>  This routine is intended to setup the necessary variables within a domain_type
   !>  for the ocean core.
   !
   !-----------------------------------------------------------------------
   subroutine seaice_setup_domain(domain)!{{{
      type (domain_type), pointer :: domain

#include "../inc/domain_variables.inc"

   end subroutine seaice_setup_domain!}}}

   !***********************************************************************
   !
   !  function seaice_setup_packages
   !
   !> \brief   Pacakge setup routine
   !> \author  Doug Jacobsen
   !> \date    03/12/2015
   !> \details
   !>  This function is intended to correctly configure the packages for this MPAS
   !>   core. It can use any Fortran logic to properly configure packages, and it
   !>   can also make use of any namelist options. All variables in the model are
   !>   *not* allocated until after this routine is called.
   !
   !-----------------------------------------------------------------------
   function seaice_setup_packages(configPool, packagePool, iocontext) result(ierr)!{{{

      use mpas_derived_types

      implicit none

      type (mpas_pool_type), intent(inout) :: configPool
      type (mpas_pool_type), intent(inout) :: packagePool
      type (mpas_io_context_type), intent(inout) :: iocontext

      integer :: ierr

      ierr = 0

      ! dynamics
      call setup_packages_dynamics(configPool, packagePool, ierr)

      ! column physics
      call setup_packages_column_physics(configPool, packagePool, ierr)

      ! set up analysis member packages
      call seaice_analysis_setup_packages(configPool, packagePool, iocontext, ierr)

      ! icebergs
      call setup_packages_bergs(configPool, packagePool, ierr)

      ! testing system test
      call setup_packages_other(configPool, packagePool, ierr)

   end function seaice_setup_packages!}}}

   !***********************************************************************
   !
   !  routine setup_packages_dynamics
   !
   !> \brief
   !> \author  Adrian K. Turner
   !> \date    9th Feburary 2015
   !> \details
   !>
   !
   !-----------------------------------------------------------------------

   subroutine setup_packages_dynamics(configPool, packagePool, ierr)!{{{

     type (mpas_pool_type), intent(in) :: configPool
     type (mpas_pool_type), intent(in) :: packagePool
     integer, intent(out) :: ierr

     logical, pointer :: &
          config_use_velocity_solver

     character(len=strKIND), pointer :: &
          config_stress_divergence_scheme, &
          config_variational_basis

     logical, pointer :: &
          pkgWeakActive, &
          pkgVariationalActive, &
          pkgWachspressActive, &
          pkgPieceWiseLinearActive

     !pkgWeak
     !pkgVariational
     !pkgWachspress
     !pkgPieceWiseLinear

     call MPAS_pool_get_config(configPool, "config_use_velocity_solver", config_use_velocity_solver)
     call MPAS_pool_get_config(configPool, "config_stress_divergence_scheme", config_stress_divergence_scheme)
     call MPAS_pool_get_config(configPool, "config_variational_basis", config_variational_basis)

     call MPAS_pool_get_package(packagePool, "pkgWeakActive", pkgWeakActive)
     call MPAS_pool_get_package(packagePool, "pkgVariationalActive", pkgVariationalActive)
     call MPAS_pool_get_package(packagePool, "pkgWachspressActive", pkgWachspressActive)
     call MPAS_pool_get_package(packagePool, "pkgPieceWiseLinearActive", pkgPieceWiseLinearActive)

     ! is the velocity solver on
     if (config_use_velocity_solver) then

        ! stress divergence scheme
        if (trim(config_stress_divergence_scheme) == "weak") then

           ! weak stress divergence scheme
           pkgWeakActive = .true.

        else if (trim(config_stress_divergence_scheme) == "variational") then

           ! variational stress divergence scheme
           pkgVariationalActive = .true.

           ! variational basis function scheme
           if (trim(config_variational_basis) == "wachspress") then

              ! wachspress basis functions
              pkgWachspressActive = .true.

           else if (trim(config_variational_basis) == "pwl") then

              ! piecewise linear basis functions
              pkgPieceWiseLinearActive = .true.

           else

              ! unknown value of config_variational_basis
              call mpas_log_write("Unknown variational scheme: "//trim(config_variational_basis))
              ierr = 1

           endif ! config_variational_basis

        else

           ! unknown value of config_stress_divergence_scheme
           call mpas_log_write("Unknown stress divergence scheme: "//trim(config_stress_divergence_scheme))
           ierr = 1

        endif ! config_stress_divergence_scheme

     endif ! config_use_velocity_solver

   end subroutine setup_packages_dynamics!}}}

   !***********************************************************************
   !
   !  routine setup_packages_dynamics
   !
   !> \brief
   !> \author  Adrian K. Turner
   !> \date    9th Feburary 2015
   !> \details
   !>
   !
   !-----------------------------------------------------------------------

   subroutine setup_packages_column_physics(configPool, packagePool, ierr)!{{{

     type (mpas_pool_type), intent(in) :: configPool
     type (mpas_pool_type), intent(in) :: packagePool
     integer, intent(out) :: ierr

     ! column physics package packages
     logical, pointer :: &
          config_use_column_package, &
          config_use_column_biogeochemistry

     logical, pointer :: &
          pkgColumnPackageActive, &
          pkgColumnBiogeochemistryActive

     ! column tracers
     logical, pointer :: &
          config_use_ice_age, &
          config_use_first_year_ice, &
          config_use_level_ice, &
          config_use_cesm_meltponds, &
          config_use_level_meltponds, &
          config_use_topo_meltponds, &
          config_use_aerosols, &
          config_use_brine, &
          config_use_vertical_zsalinity, &
          config_use_vertical_biochemistry, &
          config_use_vertical_tracers, &
          config_use_skeletal_biochemistry, &
          config_use_nitrate, &
          config_use_carbon, &
          config_use_chlorophyll, &
          config_use_ammonium, &
          config_use_silicate, &
          config_use_DMS, &
          config_use_nonreactive, &
          config_use_humics, &
          config_use_DON, &
          config_use_iron, &
          config_use_zaerosols, &
          config_use_snow_grain_radius, &
          config_use_effective_snow_density

     logical, pointer :: &
          pkgColumnTracerIceAgeActive, &
          pkgColumnTracerFirstYearIceActive, &
          pkgColumnTracerLevelIceActive, &
          pkgColumnTracerPondsActive, &
          pkgColumnTracerLidThicknessActive, &
          pkgColumnTracerAerosolsActive, &
          pkgTracerBrineActive, &
          pkgTracerMobileFractionActive, &
          pkgTracerSkeletalAlgaeActive, &
          pkgTracerSkeletalNitrateActive, &
          pkgTracerSkeletalCarbonActive, &
          pkgTracerSkeletalAmmoniumActive, &
          pkgTracerSkeletalSilicateActive, &
          pkgTracerSkeletalDMSActive, &
          pkgTracerSkeletalNonreactiveActive, &
          pkgTracerSkeletalHumicsActive, &
          pkgTracerSkeletalDONActive, &
          pkgTracerSkeletalIronActive, &
          pkgTracerVerticalAlgaeActive, &
          pkgTracerVerticalNitrateActive, &
          pkgTracerVerticalCarbonActive, &
          pkgTracerVerticalAmmoniumActive, &
          pkgTracerVerticalSilicateActive, &
          pkgTracerVerticalDMSActive, &
          pkgTracerVerticalNonreactiveActive, &
          pkgTracerVerticalHumicsActive, &
          pkgTracerVerticalDONActive, &
          pkgTracerVerticalIronActive, &
          pkgTracerZAerosolsActive, &
          pkgTracerZSalinityActive, &
          pkgColumnTracerEffectiveSnowDensityActive, &
          pkgColumnTracerSnowGrainRadiusActive

     ! other packages
     logical, pointer :: &
          config_use_form_drag

     logical, pointer :: &
          pkgColumnFormDragActive

     logical :: &
          use_meltponds

     ierr = 0

     !-----------------------------------------------------------------------
     ! column main routines
     !-----------------------------------------------------------------------

     !pkgColumnPackage
     !pkgColumnBiogeochemistry

     call MPAS_pool_get_config(configPool, "config_use_column_package", config_use_column_package)
     call MPAS_pool_get_config(configPool, "config_use_column_biogeochemistry", config_use_column_biogeochemistry)

     call MPAS_pool_get_package(packagePool, "pkgColumnPackageActive", pkgColumnPackageActive)
     call MPAS_pool_get_package(packagePool, "pkgColumnBiogeochemistryActive", pkgColumnBiogeochemistryActive)

     pkgColumnPackageActive         = config_use_column_package
     pkgColumnBiogeochemistryActive = (config_use_column_biogeochemistry .and. config_use_column_package)

     !pkgColumnPackageActive         = .true.
     !pkgColumnBiogeochemistryActive = .true.

     !-----------------------------------------------------------------------
     ! tracers
     !-----------------------------------------------------------------------

     !pkgColumnTracerIceAge
     !pkgColumnTracerFirstYearIce
     !pkgColumnTracerLevelIce
     !pkgColumnTracerPonds
     !pkgColumnTracerLidThickness
     !pkgColumnTracerAerosols
     !pkgTracerBrine
     !pkgTracerMobileFraction
     !pkgTracerSkeletalAlgae
     !pkgTracerSkeletalNitrate
     !pkgTracerSkeletalCarbon
     !pkgTracerSkeletalAmmonium
     !pkgTracerSkeletalSilicate
     !pkgTracerSkeletalDMS
     !pkgTracerSkeletalNonreactive
     !pkgTracerSkeletalHumics
     !pkgTracerSkeletalDON
     !pkgTracerSkeletalIron
     !pkgTracerVerticalAlgae
     !pkgTracerVerticalNitrate
     !pkgTracerVerticalCarbon
     !pkgTracerVerticalAmmonium
     !pkgTracerVerticalSilicate
     !pkgTracerVerticalDMS
     !pkgTracerVerticalNonreactive
     !pkgTracerVerticalHumics
     !pkgTracerVerticalDON
     !pkgTracerVerticalIron
     !pkgTracerZAerosols
     !pkgTracerZSalinity
     !pkgColumnTracerEffectiveSnowDensity
     !pkgColumnTracerSnowGrainRadius

     call MPAS_pool_get_config(configPool, "config_use_ice_age", config_use_ice_age)
     call MPAS_pool_get_config(configPool, "config_use_first_year_ice", config_use_first_year_ice)
     call MPAS_pool_get_config(configPool, "config_use_level_ice", config_use_level_ice)
     call MPAS_pool_get_config(configPool, "config_use_cesm_meltponds", config_use_cesm_meltponds)
     call MPAS_pool_get_config(configPool, "config_use_level_meltponds", config_use_level_meltponds)
     call MPAS_pool_get_config(configPool, "config_use_topo_meltponds", config_use_topo_meltponds)
     call MPAS_pool_get_config(configPool, "config_use_aerosols", config_use_aerosols)
     call MPAS_pool_get_config(configPool, "config_use_brine", config_use_brine)
     call MPAS_pool_get_config(configPool, "config_use_vertical_zsalinity", config_use_vertical_zsalinity)
     call MPAS_pool_get_config(configPool, "config_use_vertical_tracers", config_use_vertical_tracers)
     call MPAS_pool_get_config(configPool, "config_use_skeletal_biochemistry", config_use_skeletal_biochemistry)
     call MPAS_pool_get_config(configPool, "config_use_vertical_biochemistry", config_use_vertical_biochemistry)
     call MPAS_pool_get_config(configPool, "config_use_nitrate", config_use_nitrate)
     call MPAS_pool_get_config(configPool, "config_use_carbon", config_use_carbon)
     call MPAS_pool_get_config(configPool, "config_use_chlorophyll", config_use_chlorophyll)
     call MPAS_pool_get_config(configPool, "config_use_ammonium", config_use_ammonium)
     call MPAS_pool_get_config(configPool, "config_use_silicate", config_use_silicate)
     call MPAS_pool_get_config(configPool, "config_use_DMS", config_use_DMS)
     call MPAS_pool_get_config(configPool, "config_use_nonreactive", config_use_nonreactive)
     call MPAS_pool_get_config(configPool, "config_use_humics", config_use_humics)
     call MPAS_pool_get_config(configPool, "config_use_DON", config_use_DON)
     call MPAS_pool_get_config(configPool, "config_use_iron", config_use_iron)
     call MPAS_pool_get_config(configPool, "config_use_zaerosols", config_use_zaerosols)
     call MPAS_pool_get_config(configPool, "config_use_effective_snow_density", config_use_effective_snow_density)
     call MPAS_pool_get_config(configPool, "config_use_snow_grain_radius", config_use_snow_grain_radius)

     call MPAS_pool_get_package(packagePool, "pkgColumnTracerIceAgeActive", pkgColumnTracerIceAgeActive)
     call MPAS_pool_get_package(packagePool, "pkgColumnTracerFirstYearIceActive", pkgColumnTracerFirstYearIceActive)
     call MPAS_pool_get_package(packagePool, "pkgColumnTracerLevelIceActive", pkgColumnTracerLevelIceActive)
     call MPAS_pool_get_package(packagePool, "pkgColumnTracerPondsActive", pkgColumnTracerPondsActive)
     call MPAS_pool_get_package(packagePool, "pkgColumnTracerLidThicknessActive", pkgColumnTracerLidThicknessActive)
     call MPAS_pool_get_package(packagePool, "pkgColumnTracerAerosolsActive", pkgColumnTracerAerosolsActive)
     call MPAS_pool_get_package(packagePool, "pkgTracerBrineActive", pkgTracerBrineActive)
     call MPAS_pool_get_package(packagePool, "pkgTracerMobileFractionActive", pkgTracerMobileFractionActive)
     call MPAS_pool_get_package(packagePool, "pkgTracerSkeletalAlgaeActive", pkgTracerSkeletalAlgaeActive)
     call MPAS_pool_get_package(packagePool, "pkgTracerSkeletalNitrateActive", pkgTracerSkeletalNitrateActive)
     call MPAS_pool_get_package(packagePool, "pkgTracerSkeletalCarbonActive", pkgTracerSkeletalCarbonActive)
     call MPAS_pool_get_package(packagePool, "pkgTracerSkeletalAmmoniumActive", pkgTracerSkeletalAmmoniumActive)
     call MPAS_pool_get_package(packagePool, "pkgTracerSkeletalSilicateActive", pkgTracerSkeletalSilicateActive)
     call MPAS_pool_get_package(packagePool, "pkgTracerSkeletalDMSActive", pkgTracerSkeletalDMSActive)
     call MPAS_pool_get_package(packagePool, "pkgTracerSkeletalNonreactiveActive", pkgTracerSkeletalNonreactiveActive)
     call MPAS_pool_get_package(packagePool, "pkgTracerSkeletalHumicsActive", pkgTracerSkeletalHumicsActive)
     call MPAS_pool_get_package(packagePool, "pkgTracerSkeletalDONActive", pkgTracerSkeletalDONActive)
     call MPAS_pool_get_package(packagePool, "pkgTracerSkeletalIronActive", pkgTracerSkeletalIronActive)
     call MPAS_pool_get_package(packagePool, "pkgTracerVerticalAlgaeActive", pkgTracerVerticalAlgaeActive)
     call MPAS_pool_get_package(packagePool, "pkgTracerVerticalNitrateActive", pkgTracerVerticalNitrateActive)
     call MPAS_pool_get_package(packagePool, "pkgTracerVerticalCarbonActive", pkgTracerVerticalCarbonActive)
     call MPAS_pool_get_package(packagePool, "pkgTracerVerticalAmmoniumActive", pkgTracerVerticalAmmoniumActive)
     call MPAS_pool_get_package(packagePool, "pkgTracerVerticalSilicateActive", pkgTracerVerticalSilicateActive)
     call MPAS_pool_get_package(packagePool, "pkgTracerVerticalDMSActive", pkgTracerVerticalDMSActive)
     call MPAS_pool_get_package(packagePool, "pkgTracerVerticalNonreactiveActive", pkgTracerVerticalNonreactiveActive)
     call MPAS_pool_get_package(packagePool, "pkgTracerVerticalHumicsActive", pkgTracerVerticalHumicsActive)
     call MPAS_pool_get_package(packagePool, "pkgTracerVerticalDONActive", pkgTracerVerticalDONActive)
     call MPAS_pool_get_package(packagePool, "pkgTracerVerticalIronActive", pkgTracerVerticalIronActive)
     call MPAS_pool_get_package(packagePool, "pkgTracerZAerosolsActive", pkgTracerZAerosolsActive)
     call MPAS_pool_get_package(packagePool, "pkgTracerZSalinityActive", pkgTracerZSalinityActive)
     call MPAS_pool_get_package(packagePool, "pkgColumnTracerEffectiveSnowDensityActive", pkgColumnTracerEffectiveSnowDensityActive)
     call MPAS_pool_get_package(packagePool, "pkgColumnTracerSnowGrainRadiusActive", pkgColumnTracerSnowGrainRadiusActive)

     use_meltponds = (config_use_cesm_meltponds .or. config_use_level_meltponds .or. config_use_topo_meltponds)

     pkgColumnTracerIceAgeActive       = config_use_ice_age
     pkgColumnTracerFirstYearIceActive = config_use_first_year_ice
     pkgColumnTracerLevelIceActive     = config_use_level_ice
     pkgColumnTracerPondsActive        = use_meltponds
     pkgColumnTracerLidThicknessActive = (config_use_level_meltponds .or. config_use_topo_meltponds)
     pkgColumnTracerAerosolsActive     = config_use_aerosols

     pkgTracerBrineActive                = config_use_brine
     pkgTracerMobileFractionActive       = config_use_vertical_tracers
     pkgTracerSkeletalAlgaeActive        = config_use_skeletal_biochemistry
     pkgTracerSkeletalNitrateActive      = (config_use_skeletal_biochemistry .and. config_use_nitrate)
     pkgTracerSkeletalCarbonActive       = (config_use_skeletal_biochemistry .and. config_use_carbon)
     pkgTracerSkeletalAmmoniumActive     = (config_use_skeletal_biochemistry .and. config_use_ammonium)
     pkgTracerSkeletalSilicateActive     = (config_use_skeletal_biochemistry .and. config_use_silicate)
     pkgTracerSkeletalDMSActive          = (config_use_skeletal_biochemistry .and. config_use_DMS)
     pkgTracerSkeletalNonreactiveActive  = (config_use_skeletal_biochemistry .and. config_use_nonreactive)
     pkgTracerSkeletalHumicsActive       = (config_use_skeletal_biochemistry .and. config_use_humics)
     pkgTracerSkeletalDONActive          = (config_use_skeletal_biochemistry .and. config_use_DON)
     pkgTracerSkeletalIronActive         = (config_use_skeletal_biochemistry .and. config_use_iron)
     pkgTracerVerticalAlgaeActive        = (config_use_vertical_tracers .and. config_use_vertical_biochemistry)
     pkgTracerVerticalNitrateActive      = (config_use_vertical_tracers .and. config_use_nitrate)
     pkgTracerVerticalCarbonActive       = (config_use_vertical_tracers .and. config_use_carbon)
     pkgTracerVerticalAmmoniumActive     = (config_use_vertical_tracers .and. config_use_ammonium)
     pkgTracerVerticalSilicateActive     = (config_use_vertical_tracers .and. config_use_silicate)
     pkgTracerVerticalDMSActive          = (config_use_vertical_tracers .and. config_use_DMS)
     pkgTracerVerticalNonreactiveActive  = (config_use_vertical_tracers .and. config_use_nonreactive)
     pkgTracerVerticalHumicsActive       = (config_use_vertical_tracers .and. config_use_humics)
     pkgTracerVerticalDONActive          = (config_use_vertical_tracers .and. config_use_DON)
     pkgTracerVerticalIronActive         = (config_use_vertical_tracers .and. config_use_iron)
     pkgTracerZAerosolsActive            = config_use_zaerosols
     pkgTracerZSalinityActive            = config_use_vertical_zsalinity

     pkgColumnTracerEffectiveSnowDensityActive = config_use_effective_snow_density
     pkgColumnTracerSnowGrainRadiusActive = config_use_snow_grain_radius

     if (.not. config_use_column_package) then
        pkgColumnTracerIceAgeActive       = .false.
        pkgColumnTracerFirstYearIceActive = .false.
        pkgColumnTracerLevelIceActive     = .false.
        pkgColumnTracerPondsActive        = .false.
        pkgColumnTracerLidThicknessActive = .false.
        pkgColumnTracerAerosolsActive     = .false.
        pkgTracerBrineActive                = .false.
        pkgTracerMobileFractionActive       = .false.
        pkgTracerSkeletalAlgaeActive        = .false.
        pkgTracerSkeletalNitrateActive      = .false.
        pkgTracerSkeletalCarbonActive       = .false.
        pkgTracerSkeletalAmmoniumActive     = .false.
        pkgTracerSkeletalSilicateActive     = .false.
        pkgTracerSkeletalDMSActive          = .false.
        pkgTracerSkeletalNonreactiveActive  = .false.
        pkgTracerSkeletalHumicsActive       = .false.
        pkgTracerSkeletalDONActive          = .false.
        pkgTracerSkeletalIronActive         = .false.
        pkgTracerVerticalAlgaeActive        = .false.
        pkgTracerVerticalNitrateActive      = .false.
        pkgTracerVerticalCarbonActive       = .false.
        pkgTracerVerticalAmmoniumActive     = .false.
        pkgTracerVerticalSilicateActive     = .false.
        pkgTracerVerticalDMSActive          = .false.
        pkgTracerVerticalNonreactiveActive  = .false.
        pkgTracerVerticalHumicsActive       = .false.
        pkgTracerVerticalDONActive          = .false.
        pkgTracerVerticalIronActive         = .false.
        pkgTracerZAerosolsActive            = .false.
        pkgTracerZSalinityActive            = .false.
        pkgColumnTracerEffectiveSnowDensityActive = .false.
        pkgColumnTracerSnowGrainRadiusActive      = .false.
     endif

     if (.not. config_use_column_biogeochemistry .and. config_use_column_package) then
        pkgTracerBrineActive                = .false.
        pkgTracerMobileFractionActive       = .false.
        pkgTracerSkeletalAlgaeActive        = .false.
        pkgTracerSkeletalNitrateActive      = .false.
        pkgTracerSkeletalCarbonActive       = .false.
        pkgTracerSkeletalAmmoniumActive     = .false.
        pkgTracerSkeletalSilicateActive     = .false.
        pkgTracerSkeletalDMSActive          = .false.
        pkgTracerSkeletalNonreactiveActive  = .false.
        pkgTracerSkeletalHumicsActive       = .false.
        pkgTracerSkeletalDONActive          = .false.
        pkgTracerSkeletalIronActive         = .false.
        pkgTracerVerticalAlgaeActive        = .false.
        pkgTracerVerticalNitrateActive      = .false.
        pkgTracerVerticalCarbonActive       = .false.
        pkgTracerVerticalAmmoniumActive     = .false.
        pkgTracerVerticalSilicateActive     = .false.
        pkgTracerVerticalDMSActive          = .false.
        pkgTracerVerticalNonreactiveActive  = .false.
        pkgTracerVerticalHumicsActive       = .false.
        pkgTracerVerticalDONActive          = .false.
        pkgTracerVerticalIronActive         = .false.
        pkgTracerZAerosolsActive            = .false.
        pkgTracerZSalinityActive            = .false.
     endif

     !pkgColumnTracerIceAgeActive       = .true.
     !pkgColumnTracerFirstYearIceActive = .true.
     !pkgColumnTracerLevelIceActive     = .true.
     !pkgColumnTracerPondsActive        = .true.
     !pkgColumnTracerLidThicknessActive = .true.
     !pkgColumnTracerAerosolsActive     = .true.
     !pkgColumnTracerArrayStandInActive = .true.

     !-----------------------------------------------------------------------
     ! other column packages
     !-----------------------------------------------------------------------

     !pkgColumnFormDrag

     ! form drag
     call MPAS_pool_get_config(configPool, "config_use_form_drag", config_use_form_drag)
     call MPAS_pool_get_package(packagePool, "pkgColumnFormDragActive", pkgColumnFormDragActive)
     pkgColumnFormDragActive = (config_use_column_package .and. config_use_form_drag)

     !pkgColumnFormDragActive = .true.

   end subroutine setup_packages_column_physics!}}}

   !***********************************************************************
   !
   !  routine setup_packages_bergs
   !
   !> \brief   Setup icebergs package
   !> \author  Darin Comeau
   !> \date    19 May 2017
   !> \details This routine is intended to set the icebergs package PkgBergs
   !> as active/deactive based on the namelist option config_use_bergs.
   !
   !-----------------------------------------------------------------------

   subroutine setup_packages_bergs(configPool, packagePool, ierr)!{{{

     type (mpas_pool_type), intent(in) :: configPool
     type (mpas_pool_type), intent(in) :: packagePool
     integer, intent(out) :: ierr

          ! icebergs package
     logical, pointer :: &
          config_use_data_icebergs

     logical, pointer :: &
          pkgBergsActive

     ierr = 0

     !-----------------------------------------------------------------------
     ! iceberg routines
     !-----------------------------------------------------------------------

     call MPAS_pool_get_config(configPool, "config_use_data_icebergs", config_use_data_icebergs)
     call MPAS_pool_get_package(packagePool, "pkgBergsActive", pkgBergsActive)
     pkgBergsActive = config_use_data_icebergs

   end subroutine setup_packages_bergs!}}}

   !***********************************************************************
   !
   !  routine setup_packages_other
   !
   !> \brief
   !> \author  Adrian K. Turner
   !> \date    9th Feburary 2015
   !> \details
   !>
   !
   !-----------------------------------------------------------------------

   subroutine setup_packages_other(configPool, packagePool, ierr)!{{{

     type (mpas_pool_type), intent(in) :: configPool
     type (mpas_pool_type), intent(in) :: packagePool
     integer, intent(out) :: ierr

     logical, pointer :: &
          config_use_forcing, &
<<<<<<< HEAD
          config_testing_system_test, &
          config_use_prescribed_ice
=======
          config_use_data_icebergs, &
          config_testing_system_test, &
          config_use_snicar_ad, &
          config_perform_unit_test
>>>>>>> 35d34425

     logical, pointer :: &
          pkgForcingActive, &
          pkgTestingSystemTestActive, &
<<<<<<< HEAD
          pkgPrescribedActive
=======
          pkgSnicarActive, &
          pkgUnitTestsActive

     ierr = 0
>>>>>>> 35d34425

     ierr = 0

     ! pkgForcing

     call MPAS_pool_get_config(configPool, "config_use_forcing", config_use_forcing)
     call MPAS_pool_get_config(configPool, "config_use_data_icebergs", config_use_data_icebergs)

     call MPAS_pool_get_package(packagePool, "pkgForcingActive", pkgForcingActive)

     ! see if we are using the forcing system
     if (config_use_forcing .or. config_use_data_icebergs) then

        pkgForcingActive = .true.

     endif

     !pkgTestingSystemTest

     call MPAS_pool_get_config(configPool, "config_testing_system_test", config_testing_system_test)

     call MPAS_pool_get_package(packagePool, "pkgTestingSystemTestActive", pkgTestingSystemTestActive)

     ! see if we are testing the testing system
     if (config_testing_system_test) then
        pkgTestingSystemTestActive = .true.
     endif

     ! pkgSnicar
     call MPAS_pool_get_config(configPool, "config_use_snicar_ad", config_use_snicar_ad)
     call MPAS_pool_get_package(packagePool, "pkgSnicarActive", pkgSnicarActive)
     ! see if we are using the snicar_ad system
     pkgSnicarActive = .true.

     ! pkgUnitTests
     call MPAS_pool_get_config(configPool, "config_perform_unit_test", config_perform_unit_test)
     call MPAS_pool_get_package(packagePool, "pkgUnitTestsActive", pkgUnitTestsActive)
     if (config_perform_unit_test) then
       pkgUnitTestsActive = .true.
     endif

     ! pkgPrescribed

     call MPAS_pool_get_config(configPool, "config_use_prescribed_ice", config_use_prescribed_ice)

     call MPAS_pool_get_package(packagePool, "pkgPrescribedActive", pkgPrescribedActive)

     ! see if we are testing the testing system
     if (config_use_prescribed_ice) then

        pkgPrescribedActive = .true.

     endif

   end subroutine setup_packages_other!}}}

   !***********************************************************************
   !
   !  routine seaice_setup_decompositions
   !
   !> \brief   Decomposition setup routine
   !> \author  Doug Jacobsen
   !> \date    04/08/2015
   !> \details
   !>  This routine is intended to create the decomposition list within a
   !>  domain type, and register any decompositons the core wants within it.
   !
   !-----------------------------------------------------------------------
   function seaice_setup_decompositions(decompList) result(ierr)!{{{

      use mpas_derived_types
      use mpas_decomp

      implicit none

      type (mpas_decomp_list), pointer :: decompList

      integer :: ierr
      procedure (mpas_decomp_function), pointer :: decompFunc

      ierr = 0

      nullify(decompList)

      call mpas_decomp_create_decomp_list(decompList)

      decompFunc => mpas_uniform_decomp

      if ( associated(decompList) ) then
         call mpas_log_write(' It is associated (decompList that is)')
      end if

      call mpas_decomp_register_method(decompList, 'uniform', decompFunc, iErr)

      if ( iErr == MPAS_DECOMP_NOERR ) then
         iErr = 0
      end if

   end function seaice_setup_decompositions!}}}


   !***********************************************************************
   !
   !  function seaice_setup_clock
   !
   !> \brief   Pacakge setup routine
   !> \author  Michael Duda
   !> \date    6 August 2014
   !> \details
   !>  The purpose of this function is to allow the core to set up a simulation
   !>  clock that will be used by the I/O subsystem for timing reads and writes
   !>  of I/O streams.
   !>  This function is called from the superstructure after the framework
   !>  has been initialized but before any fields have been allocated and
   !>  initial fields have been read from input files. However, all namelist
   !>  options are available.
   !
   !-----------------------------------------------------------------------
   function seaice_setup_clock(core_clock, configs) result(ierr)!{{{

      use mpas_derived_types

      implicit none

      type (MPAS_Clock_type), intent(inout) :: core_clock
      type (mpas_pool_type), intent(inout) :: configs
      integer :: ierr

      call seaice_simulation_clock_init(core_clock, configs, ierr)

   end function seaice_setup_clock!}}}

   !***********************************************************************
   !
   !  function seaice_setup_log
   !
   !> \brief   Log setup routine
   !> \author  Matt Hoffman, Adrian K. Turner
   !> \date    21 March 2017
   !> \details
   !>  The purpose of this routine is to set up the logging manager
   !>  and allow the core to specify details of the configuration.
   !
   !-----------------------------------------------------------------------
   function seaice_setup_log(logInfo, domain, unitNumbers) result(iErr)!{{{

      use mpas_derived_types
      use mpas_log

      implicit none

      type (mpas_log_type), intent(inout), pointer :: logInfo    !< logging information object to set up
      type (domain_type), intent(in), pointer :: domain          !< domain object to provide info for setting up log manager
      integer, dimension(2), intent(in), optional :: unitNumbers !< Fortran unit numbers to use for output and error logs
      integer :: iErr

      ! Local variables
      integer :: local_err

      iErr = 0

      ! Initialize log manager
      call mpas_log_init(logInfo, domain, unitNumbers=unitNumbers, err=local_err)
      iErr = ior(iErr, local_err)

      ! Set core specific options here
      ! (At present, there are not any.  There could eventually be choices about the file naming conventions
      !  or other settings controlling behavior.)

      ! After core has had a chance to modify log defaults, open the output log
      call mpas_log_open(err=local_err)
      iErr = ior(iErr, local_err)

   end function seaice_setup_log!}}}

   !***********************************************************************
   !
   !  function seaice_get_mesh_stream
   !
   !> \brief   Returns the name of the stream containing mesh information
   !> \author  Michael Duda
   !> \date    8 August 2014
   !> \details
   !>  This function returns the name of the I/O stream containing dimensions,
   !>  attributes, and mesh fields needed by the framework bootstrapping
   !>  routine. At the time this routine is called, only namelist options
   !>  are available.
   !
   !-----------------------------------------------------------------------
   function seaice_get_mesh_stream(configs, stream) result(ierr)!{{{

      use mpas_derived_types
      use mpas_pool_routines

      implicit none

      type (mpas_pool_type), intent(inout) :: configs
      character(len=StrKIND), intent(out) :: stream
      integer :: ierr

      logical, pointer :: config_do_restart
      character(len=strKIND), pointer :: config_initial_condition_type

      ierr = 0

      call mpas_pool_get_config(configs, 'config_initial_condition_type', config_initial_condition_type)
      call mpas_pool_get_config(configs, 'config_do_restart', config_do_restart)

      if (.not. associated(config_do_restart)) then
         write(stream,'(a)') ''
         ierr = 1
      else
         if (config_do_restart) then
            write(stream,'(a)') 'restart'
         else
            if (trim(config_initial_condition_type) == "restart") then
               write(stream,'(a)') 'restart_ic'
            else
               write(stream,'(a)') 'input'
            end if
         endif
      endif

   end function seaice_get_mesh_stream!}}}


   !***********************************************************************
   !
   !  function seaice_setup_block
   !
   !> \brief   Ocean block setup function
   !> \author  Doug Jacobsen
   !> \date    03/18/2015
   !> \details
   !>  This function is a wrapper function to properly setup a block to be a
   !>  ocean core block.
   !
   !-----------------------------------------------------------------------
   function seaice_setup_block(block) result(iErr)!{{{
      use mpas_derived_types
      type (block_type), pointer :: block
      integer :: iErr

      iErr = 0
      call seaice_generate_structs(block, block % structs, block % dimensions, block % packages)
   end function seaice_setup_block!}}}

#include "../inc/setup_immutable_streams.inc"

#include "../inc/block_dimension_routines.inc"

#include "../inc/define_packages.inc"

#include "../inc/structs_and_variables.inc"

#include "../inc/namelist_call.inc"

#include "../inc/namelist_defines.inc"

end module seaice_core_interface<|MERGE_RESOLUTION|>--- conflicted
+++ resolved
@@ -597,27 +597,18 @@
 
      logical, pointer :: &
           config_use_forcing, &
-<<<<<<< HEAD
-          config_testing_system_test, &
-          config_use_prescribed_ice
-=======
           config_use_data_icebergs, &
           config_testing_system_test, &
           config_use_snicar_ad, &
-          config_perform_unit_test
->>>>>>> 35d34425
+          config_perform_unit_test, &
+          config_use_prescribed_ice
 
      logical, pointer :: &
           pkgForcingActive, &
           pkgTestingSystemTestActive, &
-<<<<<<< HEAD
+          pkgSnicarActive, &
+          pkgUnitTestsActive, &
           pkgPrescribedActive
-=======
-          pkgSnicarActive, &
-          pkgUnitTestsActive
-
-     ierr = 0
->>>>>>> 35d34425
 
      ierr = 0
 
@@ -660,16 +651,11 @@
      endif
 
      ! pkgPrescribed
-
      call MPAS_pool_get_config(configPool, "config_use_prescribed_ice", config_use_prescribed_ice)
-
      call MPAS_pool_get_package(packagePool, "pkgPrescribedActive", pkgPrescribedActive)
-
      ! see if we are testing the testing system
      if (config_use_prescribed_ice) then
-
         pkgPrescribedActive = .true.
-
      endif
 
    end subroutine setup_packages_other!}}}
