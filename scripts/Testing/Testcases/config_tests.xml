--- conflicted
+++ resolved
@@ -1,190 +1,5 @@
 <?xml version="1.0"?>
 
-<<<<<<< HEAD
-<config_ccsmtest>
-
-<ccsmtest NAME="APT"
-          DESC="auto promotion test (to be deleted)"
-          INFO_DBUG="1"
-          CCSM_TCOST="0"
-          DOUT_S="FALSE" />
-          
-<ccsmtest NAME="CME"
-          DESC="compare mct and esmf interfaces (default is 10 days for each)"
-          COMP_INTERFACE="MCT"
-          USE_ESMF_LIB="TRUE"
-          STOP_OPTION="ndays"
-          STOP_N="10"
-          REST_OPTION="none"
-          INFO_DBUG="1"
-          CCSM_TCOST="4"
-          DOUT_S="FALSE" />
-
-<ccsmtest NAME="ERI"
-          DESC="hybrid/branch/exact restart test, default 3+19/10+9/5+4 days"
-          INFO_DBUG="1"
-          STOP_OPTION="ndays" 
-          STOP_N="22" 
-          CCSM_TCOST="1"
-          DOUT_S="FALSE" />
-          
-<ccsmtest NAME="ERP"
-          DESC="pes counts hybrid (open-MP/MPI) restart bfb test from startup, default 6 days + 5 days"
-          INFO_DBUG="1"
-          BFBFLAG="TRUE"
-          CCSM_TCOST="1"
-          STOP_OPTION="ndays"
-          STOP_N="11"
-          DOUT_S="FALSE" />
-
-<ccsmtest NAME="ERS"
-          DESC="exact restart from startup, default 6 days + 5 days"
-          INFO_DBUG="1"
-          CCSM_TCOST="0"
-          STOP_OPTION="ndays"
-          STOP_N="11"
-          DOUT_S="FALSE" />
-
-<ccsmtest NAME="ERT"
-          DESC="exact restart from startup, default 2 month + 1 month (ERS with info dbug = 1)"
-          INFO_DBUG="1"
-          CCSM_TCOST="0"
-          STOP_OPTION="nmonths"
-          STOP_N="3"
-          AVGHIST_OPTION="nmonths"
-          AVGHIST_N="1"
-          DOUT_S="FALSE" />
-
-<ccsmtest NAME="ICP"
-          DESC="cice performance test"
-          INFO_DBUG="1"
-          STOP_OPTION="ndays"
-          STOP_N="10"
-          REST_OPTION="none"
-          COMP_RUN_BARRIERS="TRUE"
-          TIMER_LEVEL="12"
-          CCSM_TCOST="4"
-          DOUT_S="FALSE" />
-
-<ccsmtest NAME="LAR"
-          DESC="long term archive test"
-          INFO_DBUG="1"
-          STOP_OPTION="nmonths"
-          STOP_N="1"
-          DOUT_S="TRUE" 
-          CCSM_TCOST="4"
-          DOUT_L_MS="TRUE" />
-
-<ccsmtest NAME="PEA"
-          DESC="single pe bfb test (default length)"
-          INFO_DBUG="1"
-          REST_OPTION="never"
-          CCSM_TCOST="1"
-          DOUT_S="FALSE" />
-
-<ccsmtest NAME="PEM"
-          DESC="pes counts mpi bfb test (seq tests; default length)"
-          INFO_DBUG="1"
-          BFBFLAG="TRUE"
-          REST_OPTION="never"
-          CCSM_TCOST="1"
-          DOUT_S="FALSE" />
-
-<ccsmtest NAME="PET"
-          DESC="openmp bfb test (seq tests; default length)"
-          INFO_DBUG="1"
-          BFBFLAG="TRUE"
-          BUILD_THREADED="TRUE"
-          REST_OPTION="never"
-          CCSM_TCOST="1"
-          DOUT_S="FALSE" />
-         
-<ccsmtest NAME="PFS"
-          DESC="performance test setup"
-          INFO_DBUG="1"
-          STOP_OPTION="ndays"
-          STOP_N="20"
-          REST_OPTION="none"
-          CCSM_TCOST="0"
-          DOUT_S="FALSE" />
-
-<ccsmtest NAME="NCK"
-          DESC="multi-instance validation vs single instance (default length)"
-          INFO_DBUG="1"
-          CCSM_TCOST="-1"
-          DOUT_S="FALSE" />
-
-<ccsmtest NAME="NCR"
-          DESC="multi-instance validation sequential vs concurrent (default length)"
-          INFO_DBUG="1"
-          CCSM_TCOST="-1"
-          DOUT_S="FALSE" />
-
-<ccsmtest NAME="NOC"
-          DESC="multi-instance validation for single instance ocean (default length)"
-          INFO_DBUG="1"
-          CCSM_TCOST="-1"
-          DOUT_S="FALSE" />
-          
-<ccsmtest NAME="OCP"
-          DESC="pop performance test"
-          INFO_DBUG="1"
-          STOP_OPTION="ndays"
-          STOP_N="10"
-          REST_OPTION="none"
-          COMP_RUN_BARRIERS="TRUE"
-          TIMER_LEVEL="12"
-          CCSM_TCOST="4"
-          DOUT_S="FALSE" />
-          
-<ccsmtest NAME="PMT"
-          DESC="modified-task/modified-thread count BFB test "
-          INFO_DBUG="1"
-          STOP_OPTION="ndays"
-          STOP_N="10"
-          REST_OPTION="none"
-          TIMER_LEVEL="12"
-          CCSM_TCOST="4"
-          DOUT_S="FALSE" />
-
-<ccsmtest NAME="SBN"
-          DESC="smoke build-namelist test (just run preview_namelist and check_input_data)"
-          INFO_DBUG="1"
-          CCSM_TCOST="-1"
-          DOUT_S="FALSE" />
-
-<ccsmtest NAME="SEQ"
-          DESC="sequencing bfb test (10 day seq,conc tests)"
-          INFO_DBUG="1"
-          STOP_OPTION="ndays"
-          STOP_N="10"
-          REST_OPTION="never"
-          CCSM_TCOST="0"
-          DOUT_S="FALSE" />
-
-<ccsmtest NAME="SMS"
-          DESC="smoke startup test (default length)"
-          INFO_DBUG="1"
-          CCSM_TCOST="-1"
-          DOUT_S="FALSE" />
-
-<ccsmtest NAME="SSP"
-          DESC="smoke CLM spinup test (only valid for CLM compsets with CLM45 and CN or BGC)"
-          INFO_DBUG="1"
-          CCSM_TCOST="-1"
-          STOP_OPTION="ndays"
-          RUN_TYPE="startup"
-          STOP_N="4"
-          DOUT_S="FALSE" />
-
-<ccsmtest NAME="STA"
-	  DESC="Short-term archiving restart test"
-	  INFO_DBUG="1"
-	  CCSM_TCOST="-1"
-	  DOUT_S="FALSE" />
-
-</config_ccsmtest>
-=======
 <config_test>
 
   <test NAME="APT">
@@ -389,5 +204,4 @@
     <DOUT_S>FALSE</DOUT_S> 
   </test>
 
-</config_test>
->>>>>>> e6d78cfd
+</config_test>