--- conflicted
+++ resolved
@@ -24,15 +24,9 @@
      -export                Export missing data into "inputdata",
      -prestage <prestage>   Prestage data from inputdata to prestage
      -datalistdir <dir>     Directory which will be searched for .input_data_list files
-<<<<<<< HEAD
-                            Default is $CASEROOT/Buildconf.  Optional.
      -loglevel             Set output verbosity. Optional.
-=======
-                            Default is $CASEBUILD.  Optional.
      -svnloc <svnloc>       Location of the svn inputdata repository from which to export
                             missing data. Optional.
-     -verbose [or -v]       Print extra information. Optional.
->>>>>>> 71017964
      -help [or -h]          Print usage to STDOUT.  Optional.
 SUMMARY
 
@@ -53,12 +47,8 @@
 	     export         => 0,
 	     prestage       => 0,
 	     datalistdir    => undef,
-<<<<<<< HEAD
 	     loglevel => "INFO",
-=======
 	     svnloc         => undef,
-	     verbose        => 0,
->>>>>>> 71017964
 	     help           => 0
 	    );
 
@@ -68,12 +58,8 @@
     "export"                    => \$opts{'export'},
     "prestage=s"                => \$opts{'prestage'},
     "datalistdir=s"             => \$opts{'datalistdir'},
-<<<<<<< HEAD
     "loglevel=s"                 => \$opts{'loglevel'},
-=======
     "svnloc=s"                  => \$opts{'svnloc'},
-    "v|verbose"                 => \$opts{'verbose'},
->>>>>>> 71017964
     "h|help"                    => \$opts{'help'},
 )  or usage();
 
@@ -178,12 +164,8 @@
   if ($error eq '') {
     $logger->logdie ("Error: the subversion client svn was not found.");
   }
-<<<<<<< HEAD
-  my $error = `svn list $svn_loc > /dev/null`;
-
-=======
+
   my $error = `svn --non-interactive --trust-server-cert list $svn_loc > /dev/null`;
->>>>>>> 71017964
 }
 
 $inputdata_rootdir .= "/";
@@ -259,29 +241,22 @@
               }
            }
 	   if (($isinput) && ($exportopt) && (!-e $fileneed)) {
-<<<<<<< HEAD
-	      my $fileloc = $svn_loc.$filend;     # Location in subversion repository.
-  	      my $lsearch = $fileloc;             # Variable used in  searches for symbolic links.
-	      isinrepository($fileloc) ? dataexport($fileneed, $fileloc) : 
-		 $logger->warn( "File was not found in svn repo: $fileloc ");
-=======
-         my $fileloc = $svn_loc.$filend;     # Location in subversion repository.
-  	     my $lsearch = $fileloc;             # Variable used in  searches for symbolic links.
-         if (isinrepository($fileloc)) {
-             dataexport($fileneed, $fileloc);
-         }
-         else {
-             print "File was not found in svn repo: $fileloc, trying backup... \n";
-             $fileloc = $svn_loc_backup.$filend;     # Location in subversion repository.
-             $lsearch = $fileloc;             # Variable used in  searches for symbolic links.
-             if (isinrepository($fileloc)) {
-                 dataexport($fileneed, $fileloc);
-             }
-             else {
-                 print "File was not found in backup svn repo: $fileloc\n";
-             }
-         }
->>>>>>> 71017964
+               my $fileloc = $svn_loc.$filend;     # Location in subversion repository.
+               my $lsearch = $fileloc;             # Variable used in  searches for symbolic links.
+               if (isinrepository($fileloc)) {
+                   dataexport($fileneed, $fileloc);
+               }
+               else {
+                   $logger->warn("File was not found in svn repo: $fileloc, trying backup...");
+                   $fileloc = $svn_loc_backup.$filend;     # Location in subversion repository.
+                   $lsearch = $fileloc;             # Variable used in  searches for symbolic links.
+                   if (isinrepository($fileloc)) {
+                       dataexport($fileneed, $fileloc);
+                   }
+                   else {
+                       $logger->warn("File was not found in backup svn repo: $fileloc");
+                   }
+               }
 	   }
 	   if (($isinput) && ($prestageopt)) {
 	      my $filecopy = $prestage_rootdir.$filend;
@@ -333,13 +308,8 @@
 sub dataexport($$) {
     $_[0] =~ m!(.*)/(.*)!;                             # Stores directory containing file in $1.
     my $dir = $1;
-<<<<<<< HEAD
     $logger->info( "export $_[1] $_[0] ..... " );
-    my $listing = `svn ls $_[1]`;
-=======
-    print "export $_[1] $_[0] ..... " ;
     my $listing = `svn --non-interactive --trust-server-cert ls $_[1]`;
->>>>>>> 71017964
     if ($2 and $listing =~ /^$2\b/) {                  # Check if input is a file or directory (links treated as files).
 	unless (-e $dir) {                             # Make containing directory unless it already exists.
 	    my $dexist = $dir;
