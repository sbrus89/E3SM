--- conflicted
+++ resolved
@@ -120,13 +120,7 @@
             text = desc.text
             compsets[attrib] = text
 
-<<<<<<< HEAD
-        logger.info(" %s" %helptext)
-        for key in sorted(compsets.iterkeys()):
-            logger.info("   {:20} : {}".format(key, compsets[key]))
-=======
         logger.info(" {}".format(helptext))
         for v in sorted(compsets.iteritems()):
             label, definition = v
             logger.info("   {:20s} : {}".format(label, definition))
->>>>>>> d6950a6b
