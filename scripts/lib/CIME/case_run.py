--- conflicted
+++ resolved
@@ -1,10 +1,6 @@
 from CIME.XML.standard_module_setup import *
 from CIME.case_submit               import submit
-<<<<<<< HEAD
-from CIME.utils                     import gzip_existing_file, new_lid, run_and_log_case_status, get_timestamp, get_model
-=======
 from CIME.utils                     import gzip_existing_file, new_lid, run_and_log_case_status, get_timestamp, run_sub_or_cmd
->>>>>>> b7f9e74d
 from CIME.check_lockedfiles         import check_lockedfiles
 from CIME.get_timing                import get_timing
 from CIME.provenance                import save_prerun_provenance, save_postrun_provenance
@@ -283,29 +279,22 @@
     # set up the LID
     lid = new_lid()
 
-<<<<<<< HEAD
-=======
-    save_prerun_provenance(case)
-
-    if prerun_script:
-        case.flush()
-        do_external(prerun_script, case.get_value("CASEROOT"), case.get_value("RUNDIR"),
-                    lid, prefix="prerun")
-        case.read_xml()
-
->>>>>>> b7f9e74d
     for cycle in range(data_assimilation_cycles):
         # After the first DA cycle, runs are restart runs
         if cycle > 0:
             case.set_value("CONTINUE_RUN", "TRUE")
             lid = new_lid()
 
+        if prerun_script:
+            case.flush()
+            do_external(prerun_script, case.get_value("CASEROOT"), case.get_value("RUNDIR"),
+                        lid, prefix="prerun")
+            case.read_xml()
+
         lid = run_model(case, lid, skip_pnl, da_cycle=cycle)
-<<<<<<< HEAD
 
         save_logs(case, lid)       # Copy log files back to caseroot
-=======
->>>>>>> b7f9e74d
+
         if case.get_value("CHECK_TIMING") or case.get_value("SAVE_TIMING"):
             get_timing(case, lid)     # Run the getTiming script
 
@@ -315,17 +304,13 @@
                                  case.get_value("RUNDIR"))
             case.read_xml()
 
-        save_logs(case, lid)       # Copy log files back to caseroot
-
-    if postrun_script:
-        case.flush()
-        do_external(postrun_script, case.get_value("CASEROOT"), case.get_value("RUNDIR"),
-                    lid, prefix="postrun")
-        case.read_xml()
-
-    save_logs(case, lid)       # Copy log files back to caseroot
-
-    save_postrun_provenance(case)
+        if postrun_script:
+            case.flush()
+            do_external(postrun_script, case.get_value("CASEROOT"), case.get_value("RUNDIR"),
+                        lid, prefix="postrun")
+            case.read_xml()
+
+        save_postrun_provenance(case)
 
     logger.warning("check for resubmit")
     resubmit_check(case)
