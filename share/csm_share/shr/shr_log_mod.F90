--- conflicted
+++ resolved
@@ -14,11 +14,6 @@
 ! !USES:
 
   use shr_kind_mod
-<<<<<<< HEAD
-  use shr_strconvert_mod, only: toString
-
-=======
->>>>>>> b6c1335c
   use shr_strconvert_mod, only: toString
 
   use, intrinsic :: iso_fortran_env, only: output_unit
