.SUFFIXES: .F .o
OBJS = mpas_ocn_init_routines.o \
       mpas_ocn_gm.o \
       mpas_ocn_diagnostics.o \
       mpas_ocn_diagnostics_routines.o \
       mpas_ocn_thick_ale.o \
       mpas_ocn_equation_of_state.o \
       mpas_ocn_equation_of_state_jm.o \
       mpas_ocn_equation_of_state_linear.o \
	   mpas_ocn_thick_hadv.o \
	   mpas_ocn_thick_vadv.o \
	   mpas_ocn_thick_surface_flux.o \
	   mpas_ocn_vel_coriolis.o \
	   mpas_ocn_vel_vadv.o \
	   mpas_ocn_vel_hmix.o \
	   mpas_ocn_vel_hmix_del2.o \
	   mpas_ocn_vel_hmix_leith.o \
	   mpas_ocn_vel_hmix_del4.o \
	   mpas_ocn_vel_forcing.o \
	   mpas_ocn_vel_forcing_windstress.o \
	   mpas_ocn_vel_forcing_rayleigh.o \
	   mpas_ocn_vel_pressure_grad.o \
	   mpas_ocn_vmix.o \
	   mpas_ocn_vmix_coefs_const.o \
	   mpas_ocn_vmix_coefs_rich.o \
	   mpas_ocn_vmix_coefs_tanh.o \
       mpas_ocn_vmix_coefs_redi.o \
	   mpas_ocn_vmix_cvmix.o \
	   mpas_ocn_tendency.o \
	   mpas_ocn_tracer_hmix.o \
	   mpas_ocn_tracer_hmix_del2.o \
	   mpas_ocn_tracer_hmix_del4.o \
	   mpas_ocn_tracer_hmix_redi.o \
	   mpas_ocn_tracer_advection.o \
	   mpas_ocn_tracer_advection_mono.o \
	   mpas_ocn_tracer_advection_std.o \
	   mpas_ocn_tracer_nonlocalflux.o \
	   mpas_ocn_tracer_short_wave_absorption.o \
	   mpas_ocn_tracer_short_wave_absorption_jerlov.o \
	   mpas_ocn_high_freq_thickness_hmix_del2.o \
	   mpas_ocn_tracer_surface_flux.o \
	   mpas_ocn_test.o \
	   mpas_ocn_constants.o \
	   mpas_ocn_forcing.o \
	   mpas_ocn_forcing_bulk.o \
	   mpas_ocn_forcing_restoring.o \
	   mpas_ocn_time_average.o \
	   mpas_ocn_time_average_coupled.o \
	   mpas_ocn_sea_ice.o

all: $(OBJS)

mpas_ocn_init_routines.o: mpas_ocn_constants.o mpas_ocn_time_average.o mpas_ocn_diagnostics.o mpas_ocn_gm.o

mpas_ocn_tendency.o: mpas_ocn_time_average.o mpas_ocn_high_freq_thickness_hmix_del2.o mpas_ocn_tracer_surface_flux.o mpas_ocn_thick_surface_flux.o mpas_ocn_tracer_short_wave_absorption.o mpas_ocn_tracer_advection.o mpas_ocn_tracer_hmix.o mpas_ocn_tracer_nonlocalflux.o mpas_ocn_vmix.o mpas_ocn_constants.o

mpas_ocn_diagnostics_routines.o: mpas_ocn_constants.o

mpas_ocn_diagnostics.o: mpas_ocn_thick_ale.o mpas_ocn_diagnostics_routines.o mpas_ocn_equation_of_state.o mpas_ocn_gm.o mpas_ocn_constants.o

mpas_ocn_thick_ale.o: mpas_ocn_constants.o

mpas_ocn_time_average.o:

mpas_ocn_time_average_coupled.o: mpas_ocn_constants.o

mpas_ocn_thick_hadv.o: mpas_ocn_constants.o

mpas_ocn_thick_vadv.o: mpas_ocn_constants.o

mpas_ocn_thick_surface_flux.o: mpas_ocn_forcing.o mpas_ocn_constants.o

mpas_ocn_gm.o:  mpas_ocn_constants.o

mpas_ocn_vel_pressure_grad.o: mpas_ocn_constants.o

mpas_ocn_vel_vadv.o: mpas_ocn_constants.o

mpas_ocn_vel_hmix.o: mpas_ocn_vel_hmix_del2.o mpas_ocn_vel_hmix_leith.o mpas_ocn_vel_hmix_del4.o mpas_ocn_constants.o

mpas_ocn_vel_hmix_del2.o: mpas_ocn_constants.o

mpas_ocn_vel_hmix_leith.o: mpas_ocn_constants.o

mpas_ocn_vel_hmix_del4.o: mpas_ocn_constants.o

mpas_ocn_vel_forcing.o: mpas_ocn_vel_forcing_windstress.o mpas_ocn_vel_forcing_rayleigh.o mpas_ocn_forcing.o mpas_ocn_constants.o

mpas_ocn_vel_forcing_windstress.o: mpas_ocn_forcing.o mpas_ocn_constants.o

mpas_ocn_vel_forcing_rayleigh.o: mpas_ocn_constants.o

mpas_ocn_vel_coriolis.o: mpas_ocn_constants.o

mpas_ocn_tracer_hmix.o: mpas_ocn_tracer_hmix_del2.o mpas_ocn_tracer_hmix_del4.o mpas_ocn_tracer_hmix_redi.o

mpas_ocn_tracer_hmix_del2.o: mpas_ocn_constants.o

mpas_ocn_tracer_hmix_del4.o: mpas_ocn_constants.o

<<<<<<< HEAD
mpas_ocn_tracer_advection.o: mpas_ocn_constants.o mpas_ocn_tracer_advection_mono.o mpas_ocn_tracer_advection_std.o

mpas_ocn_tracer_advection_mono.o: mpas_ocn_constants.o

mpas_ocn_tracer_advection_std.o: mpas_ocn_constants.o
=======
mpas_ocn_tracer_hmix_redi.o: mpas_ocn_constants.o

mpas_ocn_tracer_advection.o: mpas_ocn_constants.o
>>>>>>> 1df25408

mpas_ocn_high_freq_thickness_hmix_del2.o: mpas_ocn_constants.o

mpas_ocn_tracer_nonlocalflux.o: mpas_ocn_constants.o

mpas_ocn_tracer_surface_flux.o: mpas_ocn_forcing.o mpas_ocn_constants.o

mpas_ocn_tracer_short_wave_absorption.o: mpas_ocn_tracer_short_wave_absorption_jerlov.o mpas_ocn_constants.o

mpas_ocn_tracer_short_wave_absorption_jerlov.o: mpas_ocn_constants.o

mpas_ocn_vmix.o: mpas_ocn_vmix_coefs_const.o mpas_ocn_vmix_coefs_rich.o mpas_ocn_vmix_coefs_tanh.o mpas_ocn_vmix_cvmix.o mpas_ocn_vmix_coefs_redi.o mpas_ocn_constants.o

mpas_ocn_vmix_coefs_const.o: mpas_ocn_constants.o

mpas_ocn_vmix_coefs_rich.o: mpas_ocn_equation_of_state.o mpas_ocn_constants.o

mpas_ocn_vmix_coefs_tanh.o: mpas_ocn_constants.o

mpas_ocn_vmix_cvmix.o:  mpas_ocn_constants.o

mpas_ocn_vmix_coefs_redi.o: mpas_ocn_constants.o

mpas_ocn_equation_of_state.o: mpas_ocn_equation_of_state_jm.o mpas_ocn_equation_of_state_linear.o mpas_ocn_constants.o

mpas_ocn_equation_of_state_jm.o: mpas_ocn_constants.o

mpas_ocn_equation_of_state_linear.o: mpas_ocn_constants.o

mpas_ocn_test.o:  mpas_ocn_constants.o

mpas_ocn_constants.o:

mpas_ocn_forcing.o: mpas_ocn_constants.o mpas_ocn_forcing_bulk.o mpas_ocn_forcing_restoring.o

mpas_ocn_forcing_bulk.o: mpas_ocn_constants.o

mpas_ocn_forcing_restoring.o: mpas_ocn_constants.o

mpas_ocn_sea_ice.o: mpas_ocn_constants.o


clean:
	$(RM) *.o *.i *.mod *.f90

.F.o:
	$(RM) $@ $*.mod
ifeq "$(GEN_F90)" "true"
	$(CPP) $(CPPFLAGS) $(CPPINCLUDES) $< > $*.f90
	$(FC) $(FFLAGS) -c $*.f90 $(FCINCLUDES)
else
	$(FC) $(CPPFLAGS) $(FFLAGS) -c $*.F $(CPPINCLUDES) $(FCINCLUDES)
endif<|MERGE_RESOLUTION|>--- conflicted
+++ resolved
@@ -24,7 +24,7 @@
 	   mpas_ocn_vmix_coefs_const.o \
 	   mpas_ocn_vmix_coefs_rich.o \
 	   mpas_ocn_vmix_coefs_tanh.o \
-       mpas_ocn_vmix_coefs_redi.o \
+           mpas_ocn_vmix_coefs_redi.o \
 	   mpas_ocn_vmix_cvmix.o \
 	   mpas_ocn_tendency.o \
 	   mpas_ocn_tracer_hmix.o \
@@ -98,17 +98,13 @@
 
 mpas_ocn_tracer_hmix_del4.o: mpas_ocn_constants.o
 
-<<<<<<< HEAD
 mpas_ocn_tracer_advection.o: mpas_ocn_constants.o mpas_ocn_tracer_advection_mono.o mpas_ocn_tracer_advection_std.o
 
 mpas_ocn_tracer_advection_mono.o: mpas_ocn_constants.o
 
 mpas_ocn_tracer_advection_std.o: mpas_ocn_constants.o
-=======
+
 mpas_ocn_tracer_hmix_redi.o: mpas_ocn_constants.o
-
-mpas_ocn_tracer_advection.o: mpas_ocn_constants.o
->>>>>>> 1df25408
 
 mpas_ocn_high_freq_thickness_hmix_del2.o: mpas_ocn_constants.o
 
