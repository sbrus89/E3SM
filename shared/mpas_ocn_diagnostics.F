--- conflicted
+++ resolved
@@ -666,10 +666,6 @@
         call ocn_compute_KPP_input_fields(statePool, forcingPool, meshPool, diagnosticsPool, scratchPool, timeLevel)
       endif
 
-<<<<<<< HEAD
-      do iEdge = 1, nEdges
-=======
-
       ! compute the attenuation coefficient for surface fluxes
       surfaceFluxAttenuationCoefficient(:) = config_flux_attenuation_coefficient
 
@@ -680,8 +676,7 @@
                                          diagnosticsPool, timeLevel)
       call mpas_timer_stop("land_ice_diagnostic_fields")
 
-      do iEdge = 1, nEdgesSolve
->>>>>>> e34b9500
+      do iEdge = 1, nEdges
          cell1 = cellsOnEdge(1, iEdge)
          cell2 = cellsOnEdge(2, iEdge)
 
@@ -1253,11 +1248,7 @@
         surfaceStressMagnitude(iCell) = sqrt(deltaVelocitySquared)
 
        ! compute surface friction velocity
-<<<<<<< HEAD
-         surfaceFrictionVelocity(iCell) = sqrt(surfacewindStressMagnitude(iCell) / rho_sw)
-=======
-         surfaceFrictionVelocity(iCell) = sqrt(surfaceStressMagnitude(iCell) / config_density0)
->>>>>>> e34b9500
+         surfaceFrictionVelocity(iCell) = sqrt(surfaceStressMagnitude(iCell) / rho_sw)
 
        ! zero the bulk Richardson number within the ocean surface layer
        ! this prevent CVMix/KPP from mis-diagnosing the OBL to be within the surface layer
