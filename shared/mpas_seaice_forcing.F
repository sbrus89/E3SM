--- conflicted
+++ resolved
@@ -2098,21 +2098,14 @@
 
     logical, pointer :: &
          config_use_forcing, &
-<<<<<<< HEAD
-         config_use_prescribed_ice
+         config_use_prescribed_ice, &
+         config_use_data_icebergs
 
     call MPAS_pool_get_config(domain % configs, "config_use_forcing", config_use_forcing)
     call MPAS_pool_get_config(domain % configs, "config_use_prescribed_ice", config_use_prescribed_ice)
-
-    if (config_use_forcing .or. config_use_prescribed_ice) then
-=======
-         config_use_data_icebergs
-
-    call MPAS_pool_get_config(domain % configs, "config_use_forcing", config_use_forcing)
     call MPAS_pool_get_config(domain % configs, "config_use_data_icebergs", config_use_data_icebergs)
 
-    if (config_use_forcing .or. config_use_data_icebergs) then
->>>>>>> 35d34425
+    if (config_use_forcing .or. config_use_prescribed_ice .or. config_use_data_icebergs) then
 
        call MPAS_forcing_write_restart_times(seaiceForcingGroups)
 
