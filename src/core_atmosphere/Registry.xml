--- conflicted
+++ resolved
@@ -336,10 +336,7 @@
 
         <packages>
                 <package name="mp_kessler_in" description="parameterization of kessler microphysics."/>
-<<<<<<< HEAD
                 <package name="mp_thompson_aerosols_in" description="parameterization of Thompson cloud microphysics with aerosols."/>
-=======
->>>>>>> 76005fea
                 <package name="mp_thompson_in" description="parameterization of Thompson cloud microphysics."/>
                 <package name="mp_wsm6_in" description="parameterization of WSM6 cloud microphysics."/>
                 <package name="cu_grell_freitas_in" description="parameterization of Grell-Freitas convection."/>
@@ -475,10 +472,6 @@
 			<var name="ol3"/>
 			<var name="ol4"/>
 			<var name="h_oml_initial"/>
-			<var name="u10"/>
-			<var name="v10"/>
-			<var name="q2"/>
-			<var name="t2m"/>
 		</stream>
 
 		<stream name="restart" 
@@ -555,7 +548,6 @@
 			<var name="east"/>
 			<var name="north"/>
 			<var_array name="scalars"/>
-<<<<<<< HEAD
 			<var name="rainprod" packages="mp_thompson_aerosols_in;mp_thompson_in"/>
 			<var name="evapprod" packages="mp_thompson_aerosols_in;mp_thompson_in"/>
 			<var name="re_cloud" packages="mp_thompson_aerosols_in;mp_thompson_in;mp_wsm6_in"/>
@@ -564,15 +556,6 @@
 			<var name="nt_c" packages="mp_thompson_aerosols_in;mp_thompson_in"/>
 			<var name="mu_c" packages="mp_thompson_aerosols_in;mp_thompson_in"/>
 			<var name="nwfa2d" packages="mp_thompson_aerosols_in"/>
-=======
-			<var name="rainprod" packages="mp_thompson_in"/>
-			<var name="evapprod" packages="mp_thompson_in"/>
-			<var name="re_cloud" packages="mp_thompson_in"/>
-			<var name="re_ice" packages="mp_thompson_in"/>
-			<var name="re_snow" packages="mp_thompson_in"/>
-			<var name="nt_c" packages="mp_thompson_in"/>
-			<var name="mu_c" packages="mp_thompson_in"/>
->>>>>>> 76005fea
 			<var name="xtime"/>
 			<var name="u"/>
 			<var name="w"/>
@@ -1324,7 +1307,6 @@
                         <var name="qv" array_group="moist" units="kg kg^{-1}"
                              description="Water vapor mixing ratio"/>
 
-<<<<<<< HEAD
                         <var name="qc" array_group="moist" units="kg kg^{-1}"
                              description="Cloud water mixing ratio"
                              packages="bl_mynn_in;bl_ysu_in;cu_tiedtke_in;mp_kessler_in;mp_thompson_aerosols_in;mp_thompson_in;mp_wsm6_in"/>
@@ -1364,29 +1346,6 @@
                         <var name="nifa" array_group="aerosols" units="nb kg^{-1}"
                              description="Number concentration of nonhygroscopic (ice friendly) aerosols"
                              packages="mp_thompson_aerosols_in"/>
-=======
-                        <var name="qc"      array_group="moist" packages="bl_mynn_in;bl_ysu_in;cu_tiedtke_in;mp_kessler_in;mp_thompson_in;mp_wsm6_in" units="kg kg^{-1}"
-                             description="Cloud water mixing ratio"/>
-
-                        <var name="qr"      array_group="moist" packages="mp_kessler_in;mp_thompson_in;mp_wsm6_in" units="kg kg^{-1}"
-                             description="Rain water mixing ratio"/>
-
-                        <var name="qi"      array_group="moist" packages="bl_mynn_in;bl_ysu_in;cu_tiedtke_in;mp_thompson_in;mp_wsm6_in" units="kg kg^{-1}"
-                             description="Ice mixing ratio"/>
-
-                        <var name="qs"      array_group="moist" packages="mp_thompson_in;mp_wsm6_in" units="kg kg^{-1}"
-                             description="Snow mixing ratio"/>
-
-                        <var name="qg"      array_group="moist" packages="mp_thompson_in;mp_wsm6_in" units="kg kg^{-1}"
-                             description="Graupel mixing ratio"/>
-
-                        <var name="nr"      array_group="number" packages="mp_thompson_in" units="m^{-3}"
-                             description="Rain number concentration"/>
-
-                        <var name="ni"      array_group="number" packages="bl_mynn_in;mp_thompson_in" units="m^{-3}"
-                             description="Ice number concentration"/>
-
->>>>>>> 76005fea
                 </var_array>
 
                 <var_array name="aerosols" type="real" dimensions="nAerLevels nCells Time">
@@ -1938,7 +1897,6 @@
                         <var name="tend_qv" name_in_code="qv" array_group="moist" units="kg kg^{-1} s^{-1}"
                              description="Tendency of water vapor mixing ratio"/>
 
-<<<<<<< HEAD
                         <var name="tend_qc" name_in_code="qc" array_group="moist" units="kg kg^{-1} s^{-1}"
                              description="Tendency of cloud water mixing ratio"
                              packages="bl_mynn_in;cu_tiedtke_in;mp_kessler_in;mp_thompson_aerosols_in;mp_thompson_in;mp_wsm6_in"/>
@@ -1978,29 +1936,6 @@
                         <var name="tend_nifa" name_in_code="nifa" array_group="aerosols" units="nb kg^{-1} s^{-1}"
                              description="Tendency of number concentration of nonhygroscopic (ice friendly) aerosols"
                              packages="mp_thompson_aerosols_in"/>
-=======
-                        <var name="tend_qc"    name_in_code="qc"        array_group="moist" packages="bl_mynn_in;cu_tiedtke_in;mp_kessler_in;mp_thompson_in;mp_wsm6_in" units="kg kg^{-1} s^{-1}"
-                             description="Tendency of cloud water mixing ratio"/>
-
-                        <var name="tend_qr"    name_in_code="qr"        array_group="moist" packages="mp_kessler_in;mp_thompson_in;mp_wsm6_in" units="kg kg^{-1} s^{-1}"
-                             description="Tendency of rain water mixing ratio"/>
-
-                        <var name="tend_qi"    name_in_code="qi"        array_group="moist" packages="bl_mynn_in;cu_tiedtke_in;mp_thompson_in;mp_wsm6_in" units="kg kg^{-1} s^{-1}"
-                             description="Tendency of ice mixing ratio"/>
-
-                        <var name="tend_qs"    name_in_code="qs"        array_group="moist" packages="mp_thompson_in;mp_wsm6_in" units="kg kg^{-1} s^{-1}"
-                             description="Tendency of snow ratio"/>
-
-                        <var name="tend_qg"    name_in_code="qg"        array_group="moist" packages="mp_thompson_in;mp_wsm6_in" units="kg kg^{-1} s^{-1}"
-                             description="Tendency of graupel mixing ratio"/>
-
-                        <var name="tend_nr"    name_in_code="nr"        array_group="number" packages="mp_thompson_in" units="m^{-3} s^{-1}"
-                             description="Tendency of rain number concentration"/>
-
-                        <var name="tend_ni"    name_in_code="ni"        array_group="number" packages="bl_mynn_in;mp_thompson_in" units="m^{-3} s^{-1}"
-                             description="Tendency of ice number concentration"/>
-
->>>>>>> 76005fea
                 </var_array>
         </var_struct>
 
@@ -2183,13 +2118,13 @@
                      possible_values="`suite',`monin_obukhov',`off'"/>
 
                 <nml_option name="config_gfconv_closure_deep" type="integer" default_value="0" in_defaults="false"
-                     units="TBD"
-                     description="TBD"
+                     units="-"
+                     description="closure option for deep convection in Grell-Freitas convection scheme"
                      possible_values="TBD"/>
 
                 <nml_option name="config_gfconv_closure_shallow" type="integer" default_value="8" in_defaults="false"
-                     units="TBD"
-                     description="TBD"
+                     units="-"
+                     description="closure option for shallow convection in Grell-Freitas convection scheme"
                      possible_values="TBD"/>
 
                 <nml_option name="config_bucket_radt" type="real" default_value="1.0e9" in_defaults="false"
@@ -2207,17 +2142,6 @@
                      description="threshold above which the accumulated grid-scale precipitation is reset"
                      possible_values="Positive real values"/>
 
-<<<<<<< HEAD
-                <nml_option name="config_gfconv_closure_deep" type="integer" default_value="0" in_defaults="false"
-                     units="-"
-                     description="closure option for deep convection in Grell-Freitas convection scheme"/>
-
-                <nml_option name="config_gfconv_closure_shallow" type="integer" default_value="8" in_defaults="false"
-                     units="-"
-                     description="closure option for shallow convection in Grell-Freitas convection scheme"/>
-=======
-
-=======
                 <nml_option name="config_oml1d" type="logical" default_value="false" in_defaults="false"
                      units="TBD"
                      description="TBD"
@@ -2237,24 +2161,17 @@
                      units="TBD"
                      description="TBD"
                      possible_values="TBD"/>
->>>>>>> 76005fea
-
         </nml_record>
 
         <var_struct name="diag_physics" time_levs="1">
 
                 <var name="dcEdge_m" type="real" dimensions="nCells" units="m"
                      description="mean distance between cells centers"/>
+
 
                 <!-- ================================================================================================= -->
                 <!-- ... ARRAYS AND VARIABLES FOR UPDATING THE DEEP SOIL TEMPERATURE:                                  -->
                 <!-- ================================================================================================= -->
-                <!-- nsteps_accum: number of accumulated time-step in a day.                                           -->
-                <!-- ndays_accum : number of accumulated days in a year.                                               -->
-                <!-- tlag        : daily mean surface temperature of prior days                                    [K] -->
-                <!-- tday_accum  : accumulated daily surface temperature for current day                           [K] -->
-                <!-- tyear_mean  : annual mean surface temperature                                                 [K] -->
-                <!-- tyear_accum : accumulated yearly surface temperature for current year                         [K] -->
 
                 <var name="nsteps_accum" type="real" dimensions="nCells Time" units="unitless"
                      description="number of accumulated time-steps in a day"/>
@@ -2278,22 +2195,19 @@
                 <!-- ================================================================================================== -->
                 <!-- ... PARAMETERIZATION OF CLOUD MICROPHYSICS:                                                        -->
                 <!-- ================================================================================================== -->
-                <!-- i_rainnc  : counter related to how often rainnc is being reset relative to its bucket value   (-)  -->
-                <!-- rainnc    : accumulated total time-step grid-scale precipitation                             (mm)  -->
-                <!-- rainncv   : time-step total grid-scale precipitation                                         (mm)  -->
-                <!-- snownc    : accumulated grid-scale precipitation of snow                                     (mm)  -->
-                <!-- snowncv   : time-step grid-scale precipitation of snow                                       (mm)  -->
-                <!-- graupelnc : accumulated grid-scale precipitation of graupel                                  (mm)  -->
-                <!-- graupelncv: time-step grid-scale precipitation of graupel                                    (mm)  -->
-                <!-- sr        : time-step ratio of frozen versus total grid-scale precipitation                   (-)  -->
-                <!-- precipw   : precipitable water                                                            (kg/m2)  -->
-                <!-- refl10cm_max: maximum column reflectivity                                                   (dBz)  -->
-
-<<<<<<< HEAD
+
                 <var name="refl10cm_max" type="real" dimensions="nCells Time" units="dBZ"
                      description="10 cm maximum radar reflectivity"
                      packages="mp_thompson_aerosols_in;mp_thompson_in;mp_wsm6_in"/>
 
+                <var name="refl10cm_1km" type="real" dimensions="nCells Time" units="dBZ"
+                     description="diagnosed 10 cm radar reflectivity at 1 km AGL"
+                     packages="mp_thompson_aerosols_in;mp_thompson_in;mp_wsm6_in"/>
+
+                <var name="refl10cm_1km_max" type="real" dimensions="nCells Time" units="dBZ"
+                     description="maximum diagnosed 10 cm radar reflectivity at 1 km AGL since last output time"
+                     packages="mp_thompson_aerosols_in;mp_thompson_in;mp_wsm6_in"/>
+
                 <var name="i_rainnc" type="integer" dimensions="nCells Time" units="unitless"
                      description="incidence of accumulated grid-scale precipitation greater than config_bucket_rainnc"
                      packages="mp_kessler_in;mp_thompson_aerosols_in;mp_thompson_in;mp_wsm6_in"/>
@@ -2325,46 +2239,7 @@
                 <var name="graupelnc" type="real" dimensions="nCells Time" units="mm"
                      description="accumulated grid-scale precipitation of graupel"
                      packages="mp_thompson_aerosols_in;mp_thompson_in;mp_wsm6_in"/>
-=======
-                <var name="refl10cm_max" type="real" dimensions="nCells Time" packages="mp_thompson_in;mp_wsm6_in" units="dBZ"
-                     description="column maximum 10 cm radar reflectivity"/>
-
-                <var name="i_rainnc" type="integer" dimensions="nCells Time" packages="mp_kessler_in;mp_thompson_in;mp_wsm6_in" units="unitless"
-                     description="incidence of accumulated grid-scale precipitation greater than config_bucket_rainnc"/>
-
-                <var name="sr" type="real" dimensions="nCells Time" packages="mp_thompson_in;mp_wsm6_in" units="unitless"
-                     description="time-step ratio of frozen versus total grid-scale precipitation"/>
-
-                <var name="rainncv" type="real" dimensions="nCells Time" packages="mp_kessler_in;mp_thompson_in;mp_wsm6_in" units="mm"
-                     description="time-step total grid-scale precipitation"/>
-
-                <var name="snowncv" type="real" dimensions="nCells Time" packages="mp_thompson_in;mp_wsm6_in" units="mm"
-                     description="time-step grid-scale precipitation of snow"/>
-
-                <var name="graupelncv" type="real" dimensions="nCells Time" packages="mp_thompson_in;mp_wsm6_in" units="mm"
-                     description="time-step grid-scale precipitation of graupel"/>
-
-                <!-- added convective diagnostics, WCS 201503 -->
-                <var name="refl10cm_1km" type="real" dimensions="nCells Time" units="dBZ"
-                     description="diagnosed 10 cm radar reflectivity at 1 km AGL"/>
-
-                <var name="refl10cm_1km_max" type="real" dimensions="nCells Time" units="dBZ"
-                     description="maximum diagnosed 10 cm radar reflectivity at 1 km AGL since last output time"/>
-
-                <var name="rainnc" type="real" dimensions="nCells Time" packages="mp_kessler_in;mp_thompson_in;mp_wsm6_in" units="mm"
-                     description="accumulated total grid-scale precipitation"/>
-
-                <var name="snownc" type="real" dimensions="nCells Time" packages="mp_thompson_in;mp_wsm6_in" units="mm"
-                     description="accumulated grid-scale precipitation of snow"/>
-
-                <var name="graupelnc" type="real" dimensions="nCells Time" packages="mp_thompson_in;mp_wsm6_in" units="mm"
-                     description="accumulated grid-scale precipitation of graupel"/>
->>>>>>> 76005fea
-
-                <var name="precipw" type="real" dimensions="nCells Time" units="kg m^{-2}"
-                     description="precipitable water"/>
-
-<<<<<<< HEAD
+
                 <var name="nwfa2d"  type="real" dimensions="nCells Time"  units="kg^{-1} s^{-1}"
                      description="surface aerosol numbe concentration emission"
                      packages="mp_thompson_aerosols_in"/>
@@ -2397,38 +2272,14 @@
                      description="gamma shape parameter"
                      packages="mp_thompson_aerosols_in;mp_thompson_in"/>
 
-=======
-                <var name="rainprod" type="real" dimensions="nVertLevels nCells Time" packages="mp_thompson_in" units="TBD"
-                     description="TBD"/>
-
-                <var name="evapprod" type="real" dimensions="nVertLevels nCells Time" packages="mp_thompson_in" units="TBD"
-                     description="TBD"/>
-
-                <var name="re_cloud" type="real" dimensions="nVertLevels nCells Time" packages="mp_thompson_in" units="TBD"
-                     description="TBD"/>
-
-                <var name="re_ice" type="real" dimensions="nVertLevels nCells Time" packages="mp_thompson_in" units="TBD"
-                     description="TBD"/>
-
-                <var name="re_snow" type="real" dimensions="nVertLevels nCells Time" packages="mp_thompson_in" units="TBD"
-                     description="TBD"/>
-
-                <var name="nt_c" type="real" dimensions="nCells" packages="mp_thompson_in" units="TBD"
-                     description="TBD"/>
-
-                <var name="mu_c" type="real" dimensions="nCells" packages="mp_thompson_in" units="TBD"
-                     description="TBD"/>
->>>>>>> 76005fea
+                <var name="precipw" type="real" dimensions="nCells Time" units="kg m^{-2}"
+                     description="precipitable water"/>
+
 
                 <!-- ================================================================================================== -->
                 <!-- ... PARAMETERIZATION OF CONVECTION:                                                                -->
                 <!-- ================================================================================================== -->
-                <!-- i_rainc   : counter related to how often rainc is begin reset relative to its bucket value    (-)  -->
-                <!-- cuprec    : convective precipitation rate                                                  (mm/s)  -->
-                <!-- rainc     : accumulated time-step convective precipitation                                   (mm)  -->
-                <!-- raincv    : time-step convective precipitation                                               (mm)  -->
-
-<<<<<<< HEAD
+
                 <var name="i_rainc" type="integer" dimensions="nCells Time" units="unitless"
                      description="incidence of accumulated convective precipitation greater than config_bucket_rainc"
                      packages="cu_grell_freitas_in;cu_kain_fritsch_in;cu_tiedtke_in"/>
@@ -2444,25 +2295,9 @@
                 <var name="raincv" type="real" dimensions="nCells Time" units="mm"
                      description="time-step convective precipitation"
                      packages="cu_grell_freitas_in;cu_kain_fritsch_in;cu_tiedtke_in"/>
-=======
-                <var name="i_rainc" type="integer" dimensions="nCells Time" packages="cu_grell_freitas_in;cu_kain_fritsch_in;cu_tiedtke_in" units="unitless"
-                     description="incidence of accumulated convective precipitation greater than config_bucket_rainc"/>
-
-                <var name="cuprec" type="real" dimensions="nCells Time" packages="cu_grell_freitas_in;cu_kain_fritsch_in;cu_tiedtke_in" units="mm s^{-1}"
-                     description="convective precipitation rate"/>
-
-                <var name="rainc" type="real" dimensions="nCells Time" packages="cu_grell_freitas_in;cu_kain_fritsch_in;cu_tiedtke_in" units="mm"
-                     description="accumulated convective precipitation"/>
-
-                <var name="raincv" type="real" dimensions="nCells Time" packages="cu_grell_freitas_in;cu_kain_fritsch_in;cu_tiedtke_in" units="mm"
-                     description="time-step convective precipitation"/>
->>>>>>> 76005fea
-
-                <!-- ... KAIN_FRITSCH:                                                                                 -->
-                <!-- nca       : relaxation time for KF parameterization of convection                             (s) -->
-                <!-- wavg0     : average vertical velocity (KF scheme only)                                    (m s-1) -->
-<<<<<<< HEAD
-
+
+
+                <!-- ... KAIN_FRITSCH ONLY: -->
                 <var name="nca" type="real" dimensions="nCells Time" units="s"
                      description="relaxation time for KF parameterization of convection"
                      packages="cu_kain_fritsch_in"/>
@@ -2471,7 +2306,8 @@
                      description="time running-averaged vertical velocity"
                      packages="cu_kain_fritsch_in"/>
 
-                <!-- ... GRELL-FREITAS ONLY:                                                                           -->
+
+                <!-- ... GRELL-FREITAS ONLY: -->
                 <var name="k22_shallow" type="integer" dimensions="nCells Time" units="unitless"
                      description="index of convection at k22 level in Grell-Freitas convection scheme"
                      packages="cu_grell_freitas_in"/>
@@ -2504,10 +2340,8 @@
                      description="in-cloud cloud ice mixing ratio in Grell-Freitas cloud model"
                      packages="cu_grell_freitas_in"/>
 
-                <!-- ... KAIN_FRITSCH AND GRELL-FREITAS:                                                               -->
-                <!-- cubot     : lowest level of convection                                                        (-) -->
-                <!-- cutop     : highest level of convection                                                       (-) -->
-
+
+                <!-- ... KAIN_FRITSCH AND GRELL-FREITAS: -->
                 <var name="cubot" type="real" dimensions="nCells Time" units="unitless"
                      description="index of highest level of convection"
                      packages="cu_grell_freitas_in;cu_kain_fritsch_in"/>
@@ -2515,57 +2349,12 @@
                 <var name="cutop" type="real" dimensions="nCells Time" units="unitless"
                      description="index of lowest level of convection"
                      packages="cu_grell_freitas_in;cu_kain_fritsch_in"/>
-=======
-                <var name="nca" type="real" dimensions="nCells Time" packages="cu_kain_fritsch_in" units="s"
-                     description="relaxation time for KF parameterization of convection"/>
-
-                <var name="w0avg" type="real" dimensions="nVertLevels nCells Time" packages="cu_kain_fritsch_in" units="m s^{-1}"
-                     description="time running-averaged vertical velocity"/>
-
-                <!-- ... GRELL-FREITAS ONLY:                                                                           -->
-                <var name="k22_shallow"   type="integer"  dimensions="nCells Time" packages="cu_grell_freitas_in" units="TBD"
-                     description="TBD"/>
-
-                <var name="kbcon_shallow" type="integer"  dimensions="nCells Time" packages="cu_grell_freitas_in" units="TBD"
-                     description="TBD"/>
-
-                <var name="ktop_shallow"  type="integer"  dimensions="nCells Time" packages="cu_grell_freitas_in" units="TBD"
-                     description="TBD"/>
-
-                <var name="ktop_deep"     type="integer"  dimensions="nCells Time" packages="cu_grell_freitas_in" units="TBD"
-                     description="TBD"/>
-
-                <var name="xmb_total"     type="real"     dimensions="nCells Time" packages="cu_grell_freitas_in" units="TBD"
-                     description="TBD"/>
-
-                <var name="xmb_shallow"   type="real"     dimensions="nCells Time" packages="cu_grell_freitas_in" units="TBD"
-                     description="TBD"/>
-
-                <var name="qc_cu"         type="real"     dimensions="nVertLevels nCells Time" packages="cu_grell_freitas_in" units="TBD"
-                     description="TBD"/>
-
-                <var name="qi_cu"         type="real"     dimensions="nVertLevels nCells Time" packages="cu_grell_freitas_in" units="TBD"
-                     description="TBD"/>
-
-                <!-- ... KAIN_FRITSCH AND GRELL-FREITAS:                                                               -->
-                <!-- cubot     : lowest level of convection                                                        (-) -->
-                <!-- cutop     : highest level of convection                                                       (-) -->
-                <var name="cubot" type="real" dimensions="nCells Time" packages="cu_grell_freitas_in;cu_kain_fritsch_in" units="unitless"
-                     description="index of highest level of convection"/>
-
-                <var name="cutop" type="real" dimensions="nCells Time" packages="cu_grell_freitas_in;cu_kain_fritsch_in" units="unitless"
-                     description="index of lowest level of convection"/>
->>>>>>> 76005fea
 
 
                 <!-- ================================================================================================== -->
                 <!-- ... PARAMETERIZATION OF PLANETARY BOUNDARY LAYER PROCESSES:                                        -->
                 <!-- ================================================================================================== -->
-                <!-- kpbl      : index of PBL top                                                                  (-)  -->
-                <!-- hpbl      : PBL height                                                                        (m)  -->
-                <!-- exch_h    : exchange coefficient                                                              (-)  -->
-
-<<<<<<< HEAD
+
                 <var name="kpbl" type="integer" dimensions="nCells Time" units="unitless"
                      description="index level of PBL top"
                      packages="bl_mynn_in;bl_ysu_in"/>
@@ -2573,32 +2362,34 @@
                 <var name="hpbl" type="real" dimensions="nCells Time" units="m"
                      description="Planetary Boundary Layer (PBL) height"
                      packages="bl_mynn_in;bl_ysu_in"/>
+
+		<var name="kzh" type="real" dimensions="nVertLevels nCells Time" units="m^{2} s^{-1}"
+                     description="vertical diffusion coefficient of potential temperature"
+                     packages="bl_mynn_in;bl_ysu_in"/>
+
+		<var name="kzm" type="real" dimensions="nVertLevels nCells Time" units="m^{2} s^{-1}"
+                     description="vertical diffusion coefficient of mommentum"
+                     packages="bl_mynn_in;bl_ysu_in"/>
+
+		<var name="kzq" type="real" dimensions="nVertLevels nCells Time" units="m^{2} s^{-1}"
+                     description="vertical diffusion coefficient of water vapor and cloud condensates"
+                     packages="bl_mynn_in;bl_ysu_in"/>
+
 
                 <!-- YSU PBL SCHEME: -->
                 <var name="exch_h" type="real" dimensions="nVertLevels nCells Time" units="m^{2} s^{-1}"
                      description="exchange coefficient"
                      packages="bl_ysu_in"/>
 
-		              <var name="kzh" type="real" dimensions="nVertLevels nCells Time" units="m^{2} s^{-1}"
-                     description="vertical diffusion coefficient of potential temperature"
-                     packages="bl_mynn_in;bl_ysu_in"/>
-
-		              <var name="kzm" type="real" dimensions="nVertLevels nCells Time" units="m^{2} s^{-1}"
-                     description="vertical diffusion coefficient of mommentum"
-                     packages="bl_mynn_in;bl_ysu_in"/>
-
-		              <var name="kzq" type="real" dimensions="nVertLevels nCells Time" units="m^{2} s^{-1}"
-                     description="vertical diffusion coefficient of water vapor and cloud condensates"
-                     packages="bl_mynn_in;bl_ysu_in"/>
 
                 <!-- MYNN PBL SCHEME: -->
                 <var name="delta" type="real" dimensions="nCells Time" units="m"
                      description="entrainment layer depth from PBL scheme"
-                     packages="bl_mynn_in;bl_ysu_in"/>
+                     packages="bl_mynn_in"/>
 
                 <var name="wstar" type="real" dimensions="nCells Time" units="m s^{-1}"
                      description="mixed velocity scale from PBL scheme"
-                     packages="bl_mynn_in;bl_ysu_in"/>
+                     packages="bl_mynn_in"/>
 
                 <var name="cov" type="real" dimensions="nVertLevels nCells Time" units="K kg kg^{-1}"
                      description="liquid water - liquid water potential temperature covariance"
@@ -2647,133 +2438,16 @@
                 <var name="qwt" type="real" dimensions="nVertLevels nCells Time" units="m^{2} s^{-2}"
                      description="TKE vertical distribution"
                      packages="bl_mynn_in"/>
-=======
-                <var name="kpbl" type="integer" dimensions="nCells Time" packages="bl_mynn_in;bl_ysu_in" units="unitless"
-                     description="index level of PBL top"/>
-
-                <var name="hpbl" type="real" dimensions="nCells Time" packages="bl_mynn_in;bl_ysu_in" units="m"
-                     description="Planetary Boundary Layer (PBL) height"/>
-
-                <!-- YSU PBL SCHEME: -->
-                <var name="exch_h" type="real" dimensions="nVertLevels nCells Time" packages="bl_ysu_in" units="m^{2} s^{-1}"
-                     description="exchange coefficient"/>
-
-                <!-- TEMPORARY: -->
-		<var name="kzh" type="real" dimensions="nVertLevels nCells Time" packages="bl_mynn_in;bl_ysu_in" units="m^{2} s^{-1}"
-                     description="vertical diffusion coefficient of potential temperature"/>
-
-		<var name="kzm" type="real" dimensions="nVertLevels nCells Time" packages="bl_mynn_in;bl_ysu_in" units="m^{2} s^{-1}"
-                     description="vertical diffusion coefficient of mommentum"/>
-
-		<var name="kzq" type="real" dimensions="nVertLevels nCells Time" packages="bl_mynn_in;bl_ysu_in" units="m^{2} s^{-1}"
-                     description="vertical diffusion coefficient of water vapor and cloud condensates"/>
->>>>>>> 76005fea
-
-                <!-- MYNN PBL SCHEME: -->
-                <!-- delta     : entrainment layer depth from PBL scheme                                            [m] -->
-                <!-- el_pbl    : mixing length from PBL scheme                                                      [m] -->
-                <!-- wstar     : mixed velocity scale from PBL scheme                                             [m/s] -->
-                <!-- cov       : liquid water - liquid water potential temperature covariance                 [K kg/kg] -->
-                <!-- qke       : twice turbulent kinetic energy                                                [m2 s-2] -->
-                <!-- qke_adv   : twice turbulent kinetic energy                                                [m2 s-2] -->
-                <!-- qsq       : liquid water variance                                                       [(kg/kg)2] -->
-                <!-- tsq       : liquid water potential temperature variance                                       [K2] -->
-                <!-- tke_pbl   : turbulent kinetic energy from PBL                                             [m2/s-2] -->
-
-                <!-- dqke      : TKE change                                                                    [m2/s-2] -->
-                <!-- qbuoy     : TKE production - buoyancy                                                     [m2/s-2] -->
-                <!-- qdiss     : TKE dissipation                                                               [m2/s-2] -->
-                <!-- qshear    : TKE production - shear                                                        [m2/s-2] -->
-                <!-- qwt       : TKE vertical distribution                                                     [m2/s-2] -->
-
-                <var name="delta"         type="real"    dimensions="nCells Time" packages="bl_mynn_in;bl_ysu_in" units="m"
-                     description="entrainment layer depth from PBL scheme"/>
-
-                <var name="wstar"         type="real"    dimensions="nCells Time" packages="bl_mynn_in;bl_ysu_in" units="m s^{-1}"
-                     description="mixed velocity scale from PBL scheme"/>
-
-                <var name="cov"           type="real"    dimensions="nVertLevels nCells Time" packages="bl_mynn_in" units="K kg kg^{-1}"
-                     description="liquid water - liquid water potential temperature covariance"/>
-
-                <var name="el_pbl"        type="real"    dimensions="nVertLevels nCells Time" packages="bl_mynn_in" units="m"
-                     description="mixing length from PBL scheme"/>
-
-                <var name="qke"           type="real"    dimensions="nVertLevels nCells Time" packages="bl_mynn_in" units="m^2 s^{-2}"
-                     description="twice turbulent kinetic energy"/>
-
-                <var name="qke_adv"       type="real"    dimensions="nVertLevels nCells Time" packages="bl_mynn_in" units="m^2 s^{-2}-"
-                     description="twice turbulent kinetic energy"/>
-
-                <var name="qsq"           type="real"    dimensions="nVertLevels nCells Time" packages="bl_mynn_in" units="kg^2 kg^{-2}"
-                     description="liquid water variance"/>
-
-                <var name="tsq"           type="real"    dimensions="nVertLevels nCells Time" packages="bl_mynn_in" units="K^2"
-                     description="liquid water potential temperature variance"/>
-
-                <var name="tke_pbl"       type="real"    dimensions="nVertLevels nCells Time" packages="bl_mynn_in" units="m^2 s^{-2}"
-                     description="turbulent kinetic energy from PBL"/>
-
-                <var name="dqke"          type="real"    dimensions="nVertLevels nCells Time" packages="bl_mynn_in" units="m^2 s^{-2}"
-                     description="TKE change"/>
-
-                <var name="qbuoy"         type="real"    dimensions="nVertLevels nCells Time" packages="bl_mynn_in" units="m^2 s^{-2}"
-                     description="TKE production - buoyancy"/>
-
-                <var name="qdiss"         type="real"    dimensions="nVertLevels nCells Time" packages="bl_mynn_in" units="m^2 s^{-2}"
-                     description="TKE dissipation"/>
-
-                <var name="qshear"        type="real"    dimensions="nVertLevels nCells Time" packages="bl_mynn_in" units="m^2 s^{-2}"
-                     description="TKE production - shear"/>
-
-                <var name="qwt"           type="real"    dimensions="nVertLevels nCells Time" packages="bl_mynn_in" units="m^2 s^{-2}"
-                     description="TKE vertical distribution"/>
 
 
                 <!-- ================================================================================================== -->
                 <!-- ... PARAMETERIZATION OF SURFACE LAYER PROCESSES:                                                   -->
                 <!-- ================================================================================================== -->
-                <!--  br        :bulk richardson number                                                             [-] -->
-                <!--  cd        :drag coefficient at 10m                                                            [-] -->
-                <!--  cda       :drag coefficient at lowest model level                                             [-] -->
-                <!--  chs       :???                                                                                    -->
-                <!--  chs2      :???                                                                                    -->
-                <!--  cqs2      :???                                                                                    -->
-                <!--  ck        :enthalpy exchange coefficient at 10 m                                              [-] -->
-                <!--  cka       :enthalpy exchange coefficient at lowest model level                                [-] -->
-                <!--  cpm       :???                                                                                    -->
-                <!--  flhc      :exchange coefficient for heat                                                      [-] -->
-                <!--  flqc      :exchange coefficient for moisture                                                  [-] -->
-                <!--  gz1oz0    :log of z1 over z0                                                                  [-] -->
-                <!--  hfx       :upward heat flux at the surface                                               [W/m2/s] -->
-                <!--  lh        :latent heat flux at the surface                                                 [W/m2] -->
-                <!--  mavail    :surface moisture availability                                                      [-] -->
-                <!--  mol       :T* in similarity theory                                                            [K] -->
-                <!--  psih      :similarity theory for heat                                                         [-] -->
-                <!--  psim      :similarity theory for momentum                                                     [-] -->
-                <!--  qfx       :upward moisture flux at the surface                                          [kg/m2/s] -->
-                <!--  qgh       :???                                                                                    -->
-                <!--  qsfc      :specific humidity at lower boundary                                            [kg/kg] -->
-                <!--  regime    :flag indicating PBL regime (stable_p,unstable_p,etc...)                            [-] -->
-                <!--  rmol      :1 / Monin Ob length                                                                [-] -->
-                <!--  ust       :u* in similarity theory                                                          [m/s] -->
-                <!--  ustm      :u* in similarity theory without vconv                                            [m/s] -->
-                <!--  zol       :z/L height over Monin-Obukhov length                                               [-] -->
-                <!--  znt       :time-varying roughness length                                                      [m] -->
-                <!--  wspd      :wind speed                                                                       [m/s] -->
-                <!--  fh        :integrated function for heat                                                       [-] -->
-                <!--  fm        :integrated function for momentum                                                   [-] -->
-                <!--  DIAGNOSTICS:                                                                                      -->
-                <!--  q2        :specific humidity at 2m                                                        [kg/kg] -->
-                <!--  u10       :u at 10 m                                                                        [m/s] -->
-                <!--  v10       :v at 10 m                                                                        [m/s] -->
-                <!--  t2m       :temperature at 2m                                                                  [K] -->
-                <!--  th2m      :potential temperature at 2m                                                        [K] -->
 
                 <var name="hfx" type="real" dimensions="nCells Time" units="W m^{-2}"
                      description="upward heat flux at the surface"
                      packages="bl_mynn_in;bl_ysu_in"/>
 
-<<<<<<< HEAD
                 <var name="mavail" type="real" dimensions="nCells Time" units="unitless"
                      description="surface moisture availability (between 0 and 1)"
                      packages="bl_mynn_in;bl_ysu_in"/>
@@ -2781,19 +2455,11 @@
                 <var name="mol" type="real" dimensions="nCells Time" units="K"
                      description="T* in similarity theory"
                      packages="bl_mynn_in;bl_ysu_in"/>
-=======
-                <var name="mavail" type="real" dimensions="nCells Time" packages="bl_mynn_in;bl_ysu_in" units="unitless"
-                     description="surface moisture availability (between 0 and 1)"/>
-
-                <var name="mol" type="real" dimensions="nCells Time" packages="bl_mynn_in;bl_ysu_in" units="K"
-                     description="T* in similarity theory"/>
->>>>>>> 76005fea
 
                 <var name="qfx" type="real" dimensions="nCells Time" units="kg m^{-2} s^{-1}"
                      description="upward moisture flux at the surface"
                      packages="bl_mynn_in;bl_ysu_in"/>
 
-<<<<<<< HEAD
                 <var name="qsfc" type="real"  dimensions="nCells Time" units="kg kg^{-1}"
                      description="specific humidity at lower boundary"
                      packages="bl_mynn_in;bl_ysu_in"/>
@@ -2889,103 +2555,31 @@
                 <var name="wspd" type="real" dimensions="nCells Time" units="m s^{-1}"
                      description="wind speed at lowest model level"
                      packages="bl_mynn_in;bl_ysu_in"/>
-=======
-                <var name="qsfc" type="real"  dimensions="nCells Time" packages="bl_mynn_in;bl_ysu_in" units="kg kg^{-1}"
-                     description="specific humidity at lower boundary"/>
-
-                <var name="ust" type="real" dimensions="nCells Time" packages="bl_mynn_in;bl_ysu_in" units="m s^{-1}"
-                     description="U* in similarity theory"/>
-
-                <var name="ustm" type="real" dimensions="nCells Time" packages="bl_mynn_in;bl_ysu_in" units="m s^{-1}"
-                     description="U* in similarity theory without vconv"/>
-
-                <var name="zol" type="real" dimensions="nCells Time" packages="bl_mynn_in;bl_ysu_in" units="unitless"
-                     description="z/L height over Monin-Obukhov length"/>
-
-                <var name="znt" type="real" dimensions="nCells Time" packages="bl_mynn_in;bl_ysu_in" units="m"
-                     description="Roughness length"/>
-
-                <var name="br" type="real" dimensions="nCells Time" packages="bl_mynn_in;bl_ysu_in" units="unitless"
-                     description="Richardson number"/>
-
-                <var name="cd" type="real" dimensions="nCells Time" packages="bl_mynn_in;bl_ysu_in" units="unitless"
-                     description="drag coefficient at 10-meter"/>
-
-                <var name="cda" type="real" dimensions="nCells Time" packages="bl_mynn_in;bl_ysu_in" units="unitless"
-                     description="drag coefficient at lowest model level"/>
-
-                <var name="chs" type="real" dimensions="nCells Time" packages="bl_mynn_in;bl_ysu_in" units="m s^{-1}"
-                     description="surface exchange coefficient for heat and moisture"/>
-
-                <var name="chs2" type="real" dimensions="nCells Time" packages="bl_mynn_in;bl_ysu_in" units="m s^{-1}"
-                     description="surface exchange coefficient for heat at 2-meter"/>
-
-                <var name="cqs2" type="real" dimensions="nCells Time" packages="bl_mynn_in;bl_ysu_in" units="m s^{-1}"
-                     description="surface exchange coefficient for moisture at 2-meter"/>
-
-                <var name="ck" type="real" dimensions="nCells Time" packages="bl_mynn_in;bl_ysu_in" units="unitless"
-                     description="enthalpy exchange coeff at 10-meter"/>
-
-                <var name="cka" type="real" dimensions="nCells Time" packages="bl_mynn_in;bl_ysu_in" units="unitless"
-                     description="enthalpy exchange coefficient at lowest model level"/>
-
-                <var name="cpm" type="real" dimensions="nCells Time" packages="bl_mynn_in;bl_ysu_in" units="J K^{-1} kg^{-1}"
-                     description="specific heat of dry air at constant pressure at lowest model level"/>
-
-                <var name="flhc" type="real" dimensions="nCells Time" packages="bl_mynn_in;bl_ysu_in" units="W m^{-2} K^{-1}"
-                     description="exchange coefficient for heat"/>
-
-                <var name="flqc" type="real" dimensions="nCells Time" packages="bl_mynn_in;bl_ysu_in" units="kg m^{-2} s^{-1}"
-                     description="exchange coefficient for moisture"/>
-
-                <var name="gz1oz0" type="real" dimensions="nCells Time" packages="bl_mynn_in;bl_ysu_in" units="unitless"
-                     description="log(z/z0) where z0 is roughness length"/>
-
-                <var name="lh" type="real" dimensions="nCells Time" packages="bl_mynn_in;bl_ysu_in" units="W m^{-2}"
-                     description="latent heat flux at the surface"/>
-
-                <var name="psim" type="real" dimensions="nCells Time" packages="bl_mynn_in;bl_ysu_in" units="unitless"
-                     description="similarity stability function for momentum"/>
-
-                <var name="psih" type="real" dimensions="nCells Time" packages="bl_mynn_in;bl_ysu_in" units="unitless"
-                     description="similarity stability function for heat"/>
-
-                <var name="qgh" type="real" dimensions="nCells Time" packages="bl_mynn_in;bl_ysu_in" units="kg kg^{-1}"
-                     description="lowest level saturation mixing ratio"/>
-
-                <var name="regime" type="real" dimensions="nCells Time" packages="bl_mynn_in;bl_ysu_in" units="unitless"
-                     description="flag indicating the PBL regime (stable,unstable,...)"/>
-
-                <var name="rmol" type="real" dimensions="nCells Time" packages="bl_mynn_in;bl_ysu_in" units="unitless"
-                     description="1./L Monin Obukhov length"/>
-
-                <var name="wspd" type="real" dimensions="nCells Time" packages="bl_mynn_in;bl_ysu_in" units="m s^{-1}"
-                     description="wind speed at lowest model level"/>
-
-                <!-- ADDITIONAL VARIABLES ONLY NEEDED IN THE MONIN_OBUKOHV SURFACE LAYER SCHEME (SFCLAY): -->
-                <!--  fh        :integrated function for heat                                                       [-] -->
-                <!--  fm        :integrated function for momentum                                                   [-] -->
-
-                <var name="fh" type="real" dimensions="nCells Time" packages="bl_ysu_in" units="unitless"
-                     description="integrated stability function for heat"/>
-
-                <var name="fm" type="real" dimensions="nCells Time" packages="bl_ysu_in" units="unitless"
-                     description="integrated stability function for moisture"/>
->>>>>>> 76005fea
-
-                <!-- ADDITIONAL VARIABLES ONLY NEEDED IN THE MYNN SURFACE LAYER SCHEME (SFCLAY_MYNN): -->
-                <!--  ch        :surface exchange coefficient for heat                                            [m/s] -->
-                <!--  qcg       :cloud water mixing ratio at the ground surface                                 [kg/kg] -->
-                <!--  sh3d      :stability function for heat                                                        [-] -->
-
+
+
+                <!-- ... MONIN-OBUKHOV (SFCLAY): -->
+                <var name="fh" type="real" dimensions="nCells Time" units="unitless"
+                     description="integrated stability function for heat"
+                     packages="bl_ysu_in"/>
+
+                <var name="fm" type="real" dimensions="nCells Time" units="unitless"
+                     description="integrated stability function for moisture"
+                     packages="bl_ysu_in"/>
+
+
+                <!-- ... MYNN: -->
                 <var name="ch" type="real" dimensions="nCells Time" units="m s^{-1}"
-                     description="surface exchange coefficient for heat"/>
-
-                <var name="qcg" type="real" dimensions="nCells Time" packages="bl_mynn_in" units="kg kg^{-1}"
-                     description="cloud water mixing ratio at the ground surface"/>
-
-                <var name="sh3d" type="real" dimensions="nVertLevels nCells Time" packages="bl_mynn_in" units="-"
-                     description="stability function for heat"/>
+                     description="surface exchange coefficient for heat"
+                     packages="bl_mynn_in"/>
+
+                <var name="qcg" type="real" dimensions="nCells Time" units="kg kg^{-1}"
+                     description="cloud water mixing ratio at the ground surface"
+                     packages="bl_mynn_in"/>
+
+                <var name="sh3d" type="real" dimensions="nVertLevels nCells Time" units="unitless"
+                     description="stability function for heat"
+                     packages="bl_mynn_in"/>
+
 
                 <!-- DIAGNOSTICS: -->
                 <var name="u10" type="real" dimensions="nCells Time" packages="bl_mynn_in;bl_ysu_in" units="m s^{-1}"
@@ -3003,39 +2597,12 @@
                 <var name="th2m" type="real" dimensions="nCells Time" packages="bl_mynn_in;bl_ysu_in" units="K"
                      description="2-meter potential temperature"/>
 
-                <!-- ADDITIONAL VARIABLES ONLY NEEDED IN THE MONIN_OBUKOHV SURFACE LAYER SCHEME (SFCLAY): -->
-                <var name="fh" type="real" dimensions="nCells Time" units="unitless"
-                     description="integrated stability function for heat"
-                     packages="bl_ysu_in"/>
-
-                <var name="fm" type="real" dimensions="nCells Time" units="unitless"
-                     description="integrated stability function for moisture"
-                     packages="bl_ysu_in"/>
-
-                <!-- ADDITIONAL VARIABLES ONLY NEEDED IN THE MYNN SURFACE LAYER SCHEME (SFCLAY_MYNN): -->
-                <var name="ch" type="real" dimensions="nCells Time" units="m s^{-1}"
-                     description="surface exchange coefficient for heat"
-                     packages="bl_mynn_in"/>
-
-                <var name="qcg" type="real" dimensions="nCells Time" units="kg kg^{-1}"
-                     description="cloud water mixing ratio at the ground surface"
-                     packages="bl_mynn_in"/>
-
-                <var name="sh3d" type="real" dimensions="nVertLevels nCells Time" units="unitless"
-                     description="stability function for heat"
-                     packages="bl_mynn_in"/>
-
 
                 <!-- ================================================================================================== -->
                 <!-- ... PARAMETERIZATION OF GRAVITY WAVE DRAG OVER OROGRAPHY:                                          -->
                 <!-- ================================================================================================== -->
 
-                <!--  dusfcg     : vertically-integrated gravity wave drag over orography u-stress           (Pa m s-1) -->
-                <!--  dvsfcg     : vertically-integrated gravity wave drag over orography v-stress           (Pa m s-1) -->
-                <!--  dtaux3d    : gravity wave drag over orography u-stress                                    (m s-1) -->
-                <!--  dtauy3d    : gravity wave drag over orography v-stress                                    (m s-1) -->
-
-		              <var name="dusfcg" type="real" dimensions="nCells Time" units="Pa m s^{-1}"
+		<var name="dusfcg" type="real" dimensions="nCells Time" units="Pa m s^{-1}"
                      description="vertically-integrated gravity wave drag over orography u-stress"/>
 
                 <var name="dvsfcg" type="real" dimensions="nCells Time" units="Pa m s^{-1}"
@@ -3057,38 +2624,6 @@
                 <!-- ================================================================================================== -->
                 <!-- ... PARAMETERIZATION OF SHORTWAVE RADIATION:                                                       -->
                 <!-- ================================================================================================== -->
-                <!--  coszr     :cosine of the solar zenith angle                                                   [-] -->
-                <!--  gsw       :net shortwave flux at surface                                                  [W m-2] -->
-                <!--  swcf      :shortwave cloud forcing at top-of-atmosphere                                   [W m-2] -->
-                <!--  swdnb     :all-sky downwelling shortwave flux at bottom-of-atmosphere                     [W m-2] -->
-                <!--  swdnbc    :clear-sky downwelling shortwave flux at bottom-of-atmosphere                   [W m-2] -->
-                <!--  swdnt     :all-sky downwelling shortwave flux at top-of-atmosphere                        [W m-2] -->
-                <!--  swdntc    :clear-sky downwelling shortwave flux at top-of-atmosphere                      [W m-2] -->
-                <!--  swupb     :all-sky upwelling shortwave flux at bottom-of-atmosphere                       [W m-2] -->
-                <!--  swupbc    :clear-sky upwelling shortwave flux at bottom-of-atmosphere                     [W m-2] -->
-                <!--  swupt     :all-sky upwelling shortwave flux at top-of-atmosphere                          [W m-2] -->
-                <!--  swuptc    :clear-sky upwelling shortwave flux at top-of-atmosphere                        [W m-2] -->
-                <!--  acswdnb   :accumulated all-sky downwelling shortwave flux at bottom-of-atmosphere         [J m-2] -->
-                <!--  acswdnbc  :accumulated clear-sky downwelling shortwave flux at bottom-of-atmosphere       [J m-2] -->
-                <!--  acswdnt   :accumulated all-sky downwelling shortwave flux at top-of-atmosphere            [J m-2] -->
-                <!--  acswdntc  :accumulated clear-sky downwelling shortwave flux at top-of-atmosphere          [J m-2] -->
-                <!--  acswupb   :accumulated all-sky upwelling shortwave flux at bottom-of-atmosphere           [J m-2] -->
-                <!--  acswupbc  :accumulated clear-sky upwelling shortwave flux at bottom-of-atmosphere         [J m-2] -->
-                <!--  acswupt   :accumulated all-sky upwelling shortwave flux at top-of-atmosphere              [J m-2] -->
-                <!--  acswuptc  :accumulated clear-sky upwelling shortwave flux at top-of-atmosphere            [J m-2] -->
-                <!--  swdnflx   :                                                                                       -->
-                <!--  swdnflxc  :                                                                                       -->
-                <!--  swupflx   :                                                                                       -->
-                <!--  swupflxc  :                                                                                       -->
-
-                <!--  i_acswdnb : counter related to how often swdnb is begin reset relative to its bucket value    (-) -->
-                <!--  i_acswdnbc: counter related to how often swdnbc is begin reset relative to its bucket value   (-) -->
-                <!--  i_acswdnt : counter related to how often swdnt is begin reset relative to its bucket value    (-) -->
-                <!--  i_acswdntc: counter related to how often swdntc is begin reset relative to its bucket value   (-) -->
-                <!--  i_acswupb : counter related to how often swupb is begin reset relative to its bucket value    (-) -->
-                <!--  i_acswupbc: counter related to how often swupbc is begin reset relative to its bucket value   (-) -->
-                <!--  i_acswupt : counter related to how often swupt is begin reset relative to its bucket value    (-) -->
-                <!--  i_acswuptc: counter related to how often swuptc is begin reset relative to its bucket value   (-) -->
 
                 <var name="i_acswdnb" type="integer" dimensions="nCells Time" units="unitless"
                      description="incidence of accumulated all-sky downward surface shortwave radiation greater than config_bucket_radt"/>
@@ -3171,6 +2706,7 @@
 
                 <var name="gsw" type="real" dimensions="nCells Time" units="W m^{-2}"
                      description="net surface shortwave radiation flux"/>
+
 
                 <!-- RRTMG SW ONLY: -->
                 <var name="swdnflx" type="real" dimensions="nVertLevelsP2 nCells Time" units="-"
@@ -3190,46 +2726,6 @@
                 <!-- ... PARAMETERIZATION OF LONGWAVE RADIATION:                                                        -->
                 <!-- ================================================================================================== -->
 
-                <!--  note: glw is the same diagnostic as lwdnb and is used in the land-surface scheme for the calcula- -->
-                <!--        tion of the surface budget. glw is always an output argument to the subroutine rrtmg_lwrad. -->
-                <!--        in contrast,lwdnb is an optional ouput argument to the subroutine rrtmg_lwrad depending on  -->
-                <!--        the presence of lwupt (or not).                                                             -->
-
-                <!--  nlrad     :number of layers added above the model-top in the RRTMG lw radiation code          [-] -->
-                <!--  plrad     :pressure at model-top                                                             [Pa] -->
-                <!--  glw       :all-sky downwelling longwave flux at bottom-of-atmosphere                      [W m-2] -->
-                <!--  lwcf      :longwave cloud forcing at top-of-atmosphere                                    [W m-2] -->
-                <!--  lwdnb     :all-sky downwelling longwave flux at bottom-of-atmosphere                      [W m-2] -->
-                <!--  lwdnbc    :clear-sky downwelling longwave flux at bottom-of-atmosphere                    [W m-2] -->
-                <!--  lwdnt     :all-sky downwelling longwave flux at top-of-atmosphere                         [W m-2] -->
-                <!--  lwdntc    :clear-sky downwelling longwave flux at top-of-atmosphere                       [W m-2] -->
-                <!--  lwupb     :all-sky upwelling longwave flux at bottom-of-atmosphere                        [W m-2] -->
-                <!--  lwupbc    :clear-sky upwelling longwave flux at bottom-of-atmosphere                      [W m-2] -->
-                <!--  lwupt     :all-sky upwelling longwave flux at top-of-atmosphere                           [W m-2] -->
-                <!--  lwuptc    :clear-sky upwelling longwave flux at top-of-atmosphere                         [W m-2] -->
-                <!--  aclwdnb   :accumulated all-sky downwelling longwave flux at bottom-of-atmosphere          [J m-2] -->
-                <!--  aclwdnbc  :accumulated clear-sky downwelling longwave flux at bottom-of-atmosphere        [J m-2] -->
-                <!--  aclwdnt   :accumulated all-sky downwelling longwave flux at top-of-atmosphere             [J m-2] -->
-                <!--  aclwdntc  :accumulated clear-sky downwelling longwave flux at top-of-atmosphere           [J m-2] -->
-                <!--  aclwupb   :accumulated all-sky upwelling longwave flux at bottom-of-atmosphere            [J m-2] -->
-                <!--  aclwupbc  :accumulated clear-sky upwelling longwave flux at bottom-of-atmosphere          [J m-2] -->
-                <!--  aclwupt   :accumulated all-sky upwelling longwave flux at top-of-atmosphere               [J m-2] -->
-                <!--  aclwuptc  :accumulated clear-sky upwelling longwave flux at top-of-atmosphere             [J m-2] -->
-                <!--  lwdnflx   :                                                                                       -->
-                <!--  lwdnflxc  :                                                                                       -->
-                <!--  lwupflx   :                                                                                       -->
-                <!--  lwupflxc  :                                                                                       -->
-                <!--  olrtoa    :outgoing longwave radiation at top-of-the-atmosphere                           [W m-2] -->
-
-                <!--  i_aclwdnb : counter related to how often lwdnb is begin reset relative to its bucket value    (-) -->
-                <!--  i_aclwdnbc: counter related to how often lwdnbc is begin reset relative to its bucket value   (-) -->
-                <!--  i_aclwdnt : counter related to how often lwdnt is begin reset relative to its bucket value    (-) -->
-                <!--  i_aclwdntc: counter related to how often lwdntc is begin reset relative to its bucket value   (-) -->
-                <!--  i_aclwupb : counter related to how often lwupb is begin reset relative to its bucket value    (-) -->
-                <!--  i_aclwupbc: counter related to how often lwupbc is begin reset relative to its bucket value   (-) -->
-                <!--  i_aclwupt : counter related to how often lwupt is begin reset relative to its bucket value    (-) -->
-                <!--  i_aclwuptc: counter related to how often lwuptc is begin reset relative to its bucket value   (-) -->
-
                 <var name="nlrad" type="integer" dimensions="nCells Time" units="-"
                      description="number of layers added above the model-top in the RRTMG lw radiation code"/>
 
@@ -3317,15 +2813,14 @@
                 <var name="glw" type="real" dimensions="nCells Time" units="W m^{-2}"
                      description="all downward surface longwave radiation"/>
 
-                <!-- ... RRTMG LW ONLY: -->
-                <!-- var name="lwdnflx"       type="real"     dimensions="nVertLevelsP2 nCells Time" -->
-                <!-- var name="lwdnflxc"      type="real"     dimensions="nVertLevelsP2 nCells Time" -->
-                <!-- var name="lwupflx"       type="real"     dimensions="nVertLevelsP2 nCells Time" -->
-                <!-- var name="lwupflxc"      type="real"     dimensions="nVertLevelsP2 nCells Time" -->
-
-                <var name="rre_cloud"     type="real"     dimensions="nVertLevels nCells Time"/>
-                <var name="rre_ice"       type="real"     dimensions="nVertLevels nCells Time"/>
-                <var name="rre_snow"      type="real"     dimensions="nVertLevels nCells Time"/>
+                <var name="rre_cloud" type="real" dimensions="nVertLevels nCells Time" units="microns"
+                     description="effective radius of cloud water droplets calculated in RRTMG radiation"/>
+
+                <var name="rre_ice" type="real" dimensions="nVertLevels nCells Time" units="microns"
+                     description="effective radius of cloud ice crystals calculated in RRTMG radiation"/>
+
+                <var name="rre_snow" type="real" dimensions="nVertLevels nCells Time"/>
+                     description="effective radius of cloud ice crystals calculated in RRTMG radiation"/>
 
 
                 <!-- ================================================================================================== -->
@@ -3366,31 +2861,6 @@
                 <!-- ... PARAMETERIZATION OF LAND-SURFACE SCHEME:                                                       -->
                 <!-- ================================================================================================== -->
 
-                <!-- acsnom         :accumulated melted snow                                                   [kg m-2] -->
-                <!-- acsnow         :accumulated snow                                                          [kg m-2] -->
-                <!-- canwat         :canopy water                                                              [kg m-2] -->
-                <!-- chklowq        :surface saturation flag                                                        [-] -->
-                <!-- grdflx         :ground heat flux                                                           [W m-2] -->
-                <!-- lai            :leaf area index                                                                [-] -->
-                <!-- noahres        :residual of the noah land-surface scheme energy budget                     [W m-2] -->
-                <!-- potevp         :potential evaporation                                                      [W m-2] -->
-                <!-- sfc_albedo     :surface albedo                                                                 [-] -->
-                <!-- sfc_embck      :background emissivity                                                          [-] -->
-                <!-- sfc_emiss      :surface emissivity                                                             [-] -->
-                <!-- sfcrunoff      :surface runoff                                                             [m s-1] -->
-                <!-- smstav         :moisture availability                                                          [-] -->
-                <!-- smstot         :total moisture                                                            [m3 m-3] -->
-                <!-- snopcx         :snow phase change heat flux                                                [W m-2] -->
-                <!-- snotime        :??                                                                                 -->
-                <!-- sstsk          : skin sea-surface temperature                                                  [K] -->
-                <!-- sstsk_dtc      : skin sea-surface temperature cooling                                          [K] -->
-                <!-- sstsk_dtw      : skin sea-surface temperature warming                                          [K] -->
-                <!-- thc            :thermal inertia                                               [Cal cm-1 K-1 s-0.5] -->
-                <!-- udrunoff       :sub-surface runoff                                                         [m s-1] -->
-                <!-- xicem          :ice mask from previous time-step                                               [-] -->
-                <!-- z0             :background roughness length                                                    [m] -->
-                <!-- zs             :depth of centers of soil layers                                                [m] -->
-
                 <var name="acsnom" type="real" dimensions="nCells Time" units="kg m^{-2}"
                      description="accumulated melted snow"/>
 
@@ -3467,14 +2937,6 @@
                 <!-- ... PARAMETERIZATION OF THE 1D OCEAN MIXED LAYER                                                   -->
                 <!-- ================================================================================================== -->
 
-                <!-- t_oml              :ocean mixed layer temperature                                              [K] -->
-                <!-- t_oml_initial      :ocean mixed layer temperature at initial time                              [K] -->
-                <!-- t_oml_200m_initial :ocean mixed layer 200 m mean temperature at initial time                   [K] -->
-                <!-- h_oml              :ocean mixed layer depth                                                    [m] -->
-                <!-- h_oml_initial      :ocean mixed layer depth at initial time                                    [m] -->
-                <!-- hu_oml             :ocean mixed layer integrated u (zonal velocity)                        [m^2/s] -->
-                <!-- hv_oml             :ocean mixed layer integrated v (meridional velocity)                   [m^2/s] -->
-
                 <var name="t_oml"                 type="real" dimensions="nCells Time" units="K"
                      description="ocean mixed layer temperature"/>
 
@@ -3503,12 +2965,7 @@
                 <!-- ================================================================================================== -->
                 <!-- TENDENCIES FROM PARAMETERIZATION OF CONVECTION:                                                    -->
                 <!-- ================================================================================================== -->
-                <!-- rthcuten  : tendency of potential temperature due to cumulus convection                   (K s-1)  -->
-                <!-- rqvcuten  : tendency of water vapor mixing ratio due to cumulus convection            (kg/kg s-1)  -->
-                <!-- rqccuten  : tendency of cloud water mixing ratio due to cumulus convection            (kg/kg s-1)  -->
-                <!-- rqicuten  : tendency of cloud ice mixing ratio due to cumulus convection              (kg/kg s-1)  -->
-
-<<<<<<< HEAD
+
                 <var name="rthcuten" type="real" dimensions="nVertLevels nCells Time" units="K s^{-1}"
                      description="tendency of potential temperature due to cumulus convection"
                      packages="cu_grell_freitas_in;cu_kain_fritsch_in;cu_tiedtke_in"/>
@@ -3524,25 +2981,9 @@
                 <var name="rqicuten" type="real" dimensions="nVertLevels nCells Time" units="kg kg^{-1} s^{-1}"
                      description="tendency of cloud ice mixing ratio due to cumulus convection"
                      packages="cu_grell_freitas_in;cu_kain_fritsch_in;cu_tiedtke_in"/>
-=======
-                <var name="rthcuten" type="real" dimensions="nVertLevels nCells Time" packages="cu_grell_freitas_in;cu_kain_fritsch_in;cu_tiedtke_in" units="K s^{-1}"
-                     description="tendency of potential temperature due to cumulus convection"/>
-
-                <var name="rqvcuten" type="real" dimensions="nVertLevels nCells Time" packages="cu_grell_freitas_in;cu_kain_fritsch_in;cu_tiedtke_in" units="kg kg^{-1} s^{-1}"
-                     description="tendency of water vapor mixing ratio due to cumulus convection"/>
-
-                <var name="rqccuten" type="real" dimensions="nVertLevels nCells Time" packages="cu_grell_freitas_in;cu_kain_fritsch_in;cu_tiedtke_in" units="kg kg^{-1} s^{-1}"
-                     description="tendency of cloud water mixing ratio due to cumulus convection"/>
-
-                <var name="rqicuten" type="real" dimensions="nVertLevels nCells Time" packages="cu_grell_freitas_in;cu_kain_fritsch_in;cu_tiedtke_in" units="kg kg^{-1} s^{-1}"
-                     description="tendency of cloud ice mixing ratio due to cumulus convection"/>
->>>>>>> 76005fea
-
-                <!-- KAIN_FRITSCH -->
-                <!-- rqrcuten  : tendency of rain mixing ratio due to cumulus convection                   (kg/kg s-1) -->
-                <!-- rqscuten  : tendency of snow mixing ratio due to cumulus convection                   (kg/kg s-1) -->
-
-<<<<<<< HEAD
+
+
+                <!-- KAIN_FRITSCH: -->
                 <var name="rqrcuten" type="real" dimensions="nVertLevels nCells Time" units="kg kg^{-1} s^{-1}"
                      description="tendency of rain mixing ratio due to cumulus convection"
                      packages="cu_kain_fritsch_in"/>
@@ -3550,22 +2991,8 @@
                 <var name="rqscuten" type="real" dimensions="nVertLevels nCells Time" units="kg kg^{-1} s^{-1}"
                      description="tendency of snow mixing ratio due to cumulus convection"
                      packages="cu_kain_fritsch_in"/>
-=======
-                <var name="rqrcuten" type="real" dimensions="nVertLevels nCells Time" packages="cu_kain_fritsch_in" units="kg kg^{-1} s^{-1}"
-                     description="tendency of rain mixing ratio due to cumulus convection"/>
-
-                <var name="rqscuten" type="real" dimensions="nVertLevels nCells Time" packages="cu_kain_fritsch_in" units="kg kg^{-1} s^{-1}"
-                     description="tendency of snow mixing ratio due to cumulus convection"/>
->>>>>>> 76005fea
 
                 <!-- TIEDTKE AND GRELL -->
-                <!-- rucuten   : tendency of zonal wind due to cumulus convection                              (m/s-1) -->
-                <!-- rvcuten   : tendency of meridional wind due to cumulus convection                         (m/s-1) -->
-                <!-- rqvdynten : tendency of water vapor due to horizontal and vertical advections         (kg/kg/s-1) -->
-<<<<<<< HEAD
-<<<<<<< 60c2cab5c407a1c455fab36efa7d294f0b22ca06
-                <!-- rthdynten : tendency of temperature due to horizontal and vertical advections             (K/s-1) -->
-
                 <var name="rqvdynten" type="real" dimensions="nVertLevels nCells Time" units="kg kg^{-1} s^{-1}"
                      description="tendency of water vapor due to horizontal and vertical advections"
                      packages="cu_grell_freitas_in;cu_tiedtke_in"/>
@@ -3582,48 +3009,14 @@
                      description="tendency of meridional wind due to cumulus convection"
                      packages="cu_grell_freitas_in;cu_tiedtke_in"/>
 
-
-=======
-                <!-- rthdynten : tendency of potential temperature due to horizontal and vertical advections   (K/s-1) -->
-
-                <var name="rqvdynten"    type="real"    dimensions="nVertLevels nCells Time" packages="cu_grell_freitas_in;cu_tiedtke_in"/>
-                <var name="rthdynten"    type="real"    dimensions="nVertLevels nCells Time" packages="cu_grell_freitas_in;cu_tiedtke_in"/>
-                <var name="rucuten"      type="real"    dimensions="nVertLevels nCells Time" packages="cu_grell_freitas_in;cu_tiedtke_in"/>
-                <var name="rvcuten"      type="real"    dimensions="nVertLevels nCells Time" packages="cu_grell_freitas_in;cu_tiedtke_in"/>
-=======
-                <var name="rqvdynten" type="real" dimensions="nVertLevels nCells Time" packages="cu_grell_freitas_in;cu_tiedtke_in" units="kg kg^{-1} s^{-1}"
-                     description="tendency of water vapor due to horizontal and vertical advections"/>
-
-                <var name="rucuten" type="real" dimensions="nVertLevels nCells Time" packages="cu_tiedtke_in" units="m s^{-1} s^{-1}"
-                     description="tendency of zonal wind due to cumulus convection"/>
-
-                <var name="rvcuten" type="real" dimensions="nVertLevels nCells Time" packages="cu_tiedtke_in" units="m s^{-1} s^{-1}"
-                     description="tendency of meridional wind due to cumulus convection"/>
-
-	<!-- MGD should we add packages to the field below? -->
-			<var name="rucuten_Edge" type="real"     dimensions="nVertLevels nEdges Time"/>
-
-		<!-- GRELL ONLY -->
-		<!-- rthdynten : tendency of potential temperature due to horizontal and vertical advections   (K/s-1) -->
-
-                <var name="rthdynten" type="real" dimensions="nVertLevels nCells Time" packages="cu_grell_freitas_in" units="K s^{-1}"
-                     description="tendency of potential temperature due to horizontal and vertical advections"/>
-
->>>>>>> 76005fea
-
->>>>>>> * In ./src/core_atmosphere/Registry.xml, added the variables re_cloud, re_ice, and re_snow to
+	        <!-- MGD should we add packages to the field below? -->
+	        <var name="rucuten_Edge" type="real"     dimensions="nVertLevels nEdges Time"/>
+
+
                 <!-- ================================================================================================== -->
                 <!-- ... TENDENCIES FROM PARAMETERIZATION OF PLANETARY BOUNDARY LAYER PROCESSES:                        -->
                 <!-- ================================================================================================== -->
-                <!-- rublten   : tendency of zonal wind due to pbl processes                                   (m s-1)  -->
-                <!-- rvblten   : tendency of meridional wind due to pbl processes                              (m s-1)  -->
-                <!-- rthblten  : tendency of potential temperature due to pbl processes                        (K s-1)  -->
-                <!-- rqvblten  : tendency of water vapor mixing ratio due to pbl processes                 (kg/kg s-1)  -->
-                <!-- rqcblten  : tendency of cloud water mixing ratio due to pbl processes                 (kg/kg s-1)  -->
-                <!-- rqiblten  : tendency of cloud ice mixing ratio due to pbl processes                   (kg/kg s-1)  -->
-                <!-- rniblten  : tendency of cloud ice number concentration due to pbl processes             (m-3 s-1)  -->
-
-<<<<<<< HEAD
+
                 <var name="rublten" type="real" dimensions="nVertLevels nCells Time" units="m s^{-1} s^{-1}"
                      description="tendency of zonal wind due to pbl processes"
                      packages="bl_mynn_in;bl_ysu_in"/>
@@ -3651,31 +3044,9 @@
                 <var name="rniblten" type="real" dimensions="nVertLevels nCells Time" units="nb kg^{-1} s^{-1}"
                      description="tendency of cloud ice number concentration due to pbl processes"
                      packages="bl_mynn_in"/>
-=======
-                <var name="rublten" type="real" dimensions="nVertLevels nCells Time" packages="bl_mynn_in;bl_ysu_in" units="m s^{-1} s^{-1}"
-                     description="tendency of zonal wind due to pbl processes"/>
-
-                <var name="rvblten" type="real" dimensions="nVertLevels nCells Time" packages="bl_mynn_in;bl_ysu_in" units="m s^{-1} s^{-1}"
-                     description="tendency of meridional wind due to pbl processes"/>
-
-	<!-- MGD should we add packages to the field below? -->
-			<var name="rublten_Edge" type="real"     dimensions="nVertLevels nEdges Time"/>
-
-                <var name="rthblten" type="real" dimensions="nVertLevels nCells Time" packages="bl_mynn_in;bl_ysu_in" units="K s^{-1}"
-                     description="tendency of potential temperature due to pbl processes"/>
-
-                <var name="rqvblten" type="real" dimensions="nVertLevels nCells Time" packages="bl_mynn_in;bl_ysu_in" units="kg kg^{-1} s^{-1}"
-                     description="tendency of water vapor mixing ratio due to pbl processes"/>
-
-                <var name="rqcblten" type="real" dimensions="nVertLevels nCells Time" packages="bl_mynn_in;bl_ysu_in" units="kg kg^{-1} s^{-1}"
-                     description="tendency of cloud water mixing ratio due to pbl processes"/>
-
-                <var name="rqiblten" type="real" dimensions="nVertLevels nCells Time" packages="bl_mynn_in;bl_ysu_in" units="kg kg^{-1} s^{-1}"
-                     description="tendency of cloud ice mixing ratio due to pbl processes"/>
->>>>>>> 76005fea
-
-                <var name="rniblten" type="real" dimensions="nVertLevels nCells Time" packages="bl_mynn_in" units="m^{-3} s^{-1}"
-                     description="tendency of cloud ice number concentration due to pbl processes"/>
+
+	        <!-- MGD should we add packages to the field below? -->
+	        <var name="rublten_Edge" type="real"     dimensions="nVertLevels nEdges Time"/>
 
 
                 <!-- ================================================================================================== -->
@@ -3690,6 +3061,7 @@
                 <var name="rthratenlw" type="real" dimensions="nVertLevels nCells Time" units="K s^{-1}"
                      description="tendency of potential temperature due to short wave radiation"/>
         </var_struct>
+
 
         <var_struct name="atm_input" time_levs="1">
                 <!-- Monthly mean ozone climatology used in the CAM and RRTMG radiation codes -->
@@ -3700,39 +3072,12 @@
                      description="monthly-mean climatological ozone defined at fixed pressure levels"/>
         </var_struct>
 
+
         <var_struct name="sfc_input" time_levs="1">
 
                 <!-- ================================================================================================== -->
                 <!-- ... SURFACE CHARACTERISTICS THAT NEED TO BE READ FROM GRID.NC:                                     -->
                 <!-- ================================================================================================== -->
-
-                <!--  albedo12m      :monthly climatological albedo                                                 [-] -->
-                <!--  greenfrac      :monthly climatological greeness fraction                                      [-] -->
-                <!--  isltyp         :dominant soil category                                                        [-] -->
-                <!--  ivgtyp         :dominant vegetation category                                                  [-] -->
-                <!--  mminlu         :land use classification scheme                                                [-] -->
-                <!--  landmask       :=0 for ocean;=1 for land                                                      [-] -->
-                <!--  sfc_albbck     :background albedo                                                             [-] -->
-                <!--  shdmin         :minimum areal fractional coverage of annual green vegetation                  [-] -->
-                <!--  shdmax         :maximum areal fractional coverage of annual green vegetation                  [-] -->
-                <!--  skintemp       :skin temperature                                                              [K] -->
-                <!--  snoalb         :annual max snow albedo                                                        [-] -->
-                <!--  snow           :snow water equivalent                                                    [kg m-2] -->
-                <!--  sst            :sea-surface temperature                                                       [K] -->
-                <!--  snowc          :flag indicating snow coverage (1 for snow cover)                              [-] -->
-                <!--  snowh          :physical snow depth                                                           [m] -->
-                <!--  ter            :terrain height                                                                [-] -->
-                <!--  tmn            :soil temperature at lower boundary                                            [K] -->
-                <!--  vegfra         :vegetation fraction                                                           [-] -->
-                <!--  seaice         :sea-ice mask (=1 when xice is greater than 0; =0 otherwise)                   [-] -->
-                <!--  xice           :fractional sea-ice coverage                                                   [-] -->
-                <!--  xland          :land mask    (1 for land; 2 for water)                                        [-] -->
-
-                <!--  dzs            :thickness of soil layers                                                      [m] -->
-                <!--  smcrel         :soil moisture threshold below which transpiration begins to stress            [-] -->
-                <!--  sh2o           :soil liquid water                                                        [m3 m-3] -->
-                <!--  smois          :soil moisture                                                            [m3 m-3] -->
-                <!--  tslb           :soil temperature                                                              [K] -->
 
                 <var name="isltyp" type="integer" dimensions="nCells" units="unitless"
                      description="dominant soil category"/>
@@ -3816,17 +3161,6 @@
                 <!-- ================================================================================================== -->
                 <!-- ... PARAMETERIZATION OF GRAVITY WAVE DRAG OVER OROGRAPHY:                                          -->
                 <!-- ================================================================================================== -->
-
-                <!--  var2d      : orographic variance                                                             (m2) -->
-                <!--  con        : orographic convexity                                                            (m2) -->
-                <!--  oa1        : orographic direction asymmetry function                                          (-) -->
-                <!--  oa2        : orographic direction asymmetry function                                          (-) -->
-                <!--  oa3        : orographic direction asymmetry function                                          (-) -->
-                <!--  oa4        : orographic direction asymmetry function                                          (-) -->
-                <!--  ol1        : orographic direction asymmetry function                                          (-) -->
-                <!--  ol2        : orographic direction asymmetry function                                          (-) -->
-                <!--  ol3        : orographic direction asymmetry function                                          (-) -->
-                <!--  ol4        : orographic direction asymmetry function                                          (-) -->
 
                 <var name="var2d" type="real" dimensions="nCells" units="m^{2}"
                      description="variance of orography"/>
