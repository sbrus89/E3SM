--- conflicted
+++ resolved
@@ -132,7 +132,6 @@
 
 !==================================================================================================
 
-<<<<<<< HEAD
  call mpas_pool_get_config(domain%configs,'config_convection_scheme',config_convection_scheme)
  call mpas_pool_get_config(domain%configs,'config_gwdo_scheme'      ,config_gwdo_scheme      )
  call mpas_pool_get_config(domain%configs,'config_lsm_scheme'       ,config_lsm_scheme       )
@@ -142,6 +141,7 @@
  call mpas_pool_get_config(domain%configs,'config_sfclayer_scheme'  ,config_sfclayer_scheme  )
  call mpas_pool_get_config(domain%configs,'config_bucket_radt'      ,config_bucket_radt      )
  call mpas_pool_get_config(domain%configs,'config_bucket_update'    ,config_bucket_update    )
+ call mpas_pool_get_config(domain%configs,'config_oml1d'   ,config_oml1d   )
 
  if(config_convection_scheme .ne. 'off' .or. &
     config_lsm_scheme        .ne. 'off' .or. &
@@ -149,25 +149,6 @@
     config_radt_lw_scheme    .ne. 'off' .or. &
     config_radt_sw_scheme    .ne. 'off' .or. &
     config_sfclayer_scheme   .ne. 'off') then
-=======
- call mpas_pool_get_config(domain%configs,'config_conv_deep_scheme',config_conv_deep_scheme)
- call mpas_pool_get_config(domain%configs,'config_gwdo_scheme'     ,config_gwdo_scheme     )
- call mpas_pool_get_config(domain%configs,'config_lsm_scheme'      ,config_lsm_scheme      )
- call mpas_pool_get_config(domain%configs,'config_pbl_scheme'      ,config_pbl_scheme      )
- call mpas_pool_get_config(domain%configs,'config_radt_lw_scheme'  ,config_radt_lw_scheme  )
- call mpas_pool_get_config(domain%configs,'config_radt_sw_scheme'  ,config_radt_sw_scheme  )
- call mpas_pool_get_config(domain%configs,'config_sfclayer_scheme' ,config_sfclayer_scheme )
- call mpas_pool_get_config(domain%configs,'config_bucket_radt'     ,config_bucket_radt     )
- call mpas_pool_get_config(domain%configs,'config_bucket_update'   ,config_bucket_update   )
- call mpas_pool_get_config(domain%configs,'config_oml1d'   ,config_oml1d   )
-
- if(config_conv_deep_scheme    .ne. 'off' .or. &
-    config_lsm_scheme          .ne. 'off' .or. &
-    config_pbl_scheme          .ne. 'off' .or. & 
-    config_radt_lw_scheme      .ne. 'off' .or. &
-    config_radt_sw_scheme      .ne. 'off' .or. &
-    config_sfclayer_scheme     .ne. 'off') then
->>>>>>> a74709f7
 
  block => domain % blocklist
  do while(associated(block))
