--- conflicted
+++ resolved
@@ -369,11 +369,7 @@
  init_done = .false.
  if(config_radt_sw_scheme.ne.'off') then
     if(trim(config_radt_sw_scheme) .eq. 'cam_sw') then
-<<<<<<< HEAD
-       call init_radiation_sw(dminfo,configs,mesh,atm_input,diag,state,time_lev)
-=======
-       call init_radiation_sw(dminfo,mesh,atm_input,diag,diag_physics,state,time_lev)
->>>>>>> 28479684
+       call init_radiation_sw(dminfo,configs,mesh,atm_input,diag,diag_physics,state,time_lev)
        init_done = .true.
     else
        call init_radiation_sw(dminfo,configs)
@@ -386,11 +382,7 @@
  if(config_radt_lw_scheme.ne.'off') then    
     if(trim(config_radt_lw_scheme) .eq. 'cam_lw') then
        if(.not. init_done) then
-<<<<<<< HEAD
-          call init_radiation_lw(dminfo,configs,mesh,atm_input,diag,state,time_lev)
-=======
-          call init_radiation_lw(dminfo,mesh,atm_input,diag,diag_physics,state,time_lev)
->>>>>>> 28479684
+          call init_radiation_lw(dminfo,configs,mesh,atm_input,diag,diag_physics,state,time_lev)
        else
 !          call mpas_log_write('')
 !          call mpas_log_write('--- camrad lw initialization done above')
