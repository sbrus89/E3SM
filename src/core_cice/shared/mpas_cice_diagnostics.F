--- conflicted
+++ resolved
@@ -26,13 +26,8 @@
   public :: &
        cice_initialize_time_diagnostics, &
        cice_set_time_diagnostics, &
-<<<<<<< HEAD
-       cice_check_state
-=======
        cice_check_state, &
-       cice_warning_message, &
        cice_set_testing_system_test_arrays
->>>>>>> f0778741
 
 contains
 
@@ -399,58 +394,6 @@
 
   end subroutine cice_check_state
 
-<<<<<<< HEAD
-=======
-!|||||||||||||||||||||||||||||||||||||||||||||||||||||||||||||||||||||||
-!
-!  cice_warning_message
-!
-!> \brief
-!> \author Adrian K. Turner, LANL
-!> \date 13th May 2016
-!> \details
-!>
-!
-!-----------------------------------------------------------------------
-
-  subroutine cice_warning_message(domain, message)
-
-    type(domain_type), intent(in) :: &
-         domain
-
-    character(len=*), intent(in) :: &
-         message
-
-    integer :: &
-         errorUnit, &
-         iostat
-
-    character(len=strKIND) :: &
-         filename
-
-    type(MPAS_pool_type), pointer :: &
-         diagnosticsPool
-
-    character(len=strKIND), pointer :: &
-         xtime
-
-    call mpas_new_unit(errorUnit)
-    write(filename,fmt='(a,i6.6,a)') "mpas_seaice_state_test_", domain % dminfo % my_proc_id, ".log"
-    open(errorUnit, file=trim(filename), position="append", iostat=iostat)
-    if (iostat /= 0) then
-       call mpas_log_write("cice_warning_message: Problem opening state check file $i", messageType=MPAS_LOG_CRIT, intArgs=(/iostat/))
-    endif
-
-    call MPAS_pool_get_subpool(domain % blocklist % structs, "diagnostics", diagnosticsPool)
-    call MPAS_pool_get_array(diagnosticsPool, "xtime", xtime)
-
-    write(errorUnit,fmt='(a,a,a,a)') "Time=", trim(xtime), ", ", trim(message)
-
-    close(errorUnit)
-    call mpas_release_unit(errorUnit)
-
-  end subroutine cice_warning_message
-
 !|||||||||||||||||||||||||||||||||||||||||||||||||||||||||||||||||||||||
 !
 !  cice_set_testing_system_test_arrays
@@ -545,7 +488,6 @@
 
   end subroutine cice_set_testing_system_test_arrays
 
->>>>>>> f0778741
 !-----------------------------------------------------------------------
 
 end module cice_diagnostics