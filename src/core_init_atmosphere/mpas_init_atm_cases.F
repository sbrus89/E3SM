! Copyright (c) 2013,  Los Alamos National Security, LLC (LANS)
! and the University Corporation for Atmospheric Research (UCAR).
!
! Unless noted otherwise source code is licensed under the BSD license.
! Additional copyright and license information can be found in the LICENSE file
! distributed with this code, or at http://mpas-dev.github.com/license.html
!
module init_atm_cases

   use mpas_kind_types
   use mpas_derived_types
   use mpas_pool_routines
   use mpas_constants
   use mpas_dmpar
   use mpas_sort
   use atm_advection
   use mpas_RBF_interpolation
   use mpas_vector_reconstruction
   use mpas_timer
   use mpas_init_atm_static
   use mpas_init_atm_surface
   use mpas_init_atm_gocart
   use mpas_atmphys_constants, only: svpt0,svp1,svp2,svp3
   use mpas_atmphys_functions
   use mpas_atmphys_initialize_real

   ! Added only clause to keep xlf90 from getting confused from the overloaded abs intrinsic in mpas_timekeeping
   use mpas_timekeeping !, only: MPAS_Time_type, MPAS_TimeInterval_type, MPAS_Clock_type, &
                        !        mpas_set_time, mpas_set_timeInterval, mpas_get_time, operator(+), add_t_ti
   


   contains


   subroutine init_atm_setup_case(domain, stream_manager)
   !!!!!!!!!!!!!!!!!!!!!!!!!!!!!!!!!!!!!!!!!!!!!!!!!!!!!!!!!!!!!!!!!!!!!!!!!!!!!!!!
   ! Configure grid metadata and model state for the hydrostatic test case
   !   specified in the namelist
   !
   ! Output: block - a subset (not necessarily proper) of the model domain to be
   !                 initialized
   !!!!!!!!!!!!!!!!!!!!!!!!!!!!!!!!!!!!!!!!!!!!!!!!!!!!!!!!!!!!!!!!!!!!!!!!!!!!!!!!

      use mpas_stream_manager

      implicit none

      type (domain_type), intent(inout) :: domain
      type (MPAS_streamManager_type), intent(inout) :: stream_manager


      integer :: i
      type (block_type), pointer :: block_ptr

      type (mpas_pool_type), pointer :: mesh
      type (mpas_pool_type), pointer :: fg
      type (mpas_pool_type), pointer :: state
      type (mpas_pool_type), pointer :: diag
      type (mpas_pool_type), pointer :: diag_physics

      integer, pointer :: config_init_case
      logical, pointer :: config_static_interp
      logical, pointer :: config_met_interp

      character(len=StrKIND), pointer :: mminlu

      integer, pointer :: nCells
      integer, pointer :: nEdges
      integer, pointer :: nVertLevels


      call mpas_pool_get_config(domain % blocklist % configs, 'config_init_case', config_init_case)

      !
      ! Do some quick checks to make sure compile options are compatible with the chosen test case
      !
      if (config_init_case == 6) then
#ifndef ROTATED_GRID
         write(0,*) '*****************************************************************'
         write(0,*) 'To initialize and run the mountain wave test case (case 6),'
         write(0,*) '   please clean and re-compile init_atmosphere with -DROTATED_GRID'
         write(0,*) '   added to the specification of MODEL_FORMULATION'
         write(0,*) '   at the top of the Makefile.'
         write(0,*) '*****************************************************************'
         call mpas_dmpar_abort(domain % dminfo)
#endif
      else
#ifdef ROTATED_GRID
         write(0,*) '*****************************************************************'
         write(0,*) 'Only test case 6 should use code compiled with -DROTATED_GRID'
         write(0,*) '   specified in the Makefile.'
         write(0,*) '*****************************************************************'
         call mpas_dmpar_abort(domain % dminfo)
#endif
      end if



      if ((config_init_case == 1) .or. (config_init_case == 2) .or. (config_init_case == 3)) then

         write(0,*) ' Jablonowski and Williamson baroclinic wave test case '
         if (config_init_case == 1) write(0,*) ' no initial perturbation '
         if (config_init_case == 2) write(0,*) ' initial perturbation included '
         if (config_init_case == 3) write(0,*) ' normal-mode perturbation included '
         block_ptr => domain % blocklist
         do while (associated(block_ptr))

            call mpas_pool_get_config(block_ptr % configs, 'config_static_interp', config_static_interp)
            call mpas_pool_get_config(block_ptr % configs, 'config_met_interp', config_met_interp)

            call mpas_pool_get_subpool(block_ptr % structs, 'mesh', mesh)
            call mpas_pool_get_subpool(block_ptr % structs, 'state', state)
            call mpas_pool_get_subpool(block_ptr % structs, 'diag', diag)

            call mpas_pool_get_dimension(block_ptr % dimensions, 'nCells', nCells)
            call mpas_pool_get_dimension(block_ptr % dimensions, 'nVertLevels', nVertLevels)

            write(0,*) ' calling test case setup '
            call init_atm_case_jw(mesh, nCells, nVertLevels, state, diag, block_ptr % configs, config_init_case)
            call decouple_variables(mesh, nCells, nVertLevels, state, diag)
            write(0,*) ' returned from test case setup '
            block_ptr => block_ptr % next
         end do

      else if ((config_init_case == 4) .or. (config_init_case == 5)) then

         write(0,*) ' squall line - super cell test case '
         if (config_init_case == 4) write(0,*) ' squall line test case' 
         if (config_init_case == 5) write(0,*) ' supercell test case'
         block_ptr => domain % blocklist
         do while (associated(block_ptr))

            call mpas_pool_get_dimension(block_ptr % dimensions, 'nCells', nCells)
            call mpas_pool_get_dimension(block_ptr % dimensions, 'nVertLevels', nVertLevels)

            call mpas_pool_get_subpool(block_ptr % structs, 'mesh', mesh)
            call mpas_pool_get_subpool(block_ptr % structs, 'state', state)
            call mpas_pool_get_subpool(block_ptr % structs, 'diag', diag)

            write(0,*) ' calling test case setup '
            call init_atm_case_squall_line(domain % dminfo, mesh, nCells, nVertLevels, state, diag, config_init_case)
            call decouple_variables(mesh, nCells, nVertLevels, state, diag)
            write(0,*) ' returned from test case setup '
            block_ptr => block_ptr % next
         end do

      else if (config_init_case == 6 ) then

         write(0,*) ' mountain wave test case '
         block_ptr => domain % blocklist
         do while (associated(block_ptr))

            call mpas_pool_get_dimension(block_ptr % dimensions, 'nCells', nCells)
            call mpas_pool_get_dimension(block_ptr % dimensions, 'nVertLevels', nVertLevels)

            call mpas_pool_get_subpool(block_ptr % structs, 'mesh', mesh)
            call mpas_pool_get_subpool(block_ptr % structs, 'state', state)
            call mpas_pool_get_subpool(block_ptr % structs, 'diag', diag)

            write(0,*) ' calling test case setup '
            call init_atm_case_mtn_wave(domain % dminfo, mesh, nCells, nVertLevels, state, diag, block_ptr % configs, config_init_case)
            call decouple_variables(mesh, nCells, nVertLevels, state, diag)
            write(0,*) ' returned from test case setup '
            block_ptr => block_ptr % next
         end do

      else if (config_init_case == 7 ) then


         write(0,*) ' real-data GFS test case '
         block_ptr => domain % blocklist

         do while (associated(block_ptr))

            call mpas_pool_get_config(block_ptr % configs, 'config_static_interp', config_static_interp)
            call mpas_pool_get_config(block_ptr % configs, 'config_met_interp', config_met_interp)

            call mpas_pool_get_subpool(block_ptr % structs, 'mesh', mesh)
            call mpas_pool_get_subpool(block_ptr % structs, 'fg', fg)
            call mpas_pool_get_subpool(block_ptr % structs, 'state', state)
            call mpas_pool_get_subpool(block_ptr % structs, 'diag', diag)
            call mpas_pool_get_subpool(block_ptr % structs, 'diag_physics', diag_physics)

            call mpas_pool_get_dimension(block_ptr % dimensions, 'nCells', nCells)
            call mpas_pool_get_dimension(block_ptr % dimensions, 'nEdges', nEdges)
            call mpas_pool_get_dimension(block_ptr % dimensions, 'nVertLevels', nVertLevels)

            if (config_static_interp) then

               !  
               !  Without a convex mesh partition file, interpolating static fields in parallel 
               !     will give incorrect results. Since it is very unlikely that typical users
               !     will have convex partitions, it's safer to just stop if multiple MPI tasks are
               !     detected when performing the static_interp step.
               !  
               if (domain % dminfo % nprocs > 1) then
                 write(0,*) ' '
                 write(0,*) '****************************************************************'
                 write(0,*) 'Error: Interpolation of static fields does not work in parallel.'
                 write(0,*) 'Please run the static_interp step using only a single MPI task.'
                 write(0,*) '****************************************************************'
                 write(0,*) ' '
                 call mpas_dmpar_abort(domain % dminfo)
               end if

               call init_atm_static(mesh, block_ptr % dimensions, block_ptr % configs)
               call init_atm_static_orogwd(mesh, block_ptr % dimensions, block_ptr % configs)
            end if

            !
            ! If at this point the mminlu variable is blank, we assume that the static interp step was
            !   not run, and that we are working with a static file created before there was a choice
            !   of land use datasets; in this case, the dataset was almost necessarily USGS
            !
            call mpas_pool_get_array(mesh, 'mminlu', mminlu)
            if (len_trim(mminlu) == 0) then
                  write(0,*) '****************************************************************'
                  write(0,*) 'No information on land use dataset is available.'
                  write(0,*) 'Assume that we are using ''USGS''.'
                  write(0,*) '****************************************************************'
                  write(mminlu,'(a)') 'USGS'
            end if

            call init_atm_case_gfs(block_ptr, mesh, nCells, nEdges, nVertLevels, fg, state, &
                                   diag, diag_physics, config_init_case, block_ptr % dimensions, block_ptr % configs)
            
            if (config_met_interp) then
               call init_atm_gocart(block_ptr, mesh, block_ptr % configs, diag, state)
               call physics_initialize_real(mesh, fg, domain % dminfo, block_ptr % dimensions, block_ptr % configs)
            end if

            block_ptr => block_ptr % next
         end do

      else if (config_init_case == 8 ) then

         write(0,*) 'real-data surface (SST) update test case '
         block_ptr => domain % blocklist
         do while (associated(block_ptr))
            call mpas_pool_get_subpool(block_ptr % structs, 'mesh', mesh)
            call mpas_pool_get_subpool(block_ptr % structs, 'fg', fg)
            call mpas_pool_get_subpool(block_ptr % structs, 'state', state)

            ! Defined in mpas_init_atm_surface.F
            call init_atm_case_sfc(domain, domain % dminfo, stream_manager, mesh, fg, state, block_ptr % dimensions, block_ptr % configs)
            block_ptr => block_ptr % next
         end do

      else

         write(0,*) ' '
         write(0,*) ' ****************************************************'
         write(0,*) ' Only test cases 1 through 8 are currently supported.'
         write(0,*) ' ****************************************************'
         write(0,*) ' '
         call mpas_dmpar_abort(domain % dminfo)

      end if


      !initialization of surface input variables technically not needed to run our current set of
      !idealized test cases:
      if (config_init_case < 7)  then
         block_ptr => domain % blocklist
         do while (associated(block_ptr))
            call mpas_pool_get_subpool(block_ptr % structs, 'mesh', mesh)
            call mpas_pool_get_subpool(block_ptr % structs, 'fg', fg)

            call physics_idealized_init(mesh, fg)

            block_ptr => block_ptr % next
         end do
      end if

   end subroutine init_atm_setup_case

!----------------------------------------------------------------------------------------------------------

   subroutine init_atm_case_jw(mesh, nCells, nVertLevels, state, diag, configs, test_case)
   !!!!!!!!!!!!!!!!!!!!!!!!!!!!!!!!!!!!!!!!!!!!!!!!!!!!!!!!!!!!!!!!!!!!!!!!!!!!!!!!
   ! Setup baroclinic wave test case from Jablonowski and Williamson 2008 (QJRMS)
   !!!!!!!!!!!!!!!!!!!!!!!!!!!!!!!!!!!!!!!!!!!!!!!!!!!!!!!!!!!!!!!!!!!!!!!!!!!!!!!!

      implicit none

      type (mpas_pool_type), intent(inout) :: mesh
      integer, intent(in) :: nCells
      integer, intent(in) :: nVertLevels
      type (mpas_pool_type), intent(inout) :: state
      type (mpas_pool_type), intent(inout) :: diag
      type (mpas_pool_type), intent(in) :: configs
      integer, intent(in) :: test_case

      real (kind=RKIND), parameter :: u0 = 35.0
      real (kind=RKIND), parameter :: alpha_grid = 0.  ! no grid rotation

!      real (kind=RKIND), parameter :: omega_e = 7.29212e-05
      real (kind=RKIND) :: omega_e

      real (kind=RKIND), parameter :: t0b = 250., t0 = 288., delta_t = 4.8e+05, dtdz = 0.005, eta_t = 0.2
      real (kind=RKIND), parameter :: u_perturbation = 1., pert_radius = 0.1, latitude_pert = 40., longitude_pert = 20.
      real (kind=RKIND), parameter :: theta_c = pii/4.0
      real (kind=RKIND), parameter :: lambda_c = 3.0*pii/2.0
      real (kind=RKIND), parameter :: k_x = 9.           ! Normal mode wave number

      real (kind=RKIND), dimension(:), pointer :: rdzw, dzu, rdzu, fzm, fzp
      real (kind=RKIND), dimension(:), pointer :: surface_pressure
      real (kind=RKIND), dimension(:,:), pointer :: zgrid, zxu, zz, hx
      real (kind=RKIND), dimension(:,:), pointer :: pressure, ppb, pb, rho_zz, rb, rr, tb, rtb, p, pp, dss, t, rt
      real (kind=RKIND), dimension(:,:), pointer :: u, ru, w, rw, v
      real (kind=RKIND), dimension(:,:), pointer :: rho, theta
      real (kind=RKIND), dimension(:,:,:), pointer :: zb, zb3
      real (kind=RKIND), dimension(:,:,:), pointer :: deriv_two
      
!.. initialization of moisture:
      integer, pointer :: index_qv
      real (kind=RKIND), parameter :: rh_max = 0.40 ! Maximum relative humidity
!      real (kind=RKIND), parameter :: rh_max = 0.70 ! Maximum relative humidity
      real (kind=RKIND), dimension(nVertLevels, nCells) :: qsat, relhum
      real (kind=RKIND), dimension(:,:,:), pointer :: scalars
!.. end initialization of moisture.

      integer :: iCell, iCell1, iCell2 , iEdge, vtx1, vtx2, ivtx, i, k, nz, itr, itrp, cell1, cell2
      integer, pointer :: nz1, nCellsSolve, nEdges, maxEdges, nVertices

      !This is temporary variable here. It just need when calculate tangential velocity v.
      integer :: eoe, j
      integer, dimension(:), pointer :: nEdgesOnEdge, nEdgesOnCell
      integer, dimension(:,:), pointer :: edgesOnEdge, cellsOnEdge, verticesOnEdge, cellsOnCell
      real (kind=RKIND), dimension(:,:), pointer :: weightsOnEdge

      real (kind=RKIND) :: flux, fluxk, lat1, lat2, eta_v, r_pert, u_pert, lat_pert, lon_pert, r

      real (kind=RKIND) :: ptop, p0, phi
      real (kind=RKIND) :: lon_Edge

      real (kind=RKIND) :: r_earth, etavs, ztemp, zd, zt, dz, gam, delt, str

      real (kind=RKIND) :: es, qvs, xnutr, znut, ptemp 
      integer :: iter

      real (kind=RKIND), dimension(nVertLevels + 1 ) :: hyai, hybi, znu, znw, znwc, znwv, hyam, hybm
      real (kind=RKIND), dimension(nVertLevels + 1 ) :: znuc, znuv, bn, divh, dpn

      real (kind=RKIND), dimension(nVertLevels + 1 ) :: sh, zw, ah
      real (kind=RKIND), dimension(nVertLevels ) :: zu, dzw, rdzwp, rdzwm
      real (kind=RKIND), dimension(nVertLevels ) :: eta, etav, teta, ppi, tt, temperature_1d

      real (kind=RKIND) :: d1, d2, d3, cof1, cof2, psurf
      real (kind=RKIND), pointer :: cf1, cf2, cf3

      !  storage for (lat,z) arrays for zonal velocity calculation

      logical, parameter :: rebalance = .true.
      integer, parameter :: nlat=721
      real (kind=RKIND), dimension(nVertLevels) :: flux_zonal
      real (kind=RKIND), dimension(nVertLevels + 1, nlat) :: zgrid_2d
      real (kind=RKIND), dimension(nVertLevels, nlat) :: u_2d, pp_2d, rho_2d, qv_2d, etavs_2d, zz_2d
      real (kind=RKIND), dimension(nVertLevels, nlat) :: p_2d, pb_2d, ppb_2d, rr_2d, rb_2d, tb_2d, rtb_2d
      real (kind=RKIND), dimension(nVertLevels, nlat-1) :: zx_2d 
      real (kind=RKIND), dimension(nlat) :: lat_2d
      real (kind=RKIND) :: dlat, hx_1d
      real (kind=RKIND) :: z_edge, z_edge3, d2fdx2_cell1, d2fdx2_cell2

!      logical, parameter :: moisture = .true.
      logical, parameter :: moisture = .false.

      real (kind=RKIND), dimension(:), pointer :: xCell, yCell, zCell
      real (kind=RKIND), dimension(:), pointer :: xEdge, yEdge, zEdge
      real (kind=RKIND), dimension(:), pointer :: xVertex, yVertex, zVertex
      real (kind=RKIND), dimension(:), pointer :: dcEdge, dvEdge, areaCell, areaTriangle
      real (kind=RKIND), dimension(:,:), pointer :: kiteAreasOnVertex

      real (kind=RKIND), dimension(:), pointer :: latCell, latVertex, lonVertex, latEdge, lonEdge
      real (kind=RKIND), dimension(:), pointer :: fEdge, fVertex

      real (kind=RKIND), pointer :: sphere_radius
      logical, pointer :: on_a_sphere
      real (kind=RKIND), pointer :: config_coef_3rd_order
      integer, pointer :: config_theta_adv_order
      integer, pointer :: config_init_case


      call mpas_pool_get_config(configs, 'config_init_case', config_init_case)
      call mpas_pool_get_config(configs, 'config_coef_3rd_order', config_coef_3rd_order)
      call mpas_pool_get_config(configs, 'config_theta_adv_order', config_theta_adv_order)


      !
      ! Scale all distances and areas from a unit sphere to one with radius sphere_radius
      !
      call mpas_pool_get_array(mesh, 'xCell', xCell)
      call mpas_pool_get_array(mesh, 'yCell', yCell)
      call mpas_pool_get_array(mesh, 'zCell', zCell)
      call mpas_pool_get_array(mesh, 'xEdge', xEdge)
      call mpas_pool_get_array(mesh, 'yEdge', yEdge)
      call mpas_pool_get_array(mesh, 'zEdge', zEdge)
      call mpas_pool_get_array(mesh, 'xVertex', xVertex)
      call mpas_pool_get_array(mesh, 'yVertex', yVertex)
      call mpas_pool_get_array(mesh, 'zVertex', zVertex)
      call mpas_pool_get_array(mesh, 'dvEdge', dvEdge)
      call mpas_pool_get_array(mesh, 'dcEdge', dcEdge)
      call mpas_pool_get_array(mesh, 'areaCell', areaCell)
      call mpas_pool_get_array(mesh, 'areaTriangle', areaTriangle)
      call mpas_pool_get_array(mesh, 'kiteAreasOnVertex', kiteAreasOnVertex)
      call mpas_pool_get_config(mesh, 'on_a_sphere', on_a_sphere)
      call mpas_pool_get_config(mesh, 'sphere_radius', sphere_radius)

      xCell(:) = xCell(:) * sphere_radius
      yCell(:) = yCell(:) * sphere_radius
      zCell(:) = zCell(:) * sphere_radius
      xVertex(:) = xVertex(:) * sphere_radius
      yVertex(:) = yVertex(:) * sphere_radius
      zVertex(:) = zVertex(:) * sphere_radius
      xEdge(:) = xEdge(:) * sphere_radius
      yEdge(:) = yEdge(:) * sphere_radius
      zEdge(:) = zEdge(:) * sphere_radius
      dvEdge(:) = dvEdge(:) * sphere_radius
      dcEdge(:) = dcEdge(:) * sphere_radius
      areaCell(:) = areaCell(:) * sphere_radius**2.0
      areaTriangle(:) = areaTriangle(:) * sphere_radius**2.0
      kiteAreasOnVertex(:,:) = kiteAreasOnVertex(:,:) * sphere_radius**2.0

      call mpas_pool_get_array(mesh, 'weightsOnEdge', weightsOnEdge)
      call mpas_pool_get_array(mesh, 'nEdgesOnEdge', nEdgesOnEdge)
      call mpas_pool_get_array(mesh, 'nEdgesOnCell', nEdgesOnCell)
      call mpas_pool_get_array(mesh, 'edgesOnEdge', edgesOnEdge)
      call mpas_pool_get_array(mesh, 'cellsOnEdge', cellsOnEdge)
      call mpas_pool_get_array(mesh, 'cellsOnCell', cellsOnCell)
      call mpas_pool_get_array(mesh, 'verticesOnEdge', verticesOnEdge)
      call mpas_pool_get_array(mesh, 'deriv_two', deriv_two)
      call mpas_pool_get_array(mesh, 'zb', zb)
      call mpas_pool_get_array(mesh, 'zb3', zb3)

      call mpas_pool_get_dimension(mesh, 'nVertLevels', nz1)
      call mpas_pool_get_dimension(mesh, 'nCellsSolve', nCellsSolve)
      call mpas_pool_get_dimension(mesh, 'nVertices', nVertices)
      call mpas_pool_get_dimension(mesh, 'nEdges', nEdges)
      call mpas_pool_get_dimension(mesh, 'maxEdges', maxEdges)
      nz = nz1 + 1

      call mpas_pool_get_array(mesh, 'zgrid', zgrid)
      call mpas_pool_get_array(mesh, 'rdzw', rdzw)
      call mpas_pool_get_array(mesh, 'dzu', dzu)
      call mpas_pool_get_array(mesh, 'rdzu', rdzu)
      call mpas_pool_get_array(mesh, 'fzm', fzm)
      call mpas_pool_get_array(mesh, 'fzp', fzp)
      call mpas_pool_get_array(mesh, 'zxu', zxu)
      call mpas_pool_get_array(mesh, 'zz', zz)
      call mpas_pool_get_array(mesh, 'hx', hx)
      call mpas_pool_get_array(mesh, 'dss', dss)

      call mpas_pool_get_array(diag, 'exner_base', pb)
      call mpas_pool_get_array(diag, 'rho_base', rb)
      call mpas_pool_get_array(diag, 'rho_p', rr)
      call mpas_pool_get_array(diag, 'rho', rho)
      call mpas_pool_get_array(diag, 'theta_base', tb)
      call mpas_pool_get_array(diag, 'theta', theta)
      call mpas_pool_get_array(diag, 'rtheta_base', rtb)
      call mpas_pool_get_array(diag, 'rtheta_p', rt)
      call mpas_pool_get_array(diag, 'exner', p)
      call mpas_pool_get_array(diag, 'pressure_base', ppb)
      call mpas_pool_get_array(diag, 'pressure_p', pp)
      call mpas_pool_get_array(diag, 'surface_pressure', surface_pressure)
      call mpas_pool_get_array(diag, 'ru', ru)
      call mpas_pool_get_array(diag, 'rw', rw)
      call mpas_pool_get_array(diag, 'v', v)

      call mpas_pool_get_array(state, 'rho_zz', rho_zz)
      call mpas_pool_get_array(state, 'theta_m', t)
      call mpas_pool_get_array(state, 'scalars', scalars)
      call mpas_pool_get_array(state, 'u', u)
      call mpas_pool_get_array(state, 'w', w)

      call mpas_pool_get_array(mesh, 'latCell', latCell)
      call mpas_pool_get_array(mesh, 'latVertex', latVertex)
      call mpas_pool_get_array(mesh, 'lonVertex', lonVertex)
      call mpas_pool_get_array(mesh, 'latEdge', latEdge)
      call mpas_pool_get_array(mesh, 'lonEdge', lonEdge)
      call mpas_pool_get_array(mesh, 'fEdge', fEdge)
      call mpas_pool_get_array(mesh, 'fVertex', fVertex)

      call mpas_pool_get_array(mesh, 'cf1', cf1)
      call mpas_pool_get_array(mesh, 'cf2', cf2)
      call mpas_pool_get_array(mesh, 'cf3', cf3)

!.. initialization of moisture:
      scalars(:,:,:) = 0.0
      qsat(:,:)      = 0.0
      relhum(:,:)    = 0.0
      qv_2d(:,:)     = 0.0
!.. end initialization of moisture.

      surface_pressure(:) = 0.0

      call atm_initialize_advection_rk(mesh, nCells, nEdges, maxEdges, on_a_sphere, sphere_radius )
      call atm_initialize_deformation_weights(mesh, nCells, on_a_sphere, sphere_radius)

      call mpas_pool_get_dimension(state, 'index_qv', index_qv) 

      xnutr = 0.0
      zd = 12000.0
      znut = eta_t

      etavs = (1.0 - 0.252) * pii/2.
      r_earth = sphere_radius
      omega_e = omega
      p0 = 1.0e+05

      write(0,*) ' point 1 in test case setup '

! We may pass in an hx(:,:) that has been precomputed elsewhere.
! For now it is independent of k

      do iCell=1,nCells
        do k=1,nz
          phi = latCell(iCell)
          hx(k,iCell) = u0/gravity*cos(etavs)**1.5                                   &
                      *((-2.*sin(phi)**6                                   &
                            *(cos(phi)**2+1./3.)+10./63.)                  &
                            *(u0)*cos(etavs)**1.5                          &
                       +(1.6*cos(phi)**3                                   &
                            *(sin(phi)**2+2./3.)-pii/4.)*r_earth*omega_e)
        end do
      end do

      !     Metrics for hybrid coordinate and vertical stretching

      str = 1.5
      zt = 45000.
      dz = zt/float(nz1)

      write(0,*) ' hx computation complete '

      do k=1,nz

!           sh(k) is the stretching specified for height surfaces

            sh(k) = (real(k-1)*dz/zt)**str 

!           to specify specific heights zc(k) for coordinate surfaces,
!           input zc(k) and define sh(k) = zc(k)/zt
!           zw(k) is the hieght of zeta surfaces
!                zw(k) = (k-1)*dz yields constant dzeta
!                        and nonconstant dzeta/dz
!                zw(k) = sh(k)*zt yields nonconstant dzeta
!                        and nearly constant dzeta/dz 

            zw(k) = float(k-1)*dz
!            zw(k) = sh(k)*zt
!
!           ah(k) governs the transition between terrain-following 
!           and pureheight coordinates
!                ah(k) = 0 is a terrain-following coordinate
!                ah(k) = 1 is a height coordinate
 
            ah(k) = 1.-cos(.5*pii*(k-1)*dz/zt)**6
!            ah(k) = 0.
            write(0,*) ' k, sh, zw, ah ',k,sh(k),zw(k),ah(k)
      end do
      do k=1,nz1
         dzw (k) = zw(k+1)-zw(k)
         rdzw(k) = 1./dzw(k)
         zu(k  ) = .5*(zw(k)+zw(k+1))
      end do
      do k=2,nz1
         dzu (k)  = .5*(dzw(k)+dzw(k-1))
         rdzu(k)  =  1./dzu(k)
         fzp (k)  = .5* dzw(k  )/dzu(k)
         fzm (k)  = .5* dzw(k-1)/dzu(k)
         rdzwp(k) = dzw(k-1)/(dzw(k  )*(dzw(k)+dzw(k-1)))
         rdzwm(k) = dzw(k  )/(dzw(k-1)*(dzw(k)+dzw(k-1)))
      end do

!**********  how are we storing cf1, cf2 and cf3?

      COF1 = (2.*DZU(2)+DZU(3))/(DZU(2)+DZU(3))*DZW(1)/DZU(2) 
      COF2 =     DZU(2)        /(DZU(2)+DZU(3))*DZW(1)/DZU(3) 
      CF1  = FZP(2) + COF1
      CF2  = FZM(2) - COF1 - COF2
      CF3  = COF2       

!      d1  = .5*dzw(1)
!      d2  = dzw(1)+.5*dzw(2)
!      d3  = dzw(1)+dzw(2)+.5*dzw(3)
!      cf1 = d2*d3*(d3-d2)/(d2*d3*(d3-d2)+d1*d3*(d1-d3)+d1*d2*(d2-d1))
!      cf2 = d1*d3*(d1-d3)/(d2*d3*(d3-d2)+d1*d3*(d1-d3)+d1*d2*(d2-d1))
!      cf3 = d1*d2*(d2-d1)/(d2*d3*(d3-d2)+d1*d3*(d1-d3)+d1*d2*(d2-d1))

      write(0,*) ' cf1, cf2, cf3 = ',cf1,cf2,cf3

      do iCell=1,nCells
        do k=1,nz
          zgrid(k,iCell) = (1.-ah(k))*(sh(k)*(zt-hx(k,iCell))+hx(k,iCell))  &
                         + ah(k) * sh(k)* zt
        end do
        do k=1,nz1
          zz (k,iCell) = (zw(k+1)-zw(k))/(zgrid(k+1,iCell)-zgrid(k,iCell))
        end do
      end do

      do i=1, nEdges
        iCell1 = cellsOnEdge(1,i)
        iCell2 = cellsOnEdge(2,i)
        do k=1,nz1
          zxu (k,i) = 0.5 * (zgrid(k,iCell2)-zgrid(k,iCell1) + zgrid(k+1,iCell2)-zgrid(k+1,iCell1)) / dcEdge(i)
        end do
      end do
      do i=1, nCells
        do k=1,nz1
          ztemp = .5*(zgrid(k+1,i)+zgrid(k,i))
          dss(k,i) = 0.
          ztemp = zgrid(k,i)
          if(ztemp.gt.zd+.1)  then
             dss(k,i) = dss(k,i)+xnutr*sin(.5*pii*(ztemp-zd)/(zt-zd))**2
          end if
        end do
      end do

      !do k=1,nz1
      !  write(0,*) ' k, zgrid(k,1),hx(k,1) ',k,zgrid(k,1),hx(k,1)
      !end do

      !do k=1,nz1
      !  write(0,*) ' k, zx(k,1) ',k,zx(k,1)
      !end do

      write(0,*) ' grid metrics setup complete '

!**************  section for 2d (z,lat) calc for zonal velocity

      dlat = 0.5*pii/float(nlat-1)
      do i = 1,nlat

        lat_2d(i) = float(i-1)*dlat
        phi = lat_2d(i)
        hx_1d    = u0/gravity*cos(etavs)**1.5                           &
                   *((-2.*sin(phi)**6                                   &
                         *(cos(phi)**2+1./3.)+10./63.)                  &
                         *(u0)*cos(etavs)**1.5                          &
                    +(1.6*cos(phi)**3                                   &
                         *(sin(phi)**2+2./3.)-pii/4.)*r_earth*omega_e)

        do k=1,nz
          zgrid_2d(k,i) = (1.-ah(k))*(sh(k)*(zt-hx_1d)+hx_1d)  &
                         + ah(k) * sh(k)* zt
        end do
        do k=1,nz1
          zz_2d(k,i) = (zw(k+1)-zw(k))/(zgrid_2d(k+1,i)-zgrid_2d(k,i))
        end do

        do k=1,nz1
          ztemp    = .5*(zgrid_2d(k+1,i)+zgrid_2d(k,i))
          ppb_2d(k,i) = p0*exp(-gravity*ztemp/(rgas*t0b)) 
          pb_2d(k,i) = (ppb_2d(k,i)/p0)**(rgas/cp)
          rb_2d(k,i) = ppb_2d(k,i)/(rgas*t0b*zz_2d(k,i))
          tb_2d(k,i) = t0b/pb_2d(k,i)
          rtb_2d(k,i) = rb_2d(k,i)*tb_2d(k,i)
          p_2d(k,i) = pb_2d(k,i)
          pp_2d(k,i) = 0.0
          rr_2d(k,i) = 0.0
        end do


        do itr = 1,10

          do k=1,nz1
            eta (k) = (ppb_2d(k,i)+pp_2d(k,i))/p0
            etav(k) = (eta(k)-.252)*pii/2.
            if(eta(k) >= znut)  then
              teta(k) = t0*eta(k)**(rgas*dtdz/gravity)
            else
              teta(k) = t0*eta(k)**(rgas*dtdz/gravity) + delta_t*(znut-eta(k))**5
            end if
          end do

          phi = lat_2d(i)
          do k=1,nz1
            temperature_1d(k) = teta(k)+.75*eta(k)*pii*u0/rgas*sin(etav(k))      &
                            *sqrt(cos(etav(k)))*                   &
                              ((-2.*sin(phi)**6                    &
                                   *(cos(phi)**2+1./3.)+10./63.)   &
                                   *2.*u0*cos(etav(k))**1.5        &
                              +(1.6*cos(phi)**3                    &
                                *(sin(phi)**2+2./3.)-pii/4.)*r_earth*omega_e)/(1.+0.61*qv_2d(k,i))


            ztemp   = .5*(zgrid_2d(k,i)+zgrid_2d(k+1,i))
            ptemp   = ppb_2d(k,i) + pp_2d(k,i)

            !get moisture 
            if (moisture) then
              qv_2d(k,i) = env_qv( ztemp, temperature_1d(k), ptemp, rh_max )
            end if

            tt(k) = temperature_1d(k)*(1.+1.61*qv_2d(k,i))
          end do

          do itrp = 1,25
            do k=1,nz1
              rr_2d(k,i)  = (pp_2d(k,i)/(rgas*zz_2d(k,i)) - rb_2d(k,i)*(tt(k)-t0b))/tt(k)
            end do

            ppi(1) = p0-.5*dzw(1)*gravity                            &
                          *(1.25*(rr_2d(1,i)+rb_2d(1,i))*(1.+qv_2d(1,i))   &
                            -.25*(rr_2d(2,i)+rb_2d(2,i))*(1.+qv_2d(2,i)))

            ppi(1) = ppi(1)-ppb_2d(1,i)
            do k=1,nz1-1

              ppi(k+1) = ppi(k)-dzu(k+1)*gravity*                                       &
                            ( (rr_2d(k  ,i)+(rr_2d(k  ,i)+rb_2d(k  ,i))*qv_2d(k  ,i))*fzp(k+1)   &
                            + (rr_2d(k+1,i)+(rr_2d(k+1,i)+rb_2d(k+1,i))*qv_2d(k+1,i))*fzm(k+1) )
            end do

            do k=1,nz1
              pp_2d(k,i) = .2*ppi(k)+.8*pp_2d(k,i)
            end do

          end do  ! end inner iteration loop itrp

        end do  ! end outer iteration loop itr

        do k=1,nz1
          rho_2d(k,i) = rr_2d(k,i)+rb_2d(k,i)
          etavs_2d(k,i) = ((ppb_2d(k,i)+pp_2d(k,i))/p0 - 0.252)*pii/2.
          u_2d(k,i) = u0*(sin(2.*lat_2d(i))**2) *(cos(etavs_2d(k,i))**1.5)
        end do

      end do  ! end loop over latitudes for 2D zonal wind field calc

      !SHP-balance:: in case of rebalacing for geostrophic wind component
      if (rebalance) then

        do i=1,nlat-1
          do k=1,nz1
            zx_2d(k,i) = (zgrid_2d(k,i+1)-zgrid_2d(k,i))/(dlat*r_earth)
          end do
        end do

        call init_atm_recompute_geostrophic_wind(u_2d, rho_2d, pp_2d, qv_2d, lat_2d, zz_2d, zx_2d,     &
                                        cf1, cf2, cf3, fzm, fzp, rdzw, nz1, nlat, dlat, sphere_radius)

      end if

!******************************************************************      

!
!---- baroclinc wave initialization ---------------------------------
!
!     reference sounding based on dry isothermal atmosphere
!
      do i=1, nCells
        do k=1,nz1
          ztemp    = .5*(zgrid(k+1,i)+zgrid(k,i))
          ppb(k,i) = p0*exp(-gravity*ztemp/(rgas*t0b)) 
          pb (k,i) = (ppb(k,i)/p0)**(rgas/cp)
          rb (k,i) = ppb(k,i)/(rgas*t0b*zz(k,i))
          tb (k,i) = t0b/pb(k,i)
          rtb(k,i) = rb(k,i)*tb(k,i)
          p  (k,i) = pb(k,i)
          pp (k,i) = 0.
          rr (k,i) = 0.
        end do

!       if(i == 1) then
!         do k=1,nz1
!           write(0,*) ' k, ppb, pb, rb, tb (k,1) ',k,ppb(k,1),pb(k,1),rb(k,1)*zz(k,1),tb(k,1)
!         end do
!       end if

      200 format(4i6,8(1x,e15.8))
      201 format(3i6,8(1x,e15.8))
      202 format(2i6,10(1x,e15.8))
      203 format(i6,10(1x,e15.8))

!     iterations to converge temperature as a function of pressure
!
        do itr = 1,10

          do k=1,nz1
            eta (k) = (ppb(k,i)+pp(k,i))/p0
            etav(k) = (eta(k)-.252)*pii/2.
            if(eta(k).ge.znut)  then
              teta(k) = t0*eta(k)**(rgas*dtdz/gravity)
            else
              teta(k) = t0*eta(k)**(rgas*dtdz/gravity) + delta_t*(znut-eta(k))**5
            end if
          end do
          phi = latCell(i)
          do k=1,nz1
            temperature_1d(k) = teta(k)+.75*eta(k)*pii*u0/rgas*sin(etav(k))      &
                            *sqrt(cos(etav(k)))*                   &
                              ((-2.*sin(phi)**6                    &
                                   *(cos(phi)**2+1./3.)+10./63.)   &
                                   *2.*u0*cos(etav(k))**1.5        &
                              +(1.6*cos(phi)**3                    &
                                *(sin(phi)**2+2./3.)-pii/4.)*r_earth*omega_e)/(1.+0.61*scalars(index_qv,k,i))

            ztemp   = .5*(zgrid(k,i)+zgrid(k+1,i))
            ptemp   = ppb(k,i) + pp(k,i)

            !get moisture 
            if (moisture) then
 
                !scalars(index_qv,k,i) = env_qv( ztemp, temperature_1d(k), ptemp, rh_max )

               if(ptemp < 50000.) then
                  relhum(k,i) = 0.0
               elseif(ptemp > p0) then
                  relhum(k,i) = 1.0
               else
                  relhum(k,i) = (1.-((p0-ptemp)/50000.)**1.25)
               end if
               relhum(k,i) = min(rh_max,relhum(k,i))

               !.. calculation of water vapor mixing ratio:
               if (temperature_1d(k) > 273.15) then
                   es  = 1000.*0.6112*exp(17.67*(temperature_1d(k)-273.15)/(temperature_1d(k)-29.65))
               else
                   es  = 1000.*0.6112*exp(21.8745584*(temperature_1d(k)-273.15)/(temperature_1d(k)-7.66))
               end if
               qsat(k,i) = (287.04/461.6)*es/(ptemp-es)
               if(relhum(k,i) .eq. 0.0) qsat(k,i) = 0.0
               scalars(index_qv,k,i) = relhum(k,i)*qsat(k,i)
            end if

            tt(k) = temperature_1d(k)*(1.+1.61*scalars(index_qv,k,i))

          end do

          do itrp = 1,25
            do k=1,nz1
              rr(k,i)  = (pp(k,i)/(rgas*zz(k,i)) - rb(k,i)*(tt(k)-t0b))/tt(k)
            end do

            ppi(1) = p0-.5*dzw(1)*gravity                         &
                          *(1.25*(rr(1,i)+rb(1,i))*(1.+scalars(index_qv,1,i))   &
                            -.25*(rr(2,i)+rb(2,i))*(1.+scalars(index_qv,2,i)))

            ppi(1) = ppi(1)-ppb(1,i)
            do k=1,nz1-1

!              ppi(k+1) = ppi(k)-.5*dzu(k+1)*gravity*                     &
!                            (rr(k  ,i)+(rr(k  ,i)+rb(k  ,i))*scalars(index_qv,k  ,i)   &
!                            +rr(k+1,i)+(rr(k+1,i)+rb(k+1,i))*scalars(index_qv,k+1,i))

               ppi(k+1) = ppi(k)-dzu(k+1)*gravity*                                                  &
                             ( (rr(k  ,i)+(rr(k  ,i)+rb(k  ,i))*scalars(index_qv,k  ,i))*fzp(k+1)   &
                             + (rr(k+1,i)+(rr(k+1,i)+rb(k+1,i))*scalars(index_qv,k+1,i))*fzm(k+1) )

            end do

            do k=1,nz1
              pp(k,i) = .2*ppi(k)+.8*pp(k,i)
            end do

          end do  ! end inner iteration loop itrp

        end do  ! end outer iteration loop itr

        do k=1,nz1
          p (k,i) = ((ppb(k,i)+pp(k,i))/p0)**(rgas/cp)
          t (k,i) = tt(k)/p(k,i)
          rt (k,i) = t(k,i)*rr(k,i)+rb(k,i)*(t(k,i)-tb(k,i))
          rho_zz (k,i) = rb(k,i) + rr(k,i)
        end do

        !calculation of surface pressure:
        surface_pressure(i) = 0.5*dzw(1)*gravity                                    &
                        * (1.25*(rr(1,i) + rb(1,i)) * (1. + scalars(index_qv,1,i))  &
                        -  0.25*(rr(2,i) + rb(2,i)) * (1. + scalars(index_qv,2,i)))
        surface_pressure(i) = surface_pressure(i) + pp(1,i) + ppb(1,i)

      end do  ! end loop over cells

      !write(0,*)
      !write(0,*) '--- initialization of water vapor:'
      !do iCell = 1, nCells
      !   if(iCell == 1 .or. iCell == nCells) then
      !      do k = nz1, 1, -1
      !         write(0,202) iCell,k,t(k,iCell),relhum(k,iCell),qsat(k,iCell),scalars(index_qv,k,iCell)
      !      end do
      !      write(0,*)
      !   end if
      !end do

      lat_pert = latitude_pert*pii/180.
      lon_pert = longitude_pert*pii/180.

      do iEdge=1,nEdges

         vtx1 = verticesOnEdge(1,iEdge)
         vtx2 = verticesOnEdge(2,iEdge)
         lat1 = latVertex(vtx1)
         lat2 = latVertex(vtx2)
         iCell1 = cellsOnEdge(1,iEdge)
         iCell2 = cellsOnEdge(2,iEdge)
         flux = (0.5*(lat2-lat1) - 0.125*(sin(4.*lat2) - sin(4.*lat1))) * sphere_radius / dvEdge(iEdge)

         if (config_init_case == 2) then
            r_pert = sphere_distance( latEdge(iEdge), lonEdge(iEdge), &
                                      lat_pert, lon_pert, 1.0_RKIND)/(pert_radius)
            u_pert = u_perturbation*exp(-r_pert**2)*(lat2-lat1) * sphere_radius / dvEdge(iEdge)

         else if (config_init_case == 3) then
            lon_Edge = lonEdge(iEdge)
            u_pert = u_perturbation*cos(k_x*(lon_Edge - lon_pert)) &
                         *(0.5*(lat2-lat1) - 0.125*(sin(4.*lat2) - sin(4.*lat1))) * sphere_radius / dvEdge(iEdge)
         else
            u_pert = 0.0
         end if

         if (rebalance) then

           call init_atm_calc_flux_zonal(u_2d,etavs_2d,lat_2d,flux_zonal,lat1,lat2,dvEdge(iEdge),sphere_radius,u0,nz1,nlat)
           do k=1,nVertLevels
             fluxk = u0*flux_zonal(k)/(0.5*(rb(k,iCell1)+rb(k,iCell2)+rr(k,iCell1)+rr(k,iCell2)))
             u(k,iEdge) = fluxk + u_pert
           end do

         else 

           do k=1,nVertLevels
             etavs = (0.5*(ppb(k,iCell1)+ppb(k,iCell2)+pp(k,iCell1)+pp(k,iCell2))/p0 - 0.252)*pii/2.
             fluxk = u0*flux*(cos(etavs)**1.5)
             u(k,iEdge) = fluxk + u_pert
           end do

         end if

         cell1 = cellsOnEdge(1,iEdge)
         cell2 = cellsOnEdge(2,iEdge)
         do k=1,nz1
            ru(k,iEdge)  = 0.5*(rho_zz(k,cell1)+rho_zz(k,cell2))*u(k,iEdge)
         end do

      !
      ! Generate rotated Coriolis field
      !

         fEdge(iEdge) = 2.0 * omega_e * &
                                       ( -cos(lonEdge(iEdge)) * cos(latEdge(iEdge)) * sin(alpha_grid) + &
                                         sin(latEdge(iEdge)) * cos(alpha_grid) &
                                       )
      end do

      do iVtx=1,nVertices
         fVertex(iVtx) = 2.0 * omega_e * &
                                         (-cos(lonVertex(iVtx)) * cos(latVertex(iVtx)) * sin(alpha_grid) + &
                                          sin(latVertex(iVtx)) * cos(alpha_grid) &
                                         )
      end do

      !
      !  CALCULATION OF OMEGA, RW = ZX * RU + ZZ * RW
      !

      !
      !     pre-calculation z-metric terms in omega eqn.
      !
      do iEdge = 1,nEdges
         cell1 = cellsOnEdge(1,iEdge)
         cell2 = cellsOnEdge(2,iEdge)

         do k = 1, nVertLevels

            if (config_theta_adv_order == 2) then

               z_edge = (zgrid(k,cell1)+zgrid(k,cell2))/2.

            else if (config_theta_adv_order == 3 .or. config_theta_adv_order ==4) then !theta_adv_order == 3 or 4 

               d2fdx2_cell1 = deriv_two(1,1,iEdge) * zgrid(k,cell1)
               d2fdx2_cell2 = deriv_two(1,2,iEdge) * zgrid(k,cell2)

!  WCS fix 20120711

                  do i=1, nEdgesOnCell(cell1)
                     if ( cellsOnCell(i,cell1) > 0)       &
                     d2fdx2_cell1 = d2fdx2_cell1 + deriv_two(i+1,1,iEdge) * zgrid(k,cellsOnCell(i,cell1))
                  end do
                  do i=1, nEdgesOnCell(cell2)
                     if ( cellsOnCell(i,cell2) > 0)       &
                     d2fdx2_cell2 = d2fdx2_cell2 + deriv_two(i+1,2,iEdge) * zgrid(k,cellsOnCell(i,cell2))
                  end do             

               z_edge =  0.5*(zgrid(k,cell1) + zgrid(k,cell2))         &
                             - (dcEdge(iEdge) **2) * (d2fdx2_cell1 + d2fdx2_cell2) / 12.

               if (config_theta_adv_order == 3) then
                  z_edge3 =  - (dcEdge(iEdge) **2) * (d2fdx2_cell1 - d2fdx2_cell2) / 12.
               else
                  z_edge3 = 0.
               end if

            end if

               zb(k,1,iEdge) = (z_edge-zgrid(k,cell1))*dvEdge(iEdge)/areaCell(cell1)
               zb(k,2,iEdge) = (z_edge-zgrid(k,cell2))*dvEdge(iEdge)/areaCell(cell2)
               zb3(k,1,iEdge)=  z_edge3*dvEdge(iEdge)/areaCell(cell1)
               zb3(k,2,iEdge)=  z_edge3*dvEdge(iEdge)/areaCell(cell2)

         end do

      end do

      ! for including terrain
      rw = 0.0
      w = 0.0
      do iEdge = 1,nEdges

         cell1 = cellsOnEdge(1,iEdge)
         cell2 = cellsOnEdge(2,iEdge)

         do k = 2, nVertLevels
            flux =  (fzm(k)*ru(k,iEdge)+fzp(k)*ru(k-1,iEdge))
            rw(k,cell2) = rw(k,cell2) + (fzm(k)*zz(k,cell2)+fzp(k)*zz(k-1,cell2))*zb(k,2,iEdge)*flux
            rw(k,cell1) = rw(k,cell1) - (fzm(k)*zz(k,cell1)+fzp(k)*zz(k-1,cell1))*zb(k,1,iEdge)*flux

            if (config_theta_adv_order ==3) then 
               rw(k,cell2) = rw(k,cell2)    &
                                            - sign(1.0_RKIND,ru(k,iEdge))*config_coef_3rd_order* &
                                              (fzm(k)*zz(k,cell2)+fzp(k)*zz(k-1,cell2))*zb3(k,2,iEdge)*flux
               rw(k,cell1) = rw(k,cell1)    &
                                            + sign(1.0_RKIND,ru(k,iEdge))*config_coef_3rd_order* &
                                              (fzm(k)*zz(k,cell1)+fzp(k)*zz(k-1,cell1))*zb3(k,1,iEdge)*flux
            end if

         end do

      end do

      ! Compute w from rho_zz and rw
      do iCell=1,nCells
         do k=2,nVertLevels
            w(k,iCell) = rw(k,iCell) / (fzp(k) * rho_zz(k-1,iCell) + fzm(k) * rho_zz(k,iCell))
         end do
      end do


      !
      ! Compute mass fluxes tangential to each edge (i.e., through the faces of dual grid cells)
      !
      v(:,:) = 0.0
      do iEdge = 1, nEdges
         do i=1,nEdgesOnEdge(iEdge)
            eoe = edgesOnEdge(i,iEdge)
            do k = 1, nVertLevels
               v(k,iEdge) = v(k,iEdge) + weightsOnEdge(i,iEdge) * u(k, eoe)
           end do
         end do
      end do

      do i=1,10
        psurf = (cf1*(ppb(1,i)+pp(1,i)) + cf2*(ppb(2,i)+pp(2,i)) + cf3*(ppb(3,i)+pp(3,i)))/100.

            psurf = (ppb(1,i)+pp(1,i)) + .5*dzw(1)*gravity        &
                          *(1.25*(rr(1,i)+rb(1,i))*(1.+scalars(index_qv,1,i))   &
                            -.25*(rr(2,i)+rb(2,i))*(1.+scalars(index_qv,2,i)))

        write(0,*) ' i, psurf, lat ',i,psurf,latCell(i)*180./3.1415828
      end do

      ! Compute rho and theta from rho_zz and theta_m
      do iCell=1,nCells
         do k=1,nVertLevels
            rho(k,iCell) = rho_zz(k,iCell) * zz(k,iCell)
            theta(k,iCell) = t(k,iCell) / (1.0 + 1.61 * scalars(index_qv,k,iCell))
         end do
      end do

   end subroutine init_atm_case_jw


   subroutine init_atm_calc_flux_zonal(u_2d,etavs_2d,lat_2d,flux_zonal,lat1_in,lat2_in,dvEdge,a,u0,nz1,nlat)

      implicit none
   
      integer, intent(in) :: nz1,nlat
      real (kind=RKIND), dimension(nz1,nlat), intent(in) :: u_2d,etavs_2d
      real (kind=RKIND), dimension(nlat), intent(in) :: lat_2d
      real (kind=RKIND), dimension(nz1), intent(out) :: flux_zonal
      real (kind=RKIND), intent(in) :: lat1_in, lat2_in, dvEdge, a, u0
   
      integer :: k,i
      real (kind=RKIND) :: lat1, lat2, w1, w2
      real (kind=RKIND) :: dlat,da,db
   
      lat1 = abs(lat1_in)
      lat2 = abs(lat2_in)
      if(lat2 <= lat1) then
        lat1 = abs(lat2_in)
        lat2 = abs(lat1_in)
      end if
   
      do k=1,nz1
        flux_zonal(k) = 0.
      end do
   
      do i=1,nlat-1
        if( (lat1 <= lat_2d(i+1)) .and. (lat2 >= lat_2d(i)) ) then
   
        dlat = lat_2d(i+1)-lat_2d(i)
        da = (max(lat1,lat_2d(i))-lat_2d(i))/dlat
        db = (min(lat2,lat_2d(i+1))-lat_2d(i))/dlat
        w1 = (db-da) -0.5*(db-da)**2
        w2 = 0.5*(db-da)**2
   
        do k=1,nz1
          flux_zonal(k) = flux_zonal(k) + w1*u_2d(k,i) + w2*u_2d(k,i+1)
        end do
   
        end if
   
      end do
   
   !  renormalize for setting cell-face fluxes
   
      do k=1,nz1
        flux_zonal(k) = sign(1.0_RKIND,lat2_in-lat1_in)*flux_zonal(k)*dlat*a/dvEdge/u0
      end do
        
   end subroutine init_atm_calc_flux_zonal


   !SHP-balance
   subroutine init_atm_recompute_geostrophic_wind(u_2d,rho_2d,pp_2d,qv_2d,lat_2d,zz_2d,zx_2d,     &
                                         cf1,cf2,cf3,fzm,fzp,rdzw,nz1,nlat,dlat,rad)

      implicit none
   
      integer, intent(in) :: nz1,nlat
      real (kind=RKIND), dimension(nz1,nlat), intent(inout) :: u_2d
      real (kind=RKIND), dimension(nz1,nlat), intent(in) :: rho_2d, pp_2d, qv_2d, zz_2d
      real (kind=RKIND), dimension(nz1,nlat-1), intent(in) :: zx_2d
      real (kind=RKIND), dimension(nlat), intent(in) :: lat_2d
      real (kind=RKIND), dimension(nz1), intent(in) :: fzm, fzp, rdzw
      real (kind=RKIND), intent(in) :: cf1, cf2, cf3, dlat, rad
   
      !local variable
      real (kind=RKIND), dimension(nz1,nlat-1) :: pgrad, ru, u
      real (kind=RKIND), dimension(nlat-1) :: f
      real (kind=RKIND), dimension(nz1+1)  :: dpzx
   
   !   real (kind=RKIND), parameter :: omega_e = 7.29212e-05
      real (kind=RKIND) :: omega_e
   
      real (kind=RKIND) :: rdx, qtot, r_earth, phi
      integer :: k,i, itr
   
      r_earth  = rad
      omega_e = omega
      rdx = 1./(dlat*r_earth)
   
      do i=1,nlat-1
        do k=1,nz1
          pgrad(k,i) = rdx*(pp_2d(k,i+1)/zz_2d(k,i+1)-pp_2d(k,i)/zz_2d(k,i))
        end do
   
        dpzx(:) = 0.
   
        k=1
        dpzx(k) = .5*zx_2d(k,i)*(cf1*(pp_2d(k  ,i+1)+pp_2d(k  ,i))        &
                                +cf2*(pp_2d(k+1,i+1)+pp_2d(k+1,i))        &
                                +cf3*(pp_2d(k+2,i+1)+pp_2d(k+2,i)))
        do k=2,nz1
           dpzx(k) = .5*zx_2d(k,i)*(fzm(k)*(pp_2d(k  ,i+1)+pp_2d(k  ,i))   &
                                   +fzp(k)*(pp_2d(k-1,i+1)+pp_2d(k-1,i)))
        end do
   
        do k=1,nz1
           pgrad(k,i) = pgrad(k,i) - rdzw(k)*(dpzx(k+1)-dpzx(k))
        end do
      end do
   
   
      !initial value of v and rv -> that is from analytic sln. 
      do i=1,nlat-1
         do k=1,nz1
            u(k,i) = .5*(u_2d(k,i)+u_2d(k,i+1))
            ru(k,i) = u(k,i)*(rho_2d(k,i)+rho_2d(k,i+1))*.5
         end do
      end do
   
      write(0,*) "MAX U wind before REBALANCING ---->", maxval(abs(u))
   
      !re-calculate geostrophic wind using iteration 
      do itr=1,50
      do i=1,nlat-1
         phi = (lat_2d(i)+lat_2d(i+1))/2.
         f(i) = 2.*omega_e*sin(phi)
         do k=1,nz1
            if (f(i).eq.0.) then
              ru(k,i) = 0.
            else
              qtot = .5*(qv_2d(k,i)+qv_2d(k,i+1))
              ru(k,i) = - ( 1./(1.+qtot)*pgrad(k,i) + tan(phi)/r_earth*u(k,i)*ru(k,i) )/f(i)
            end if
              u(k,i) = ru(k,i)*2./(rho_2d(k,i)+rho_2d(k,i+1))
         end do
      end do
      end do
   
      write(0,*) "MAX U wind after REBALANCING ---->", maxval(abs(u))
   
      !update 2d ru
      do i=2,nlat-1
        do k=1,nz1
          u_2d(k,i) = (ru(k,i-1)+ru(k,i))*.5
        end do
      end do
   
      i=1
      do k=1,nz1
         u_2d(k,i) = (3.*u_2d(k,i+1)-u_2d(k,i+2))*.5
      end do
      i=nlat
      do k=1,nz1
         u_2d(k,i) = (3.*u_2d(k,i-1)-u_2d(k,i-2))*.5
      end do

   end subroutine init_atm_recompute_geostrophic_wind


   subroutine init_atm_case_squall_line(dminfo, mesh, nCells, nVertLevels, state, diag, test_case)
   !!!!!!!!!!!!!!!!!!!!!!!!!!!!!!!!!!!!!!!!!!!!!!!!!!!!!!!!!!!!!!!!!!!!!!!!!!!!!!!!
   ! Setup squall line and supercell test case
   !!!!!!!!!!!!!!!!!!!!!!!!!!!!!!!!!!!!!!!!!!!!!!!!!!!!!!!!!!!!!!!!!!!!!!!!!!!!!!!!

      implicit none

      type (dm_info), intent(in) :: dminfo
      type (mpas_pool_type), intent(inout) :: mesh
      integer, intent(in) :: nCells
      integer, intent(in) :: nVertLevels
      type (mpas_pool_type), intent(inout) :: state
      type (mpas_pool_type), intent(inout) :: diag
      integer, intent(in) :: test_case

      real (kind=RKIND), dimension(:), pointer :: rdzw, dzu, rdzu, fzm, fzp
      real (kind=RKIND), dimension(:,:), pointer :: zgrid, zxu, zz, hx, cqw
      real (kind=RKIND), dimension(:,:), pointer :: ppb, pb, rho_zz, rb, rr, tb, rtb, p, pp, dss, t, rt, u, ru
      real (kind=RKIND), dimension(:,:,:), pointer :: scalars
      real (kind=RKIND), dimension(:,:,:), pointer :: zb, zb3

      !This is temporary variable here. It just need when calculate tangential velocity v.
      integer :: eoe, j
      integer, dimension(:), pointer :: nEdgesOnEdge 
      integer, dimension(:,:), pointer :: edgesOnEdge, cellsOnEdge
      real (kind=RKIND), dimension(:,:), pointer :: weightsOnEdge

      integer :: iCell, iCell1, iCell2 , iEdge, vtx1, vtx2, ivtx, i, k, nz, nz1, itr, cell1, cell2
      integer, pointer :: nEdges, nVertices, maxEdges, nCellsSolve
      integer, pointer :: index_qv

      real (kind=RKIND), dimension(nVertLevels + 1 ) :: znu, znw, znwc, znwv
      real (kind=RKIND), dimension(nVertLevels + 1 ) :: znuc, znuv

      real (kind=RKIND), dimension(nVertLevels + 1 ) :: zc, zw, ah
      real (kind=RKIND), dimension(nVertLevels ) :: zu, dzw, rdzwp, rdzwm

      real (kind=RKIND), dimension(nVertLevels, nCells) :: relhum, thi, tbi, cqwb

      real (kind=RKIND) ::  r, xnutr
      real (kind=RKIND) ::  ztemp, zd, zt, dz, str

      real (kind=RKIND), dimension(nVertLevels ) :: qvb
      real (kind=RKIND), dimension(nVertLevels ) :: t_init_1d

      real (kind=RKIND) :: d1, d2, d3, cof1, cof2
      real (kind=RKIND), pointer :: cf1, cf2, cf3
      real (kind=RKIND) :: ztr, thetar, ttr, thetas, um, us, zts, pitop, pibtop, ptopb, ptop, rcp, rcv, p0
      real (kind=RKIND) :: radx, radz, zcent, xmid, delt, xloc, rad, yloc, ymid, a_scale
      real (kind=RKIND) :: pres, temp, es, qvs

      real (kind=RKIND), dimension(:), pointer :: xCell, yCell, zCell
      real (kind=RKIND), dimension(:), pointer :: xEdge, yEdge, zEdge
      real (kind=RKIND), dimension(:), pointer :: xVertex, yVertex, zVertex
      real (kind=RKIND), dimension(:), pointer :: dcEdge, dvEdge, areaCell, areaTriangle
      real (kind=RKIND), dimension(:,:), pointer :: kiteAreasOnVertex
      logical, pointer :: on_a_sphere
      real (kind=RKIND), pointer :: sphere_radius

      real (kind=RKIND), dimension(:,:), pointer :: t_init, w, rw, v, rho, theta
      real (kind=RKIND), dimension(:), pointer :: u_init, qv_init, angleEdge, fEdge, fVertex

      call mpas_pool_get_array(mesh, 'xCell', xCell)
      call mpas_pool_get_array(mesh, 'yCell', yCell)
      call mpas_pool_get_array(mesh, 'zCell', zCell)
      call mpas_pool_get_array(mesh, 'xEdge', xEdge)
      call mpas_pool_get_array(mesh, 'yEdge', yEdge)
      call mpas_pool_get_array(mesh, 'zEdge', zEdge)
      call mpas_pool_get_array(mesh, 'xVertex', xVertex)
      call mpas_pool_get_array(mesh, 'yVertex', yVertex)
      call mpas_pool_get_array(mesh, 'zVertex', zVertex)
      call mpas_pool_get_array(mesh, 'dvEdge', dvEdge)
      call mpas_pool_get_array(mesh, 'dcEdge', dcEdge)
      call mpas_pool_get_array(mesh, 'areaCell', areaCell)
      call mpas_pool_get_array(mesh, 'areaTriangle', areaTriangle)
      call mpas_pool_get_array(mesh, 'kiteAreasOnVertex', kiteAreasOnVertex)

      call mpas_pool_get_config(mesh, 'on_a_sphere', on_a_sphere)
      call mpas_pool_get_config(mesh, 'sphere_radius', sphere_radius)

      !
      ! Scale all distances
      !

      a_scale = 1.0

      xCell(:) = xCell(:) * a_scale
      yCell(:) = yCell(:) * a_scale
      zCell(:) = zCell(:) * a_scale
      xVertex(:) = xVertex(:) * a_scale
      yVertex(:) = yVertex(:) * a_scale
      zVertex(:) = zVertex(:) * a_scale
      xEdge(:) = xEdge(:) * a_scale
      yEdge(:) = yEdge(:) * a_scale
      zEdge(:) = zEdge(:) * a_scale
      dvEdge(:) = dvEdge(:) * a_scale
      dcEdge(:) = dcEdge(:) * a_scale
      areaCell(:) = areaCell(:) * a_scale**2.0
      areaTriangle(:) = areaTriangle(:) * a_scale**2.0
      kiteAreasOnVertex(:,:) = kiteAreasOnVertex(:,:) * a_scale**2.0

      call mpas_pool_get_array(mesh, 'weightsOnEdge', weightsOnEdge)
      call mpas_pool_get_array(mesh, 'nEdgesOnEdge', nEdgesOnEdge)
      call mpas_pool_get_array(mesh, 'edgesOnEdge', edgesOnEdge)
      call mpas_pool_get_array(mesh, 'cellsOnEdge', cellsOnEdge)

      call mpas_pool_get_dimension(mesh, 'nEdges', nEdges)
      call mpas_pool_get_dimension(mesh, 'nVertices', nVertices)
      call mpas_pool_get_dimension(mesh, 'nCellsSolve', nCellsSolve)
      call mpas_pool_get_dimension(mesh, 'maxEdges', maxEdges)
      nz1 = nVertLevels
      nz = nz1 + 1

      call mpas_pool_get_array(mesh, 'zgrid', zgrid)
      call mpas_pool_get_array(mesh, 'zb', zb)
      call mpas_pool_get_array(mesh, 'zb3', zb3)
      call mpas_pool_get_array(mesh, 'rdzw', rdzw)
      call mpas_pool_get_array(mesh, 'dzu', dzu)
      call mpas_pool_get_array(mesh, 'rdzu', rdzu)
      call mpas_pool_get_array(mesh, 'fzm', fzm)
      call mpas_pool_get_array(mesh, 'fzp', fzp)
      call mpas_pool_get_array(mesh, 'zxu', zxu)
      call mpas_pool_get_array(mesh, 'zz', zz)
      call mpas_pool_get_array(mesh, 'hx', hx)
      call mpas_pool_get_array(mesh, 'dss', dss)
      call mpas_pool_get_array(mesh, 't_init', t_init)
      call mpas_pool_get_array(mesh, 'u_init', u_init)
      call mpas_pool_get_array(mesh, 'qv_init', qv_init)
      call mpas_pool_get_array(mesh, 'angleEdge', angleEdge)
      call mpas_pool_get_array(mesh, 'fEdge', fEdge)
      call mpas_pool_get_array(mesh, 'fVertex', fVertex)

      call mpas_pool_get_array(mesh, 'cf1', cf1)
      call mpas_pool_get_array(mesh, 'cf2', cf2)
      call mpas_pool_get_array(mesh, 'cf3', cf3)

      call mpas_pool_get_array(diag, 'pressure_base', ppb)
      call mpas_pool_get_array(diag, 'exner_base', pb)
      call mpas_pool_get_array(diag, 'rho_base', rb)
      call mpas_pool_get_array(diag, 'theta_base', tb)
      call mpas_pool_get_array(diag, 'rtheta_base', rtb)
      call mpas_pool_get_array(diag, 'exner', p)
      call mpas_pool_get_array(diag, 'cqw', cqw)

      call mpas_pool_get_array(diag, 'pressure_p', pp)
      call mpas_pool_get_array(diag, 'rho_p', rr)
      call mpas_pool_get_array(diag, 'rtheta_p', rt)
      call mpas_pool_get_array(diag, 'ru', ru)
      call mpas_pool_get_array(diag, 'rw', rw)
      call mpas_pool_get_array(diag, 'v', v)
      call mpas_pool_get_array(diag, 'rho', rho)
      call mpas_pool_get_array(diag, 'theta', theta)

      call mpas_pool_get_array(state, 'rho_zz', rho_zz)
      call mpas_pool_get_array(state, 'theta_m', t)
      call mpas_pool_get_array(state, 'u', u)
      call mpas_pool_get_array(state, 'w', w)
      call mpas_pool_get_array(state, 'scalars', scalars)

      call mpas_pool_get_dimension(state, 'index_qv', index_qv)

      scalars(:,:,:) = 0.

      call atm_initialize_advection_rk(mesh, nCells, nEdges, maxEdges, on_a_sphere, sphere_radius )
      call atm_initialize_deformation_weights(mesh, nCells, on_a_sphere, sphere_radius)
      
      xnutr = 0.
      zd = 12000.

      p0 = 1.e+05
      rcp = rgas/cp
      rcv = rgas/(cp-rgas)

     write(0,*) ' point 1 in test case setup '

! We may pass in an hx(:,:) that has been precomputed elsewhere.
! For now it is independent of k

      do iCell=1,nCells
        do k=1,nz
          hx(k,iCell) = 0.  ! squall line or supercell on flat plane
        end do
      end do

      !     metrics for hybrid coordinate and vertical stretching

      str = 1.0
      zt = 20000.
      dz = zt/float(nz1)

!      write(0,*) ' dz = ',dz
      write(0,*) ' hx computation complete '

      do k=1,nz

!           sh(k) is the stretching specified for height surfaces

            zc(k) = zt*(real(k-1)*dz/zt)**str 

!           to specify specific heights zc(k) for coordinate surfaces,
!           input zc(k) 
!           zw(k) is the hieght of zeta surfaces
!                zw(k) = (k-1)*dz yields constant dzeta
!                        and nonconstant dzeta/dz
!                zw(k) = sh(k)*zt yields nonconstant dzeta
!                        and nearly constant dzeta/dz 

!            zw(k) = float(k-1)*dz
            zw(k) = zc(k)
!
!           ah(k) governs the transition between terrain-following 
!           and pureheight coordinates
!                ah(k) = 0 is a terrain-following coordinate
!                ah(k) = 1 is a height coordinate
 
!            ah(k) = 1.-cos(.5*pii*(k-1)*dz/zt)**6
            ah(k) = 1.
!            write(0,*) ' k, zc, zw, ah ',k,zc(k),zw(k),ah(k)
      end do
      do k=1,nz1
         dzw (k) = zw(k+1)-zw(k)
         rdzw(k) = 1./dzw(k)
         zu(k  ) = .5*(zw(k)+zw(k+1))
      end do
      do k=2,nz1
         dzu (k)  = .5*(dzw(k)+dzw(k-1))
         rdzu(k)  =  1./dzu(k)
         fzp (k)  = .5* dzw(k  )/dzu(k)
         fzm (k)  = .5* dzw(k-1)/dzu(k)
         rdzwp(k) = dzw(k-1)/(dzw(k  )*(dzw(k)+dzw(k-1)))
         rdzwm(k) = dzw(k  )/(dzw(k-1)*(dzw(k)+dzw(k-1)))
      end do

!**********  how are we storing cf1, cf2 and cf3?

      COF1 = (2.*DZU(2)+DZU(3))/(DZU(2)+DZU(3))*DZW(1)/DZU(2) 
      COF2 =     DZU(2)        /(DZU(2)+DZU(3))*DZW(1)/DZU(3) 
      CF1  = FZP(2) + COF1
      CF2  = FZM(2) - COF1 - COF2
      CF3  = COF2       

!      d1  = .5*dzw(1)
!      d2  = dzw(1)+.5*dzw(2)
!      d3  = dzw(1)+dzw(2)+.5*dzw(3)
!      cf1 = d2*d3*(d3-d2)/(d2*d3*(d3-d2)+d1*d3*(d1-d3)+d1*d2*(d2-d1))
!      cf2 = d1*d3*(d1-d3)/(d2*d3*(d3-d2)+d1*d3*(d1-d3)+d1*d2*(d2-d1))
!      cf3 = d1*d2*(d2-d1)/(d2*d3*(d3-d2)+d1*d3*(d1-d3)+d1*d2*(d2-d1))

      do iCell=1,nCells
        do k=1,nz
            zgrid(k,iCell) = ah(k)*(zc(k)*(1.-hx(k,iCell)/zt)+hx(k,iCell)) &
                           + (1.-ah(k)) * zc(k)
        end do
        do k=1,nz1
          zz (k,iCell) = (zw(k+1)-zw(k))/(zgrid(k+1,iCell)-zgrid(k,iCell))
        end do
      end do

      do i=1, nEdges
        iCell1 = cellsOnEdge(1,i)
        iCell2 = cellsOnEdge(2,i)
        do k=1,nz1
          zxu (k,i) = 0.5 * (zgrid(k,iCell2)-zgrid(k,iCell1) + zgrid(k+1,iCell2)-zgrid(k+1,iCell1)) / dcEdge(i)
        end do
      end do
      do i=1, nCells
        do k=1,nz1
          ztemp = .5*(zgrid(k+1,i)+zgrid(k,i))
          dss(k,i) = 0.
          ztemp = zgrid(k,i)
          if(ztemp.gt.zd+.1)  then
             dss(k,i) = dss(k,i)+xnutr*sin(.5*pii*(ztemp-zd)/(zt-zd))**2
          end if
        end do
      end do

!
! convective initialization
!
         ztr    = 12000.
         thetar = 343.
         ttr    = 213.
         thetas = 300.5

!         write(0,*) ' rgas, cp, gravity ',rgas,cp, gravity

      if ( test_case == 4) then ! squall line parameters
         um = 12.
         us = 10.
         zts = 2500.
      else if (test_case == 5) then !supercell parameters
         um = 30.
         us = 15.
         zts = 5000.
      end if

         do i=1,nCells
            do k=1,nz1
               ztemp = .5*(zgrid(k,i)+zgrid(k+1,i))
               if(ztemp .gt. ztr) then
                  t (k,i) = thetar*exp(9.8*(ztemp-ztr)/(1003.*ttr))
                  relhum(k,i) = 0.25
               else
                  t (k,i) = 300.+43.*(ztemp/ztr)**1.25
                  relhum(k,i) = (1.-0.75*(ztemp/ztr)**1.25)
                  if(t(k,i).lt.thetas) t(k,i) = thetas
               end if
               tb(k,i) = t(k,i)
               thi(k,i) = t(k,i)
               tbi(k,i) = t(k,i)
               cqw(k,i) = 1.
               cqwb(k,i) = 1.
            end do
         end do

!         relhum(:,:) = 0.

!  set the velocity field - we are on a plane here.

         do i=1, nEdges
            cell1 = cellsOnEdge(1,i)
            cell2 = cellsOnEdge(2,i)
            if(cell1 <= nCellsSolve .or. cell2 <= nCellsSolve) then
            do k=1,nz1
               ztemp = .25*( zgrid(k,cell1 )+zgrid(k+1,cell1 )  &
                            +zgrid(k,cell2)+zgrid(k+1,cell2))
               if(ztemp.lt.zts)  then
                  u(k,i) = um*ztemp/zts
               else
                  u(k,i) = um
               end if
               if(i == 1 ) u_init(k) = u(k,i) - us
               u(k,i) = cos(angleEdge(i)) * (u(k,i) - us)
            end do
            end if
         end do

         call mpas_dmpar_bcast_reals(dminfo, nz1, u_init)

!
!    for reference sounding 
!
     do itr=1,30

      pitop = 1.-.5*dzw(1)*gravity*(1.+scalars(index_qv,1,1))/(cp*t(1,1)*zz(1,1))
      pibtop = 1.-.5*dzw(1)*gravity*(1.+qvb(1))/(cp*tb(1,1)*zz(1,1))
      do k=2,nz1
         pitop = pitop-dzu(k)*gravity/(cp*cqw(k,1)*.5*(t(k,1)+t(k-1,1))   &
                                   *.5*(zz(k,1)+zz(k-1,1)))
         pibtop = pibtop-dzu(k)*gravity/(cp*cqwb(k,1)*.5*(tb(k,1)+tb(k-1,1))   &
                                   *.5*(zz(k,1)+zz(k-1,1)))

         !write(0,*) k,pitop,tb(k,1),dzu(k),tb(k,1)
      end do
      pitop = pitop-.5*dzw(nz1)*gravity*(1.+scalars(index_qv,nz1,1))/(cp*t(nz1,1)*zz(nz1,1))
      pibtop = pibtop-.5*dzw(nz1)*gravity*(1.+qvb(nz1))/(cp*tb(nz1,1)*zz(nz1,1))

      call mpas_dmpar_bcast_real(dminfo, pitop)
      call mpas_dmpar_bcast_real(dminfo, pibtop)

      ptopb = p0*pibtop**(1./rcp)
      write(6,*) 'ptopb = ',.01*ptopb

      do i=1, nCells
         pb(nz1,i) = pibtop+.5*dzw(nz1)*gravity*(1.+qvb(nz1))/(cp*tb(nz1,i)*zz(nz1,i))
         p (nz1,i) = pitop+.5*dzw(nz1)*gravity*(1.+scalars(index_qv,nz1,i))/(cp*t (nz1,i)*zz(nz1,i))
         do k=nz1-1,1,-1
            pb(k,i)  = pb(k+1,i) + dzu(k+1)*gravity/(cp*cqwb(k+1,i)*.5*(tb(k,i)+tb(k+1,i))   &
                                           *.5*(zz(k,i)+zz(k+1,i)))
            p (k,i)  = p (k+1,i) + dzu(k+1)*gravity/(cp*cqw(k+1,i)*.5*(t (k,i)+t (k+1,i))   &
                                           *.5*(zz(k,i)+zz(k+1,i)))
         end do
         do k=1,nz1
            rb (k,i) = pb(k,i)**(1./rcv)/((rgas/p0)*tb(k,i)*zz(k,i))
            rtb(k,i) = rb(k,i)*tb(k,i)
            rr (k,i) = p (k,i)**(1./rcv)/((rgas/p0)*t (k,i)*zz(k,i))-rb(k,i)
            ppb(k,i) = p0*(zz(k,i)*rgas*rtb(k,i)/p0)**(cp/cv)
         end do
      end do

     !
     ! update water vapor mixing ratio from humidity profile
     !
      do i= 1,nCells
         do k=1,nz1
            temp     = p(k,i)*thi(k,i)
            pres     = p0*p(k,i)**(1./rcp)
            qvs      = 380.*exp(17.27*(temp-273.)/(temp-36.))/pres
            scalars(index_qv,k,i) = min(0.014_RKIND,relhum(k,i)*qvs)
         end do
      end do

      do k=1,nz1
!*********************************************************************
!           QVB = QV INCLUDES MOISTURE IN REFERENCE STATE
!            qvb(k) = scalars(index_qv,k,1)
                                        
!           QVB = 0 PRODUCES DRY REFERENCE STATE
            qvb(k) = 0.
!*********************************************************************
      end do

      do i= 1,nCells
         do k=1,nz1
            t (k,i) = thi(k,i)*(1.+1.61*scalars(index_qv,k,i))
            tb(k,i) = tbi(k,i)*(1.+1.61*qvb(k))
         end do
         do k=2,nz1
            cqw (k,i) = 1./(1.+.5*(scalars(index_qv,k,i)+scalars(index_qv,k-1,i)))
            cqwb(k,i) = 1./(1.+.5*(qvb(k)+qvb(k-1)))
         end do
      end do

      end do !end of iteration loop

      write(0,*) ' base state sounding '
      write(0,*) ' k,     pb,     rb,     tb,     rtb,     t,     rr,      p,    qvb'
      do k=1,nVertLevels
         write (0,'(i2,8(2x,f19.15))') k,pb(k,1),rb(k,1),tb(k,1),rtb(k,1),t(k,1),rr(k,1),p(k,1),qvb(k)
      end do

!
!     potential temperature perturbation
!
!      delt = -10.
!      delt = -0.01
      delt = 3.
      radx  = 10000.
      radz  = 1500.
      zcent = 1500.

      if (test_case == 4) then          ! squall line prameters
         call mpas_dmpar_max_real(dminfo, maxval(xCell(:)), xmid)
         xmid = xmid * 0.5
         ymid = 0.0          ! Not used for squall line
      else if (test_case == 5) then     ! supercell parameters
         call mpas_dmpar_max_real(dminfo, maxval(xCell(:)), xmid)
         call mpas_dmpar_max_real(dminfo, maxval(yCell(:)), ymid)
         xmid = xmid * 0.5
         ymid = ymid * 0.5
      end if

      do i=1, nCells
        xloc = xCell(i) - xmid
        if (test_case == 4) then 
           yloc = 0.                            !squall line setting
        else if (test_case == 5) then
           yloc = yCell(i) - ymid !supercell setting
        end if

        do k = 1,nz1
          ztemp     = .5*(zgrid(k+1,i)+zgrid(k,i))
          rad =sqrt((xloc/radx)**2+(yloc/radx)**2+((ztemp-zcent)/radz)**2)
          if(rad.lt.1)  then
            thi(k,i) = thi(k,i) + delt*cos(.5*pii*rad)**2
          end if
           t (k,i) = thi(k,i)*(1.+1.61*scalars(index_qv,k,i))
        end do
      end do

      do itr=1,30

        pitop = 1.-.5*dzw(1)*gravity*(1.+scalars(index_qv,1,1))/(cp*t(1,1)*zz(1,1))
        do k=2,nz1
          pitop = pitop-dzu(k)*gravity/(cp*cqw(k,1)*.5*(t (k,1)+t (k-1,1)) &
                                                  *.5*(zz(k,1)+zz(k-1,1)))
        end do
        pitop = pitop - .5*dzw(nz1)*gravity*(1.+scalars(index_qv,nz1,1))/(cp*t(nz1,1)*zz(nz1,1))
        ptop = p0*pitop**(1./rcp)
        write(0,*) 'ptop  = ',.01*ptop, .01*ptopb

        call mpas_dmpar_bcast_real(dminfo, ptop)

        do i = 1, nCells

          pp(nz1,i) = ptop-ptopb+.5*dzw(nz1)*gravity*   &
                       (rr(nz1,i)+(rr(nz1,i)+rb(nz1,i))*scalars(index_qv,nz1,i))
          do k=nz1-1,1,-1
!             pp(k,i) = pp(k+1,i)+.5*dzu(k+1)*gravity*                   &
!                            (rr(k  ,i)+(rr(k  ,i)+rb(k  ,i))*scalars(index_qv,k  ,i)  &
!                            +rr(k+1,i)+(rr(k+1,i)+rb(k+1,i))*scalars(index_qv,k+1,i))
               pp(k,i) = pp(k+1,i)+dzu(k+1)*gravity*(    &
                            fzm(k+1)*(rb(k+1,i)*(scalars(index_qv,k+1,i)-qvb(k+1))    &
                                     +rr(k+1,i)*(1.+scalars(index_qv,k+1,i)))         &
                           +fzp(k+1)*(rb(k  ,i)*(scalars(index_qv,k  ,i)-qvb(k))      &
                                     +rr(k  ,i)*(1.+scalars(index_qv,k  ,i))))
          end do
          if (itr==1.and.i==1) then
          do k=1,nz1
          write(0,*) "pp-check", pp(k,i) 
          end do
          end if
          do k=1,nz1
             rt(k,i) = (pp(k,i)/(rgas*zz(k,i))                   &
                     -rtb(k,i)*(p(k,i)-pb(k,i)))/p(k,i)       
             p (k,i) = (zz(k,i)*(rgas/p0)*(rtb(k,i)+rt(k,i)))**rcv
             rr(k,i) = (rt(k,i)-rb(k,i)*(t(k,i)-tb(k,i)))/t(k,i)
          end do

        end do ! loop over cells

      end do !  iteration loop
!----------------------------------------------------------------------
!
      do k=1,nz1
         qv_init(k) = scalars(index_qv,k,1)
      end do

      t_init_1d(:) = t(:,1)
      call mpas_dmpar_bcast_reals(dminfo, nz1, t_init_1d)
      call mpas_dmpar_bcast_reals(dminfo, nz1, qv_init)

      do i=1,nCells
         do k=1,nz1
            t_init(k,i) = t_init_1d(k)
            rho_zz(k,i) = rb(k,i)+rr(k,i)
         end do
      end do

      do i=1,nEdges
        cell1 = cellsOnEdge(1,i)
        cell2 = cellsOnEdge(2,i)
        if(cell1 <= nCellsSolve .or. cell2 <= nCellsSolve) then
          do k=1,nz1
            ru (k,i)  = 0.5*(rho_zz(k,cell1)+rho_zz(k,cell2))*u(k,i)    
          end do
        end if
      end do


      !
      !  we are assuming w and rw are zero for this initialization
      !  i.e., no terrain
      !
       rw = 0.0
       w = 0.0

       zb = 0.0
       zb3 = 0.0

      !
      ! Generate rotated Coriolis field
      !
      do iEdge=1,nEdges
         fEdge(iEdge) = 0.0
      end do

      do iVtx=1,nVertices
         fVertex(iVtx) = 0.0
      end do

      !
      ! Compute mass fluxes tangential to each edge (i.e., through the faces of dual grid cells)
      !
      v(:,:) = 0.0
      do iEdge = 1, nEdges
         do i=1,nEdgesOnEdge(iEdge)
            eoe = edgesOnEdge(i,iEdge)
            if (eoe > 0) then
               do k = 1, nVertLevels
                 v(k,iEdge) = v(k,iEdge) + weightsOnEdge(i,iEdge) * u(k, eoe)
              end do
            end if
         end do
      end do

     ! write(0,*) ' k,u_init, t_init, qv_init '
     ! do k=1,nVertLevels
     !   write(0,'(i2,3(2x,f14.10)') k,u_init(k),t_initk),qv_init(k)
     ! end do

      ! Compute rho and theta from rho_zz and theta_m
      do iCell=1,nCells
         do k=1,nVertLevels
            rho(k,iCell) = rho_zz(k,iCell) * zz(k,iCell)
            theta(k,iCell) = t(k,iCell) / (1.0 + 1.61 * scalars(index_qv,k,iCell))
         end do
      end do

   end subroutine init_atm_case_squall_line


!----------------------------------------------------------------------------------------------------------


   subroutine init_atm_case_mtn_wave(dminfo, mesh, nCells, nVertLevels, state, diag, configs, init_case)
   !!!!!!!!!!!!!!!!!!!!!!!!!!!!!!!!!!!!!!!!!!!!!!!!!!!!!!!!!!!!!!!!!!!!!!!!!!!!!!!!
   ! Setup baroclinic wave test case from Jablonowski and Williamson 2008 (QJRMS)
   !!!!!!!!!!!!!!!!!!!!!!!!!!!!!!!!!!!!!!!!!!!!!!!!!!!!!!!!!!!!!!!!!!!!!!!!!!!!!!!!

      implicit none

      type (dm_info), intent(in) :: dminfo
      type (mpas_pool_type), intent(inout) :: mesh
      integer, intent(in) :: nCells
      integer, intent(in) :: nVertLevels
      type (mpas_pool_type), intent(inout) :: state
      type (mpas_pool_type), intent(inout) :: diag
      type (mpas_pool_type), intent(inout) :: configs
      integer, intent(in) :: init_case

      real (kind=RKIND), parameter :: t0=288., hm=250.

      real (kind=RKIND), dimension(:), pointer :: rdzw, dzu, rdzu, fzm, fzp
      real (kind=RKIND), dimension(:,:), pointer :: zgrid, zxu, zz, hx, cqw
      real (kind=RKIND), dimension(:,:), pointer :: ppb, pb, rho_zz, rb, rr, tb, rtb, p, pp, dss, t, rt, u, ru 
      real (kind=RKIND), dimension(:,:,:), pointer :: scalars, deriv_two, zb, zb3

      !This is temporary variable here. It just need when calculate tangential velocity v.
      integer :: eoe, j
      integer, dimension(:), pointer :: nEdgesOnEdge, nEdgesOnCell
      integer, dimension(:,:), pointer :: edgesOnEdge, cellsOnEdge, cellsOnCell
      real (kind=RKIND), dimension(:,:), pointer :: weightsOnEdge

      integer :: iCell, iCell1, iCell2 , iEdge, vtx1, vtx2, ivtx, i, k, nz, itr, itrp, cell1, cell2, nz1
      integer, pointer :: nEdges, maxEdges, nCellsSolve, nVertices
      integer, pointer :: index_qv

      real (kind=RKIND) :: ptop, pitop, ptopb, p0, flux, d2fdx2_cell1, d2fdx2_cell2

      real (kind=RKIND) :: ztemp, zd, zt, dz, str

      real (kind=RKIND), dimension(nVertLevels, nCells) :: relhum
      real (kind=RKIND) :: es, qvs, xnutr, ptemp
      integer :: iter

      real (kind=RKIND), dimension(nVertLevels + 1 ) :: zc, zw, ah
      real (kind=RKIND), dimension(nVertLevels ) :: zu, dzw, rdzwp, rdzwm

      real (kind=RKIND) :: d1, d2, d3, cof1, cof2
      real (kind=RKIND) :: um, us,  rcp, rcv
      real (kind=RKIND) :: xmid, temp, pres, a_scale

      real (kind=RKIND) :: xi, xa, xc, xla, zinv, xn2, xn2m, xn2l, sm, dzh, dzht, dzmin, z_edge, z_edge3 

      integer, dimension(nCells, 2) :: next_cell
      real (kind=RKIND),  dimension(nCells) :: hxzt
      logical, parameter :: terrain_smooth = .false.

      real (kind=RKIND), dimension(:), pointer :: xCell, yCell, zCell
      real (kind=RKIND), dimension(:), pointer :: xEdge, yEdge, zEdge
      real (kind=RKIND), dimension(:), pointer :: xVertex, yVertex, zVertex
      real (kind=RKIND), dimension(:), pointer :: dcEdge, dvEdge, areaCell, areaTriangle
      real (kind=RKIND), dimension(:,:), pointer :: kiteAreasOnVertex
      logical, pointer :: on_a_sphere
      real (kind=RKIND), pointer :: sphere_radius
      real (kind=RKIND), pointer :: config_coef_3rd_order
      integer, pointer :: config_theta_adv_order

      real (kind=RKIND), pointer :: cf1, cf2, cf3

      real (kind=RKIND), dimension(:,:), pointer :: t_init, w, rw, v, rho, theta
      real (kind=RKIND), dimension(:), pointer :: u_init, angleEdge, fEdge, fVertex


      call mpas_pool_get_array(mesh, 'xCell', xCell)
      call mpas_pool_get_array(mesh, 'yCell', yCell)
      call mpas_pool_get_array(mesh, 'zCell', zCell)
      call mpas_pool_get_array(mesh, 'xEdge', xEdge)
      call mpas_pool_get_array(mesh, 'yEdge', yEdge)
      call mpas_pool_get_array(mesh, 'zEdge', zEdge)
      call mpas_pool_get_array(mesh, 'xVertex', xVertex)
      call mpas_pool_get_array(mesh, 'yVertex', yVertex)
      call mpas_pool_get_array(mesh, 'zVertex', zVertex)
      call mpas_pool_get_array(mesh, 'dvEdge', dvEdge)
      call mpas_pool_get_array(mesh, 'dcEdge', dcEdge)
      call mpas_pool_get_array(mesh, 'areaCell', areaCell)
      call mpas_pool_get_array(mesh, 'areaTriangle', areaTriangle)
      call mpas_pool_get_array(mesh, 'kiteAreasOnVertex', kiteAreasOnVertex)

      call mpas_pool_get_config(mesh, 'on_a_sphere', on_a_sphere)
      call mpas_pool_get_config(mesh, 'sphere_radius', sphere_radius)

      call mpas_pool_get_config(configs, 'config_coef_3rd_order', config_coef_3rd_order)
      call mpas_pool_get_config(configs, 'config_theta_adv_order', config_theta_adv_order)

      call mpas_pool_get_array(mesh, 'weightsOnEdge', weightsOnEdge)
      call mpas_pool_get_array(mesh, 'nEdgesOnEdge', nEdgesOnEdge)
      call mpas_pool_get_array(mesh, 'edgesOnEdge', edgesOnEdge)
      call mpas_pool_get_array(mesh, 'cellsOnEdge', cellsOnEdge)
      call mpas_pool_get_array(mesh, 'nEdgesOnCell', nEdgesOnCell)
      call mpas_pool_get_array(mesh, 'cellsOnCell', cellsOnCell)
      call mpas_pool_get_array(mesh, 'deriv_two', deriv_two)
      call mpas_pool_get_array(mesh, 't_init', t_init)
      call mpas_pool_get_array(mesh, 'u_init', u_init)
      call mpas_pool_get_array(mesh, 'angleEdge', angleEdge)
      call mpas_pool_get_array(mesh, 'fEdge', fEdge)
      call mpas_pool_get_array(mesh, 'fVertex', fVertex)

      !
      ! Scale all distances
      !
      a_scale = 1.0

      xCell(:) = xCell(:) * a_scale
      yCell(:) = yCell(:) * a_scale
      zCell(:) = zCell(:) * a_scale
      xVertex(:) = xVertex(:) * a_scale
      yVertex(:) = yVertex(:) * a_scale
      zVertex(:) = zVertex(:) * a_scale
      xEdge(:) = xEdge(:) * a_scale
      yEdge(:) = yEdge(:) * a_scale
      zEdge(:) = zEdge(:) * a_scale
      dvEdge(:) = dvEdge(:) * a_scale
      dcEdge(:) = dcEdge(:) * a_scale
      areaCell(:) = areaCell(:) * a_scale**2.0
      areaTriangle(:) = areaTriangle(:) * a_scale**2.0
      kiteAreasOnVertex(:,:) = kiteAreasOnVertex(:,:) * a_scale**2.0

      
      call mpas_pool_get_dimension(mesh, 'nEdges', nEdges)
      call mpas_pool_get_dimension(mesh, 'nVertices', nVertices)
      call mpas_pool_get_dimension(mesh, 'nCellsSolve', nCellsSolve)
      call mpas_pool_get_dimension(mesh, 'maxEdges', maxEdges)
      nz1 = nVertLevels
      nz = nz1 + 1

      call mpas_pool_get_array(mesh, 'zgrid', zgrid)
      call mpas_pool_get_array(mesh, 'zb', zb)
      call mpas_pool_get_array(mesh, 'zb3', zb3)
      call mpas_pool_get_array(mesh, 'rdzw', rdzw)
      call mpas_pool_get_array(mesh, 'dzu', dzu)
      call mpas_pool_get_array(mesh, 'rdzu', rdzu)
      call mpas_pool_get_array(mesh, 'fzm', fzm)
      call mpas_pool_get_array(mesh, 'fzp', fzp)
      call mpas_pool_get_array(mesh, 'zxu', zxu)
      call mpas_pool_get_array(mesh, 'zz', zz)
      call mpas_pool_get_array(mesh, 'hx', hx)
      call mpas_pool_get_array(mesh, 'dss', dss)

      call mpas_pool_get_array(mesh, 'cf1', cf1)
      call mpas_pool_get_array(mesh, 'cf2', cf2)
      call mpas_pool_get_array(mesh, 'cf3', cf3)

      call mpas_pool_get_array(diag, 'pressure_base', ppb)
      call mpas_pool_get_array(diag, 'exner_base', pb)
      call mpas_pool_get_array(diag, 'rho_base', rb)
      call mpas_pool_get_array(diag, 'theta_base', tb)
      call mpas_pool_get_array(diag, 'rtheta_base', rtb)
      call mpas_pool_get_array(diag, 'exner', p)
      call mpas_pool_get_array(diag, 'cqw', cqw)
      call mpas_pool_get_array(diag, 'pressure_p', pp)
      call mpas_pool_get_array(diag, 'rho_p', rr)
      call mpas_pool_get_array(diag, 'rtheta_p', rt)
      call mpas_pool_get_array(diag, 'ru', ru)
      call mpas_pool_get_array(diag, 'rw', rw)
      call mpas_pool_get_array(diag, 'v', v)
      call mpas_pool_get_array(diag, 'rho', rho)
      call mpas_pool_get_array(diag, 'theta', theta)

      call mpas_pool_get_array(state, 'rho_zz', rho_zz)
      call mpas_pool_get_array(state, 'theta_m', t)
      call mpas_pool_get_array(state, 'u', u)
      call mpas_pool_get_array(state, 'w', w)
      call mpas_pool_get_array(state, 'scalars', scalars)

      call mpas_pool_get_dimension(state, 'index_qv', index_qv)

      scalars(:,:,:) = 0.

      call atm_initialize_advection_rk(mesh, nCells, nEdges, maxEdges, on_a_sphere, sphere_radius )
      call atm_initialize_deformation_weights(mesh, nCells, on_a_sphere, sphere_radius)

      xnutr = 0.1
      zd = 10500.

      p0 = 1.e+05
      rcp = rgas/cp
      rcv = rgas/(cp-rgas)

      ! for hx computation
      xa = 5000. !SHP - should be changed based on grid distance 
      xla = 4000.
      xc = maxval (xCell(:))/2. 

      !     metrics for hybrid coordinate and vertical stretching
      str = 1.0
      zt = 21000.
      dz = zt/float(nz1)
!      write(0,*) ' dz = ',dz

      do k=1,nz

!           sh(k) is the stretching specified for height surfaces

            zc(k) = zt*(real(k-1)*dz/zt)**str 

!           to specify specific heights zc(k) for coordinate surfaces,
!           input zc(k) 
!           zw(k) is the hieght of zeta surfaces
!                zw(k) = (k-1)*dz yields constant dzeta
!                        and nonconstant dzeta/dz
!                zw(k) = sh(k)*zt yields nonconstant dzeta
!                        and nearly constant dzeta/dz 

!            zw(k) = float(k-1)*dz
            zw(k) = zc(k)
!
!           ah(k) governs the transition between terrain-following 
!           and pureheight coordinates
!                ah(k) = 0 is a terrain-following coordinate
!                ah(k) = 1 is a height coordinate
 
!            ah(k) = 1.-cos(.5*pii*(k-1)*dz/zt)**6
            ah(k) = 1.
!            write(0,*) ' k, zc, zw, ah ',k,zc(k),zw(k),ah(k)
      end do
      do k=1,nz1
         dzw (k) = zw(k+1)-zw(k)
         rdzw(k) = 1./dzw(k)
         zu(k  ) = .5*(zw(k)+zw(k+1))
      end do
      do k=2,nz1
         dzu (k)  = .5*(dzw(k)+dzw(k-1))
         rdzu(k)  =  1./dzu(k)
         fzp (k)  = .5* dzw(k  )/dzu(k)
         fzm (k)  = .5* dzw(k-1)/dzu(k)
         rdzwp(k) = dzw(k-1)/(dzw(k  )*(dzw(k)+dzw(k-1)))
         rdzwm(k) = dzw(k  )/(dzw(k-1)*(dzw(k)+dzw(k-1)))
      end do

!**********  how are we storing cf1, cf2 and cf3?

      d1  = .5*dzw(1)
      d2  = dzw(1)+.5*dzw(2)
      d3  = dzw(1)+dzw(2)+.5*dzw(3)
      !cf1 = d2*d3*(d3-d2)/(d2*d3*(d3-d2)+d1*d3*(d1-d3)+d1*d2*(d2-d1))
      !cf2 = d1*d3*(d1-d3)/(d2*d3*(d3-d2)+d1*d3*(d1-d3)+d1*d2*(d2-d1))
      !cf3 = d1*d2*(d2-d1)/(d2*d3*(d3-d2)+d1*d3*(d1-d3)+d1*d2*(d2-d1))

      cof1 = (2.*dzu(2)+dzu(3))/(dzu(2)+dzu(3))*dzw(1)/dzu(2)
      cof2 =     dzu(2)        /(dzu(2)+dzu(3))*dzw(1)/dzu(3)
      cf1  = fzp(2) + cof1
      cf2  = fzm(2) - cof1 - cof2
      cf3  = cof2

! setting for terrain
      do iCell=1,nCells
         xi = xCell(iCell)
         !====1. for pure cosine mountain
         ! if(abs(xi-xc).ge.2.*xa)  then
         !    hx(1,iCell) = 0.
         ! else
         !    hx(1,iCell) = hm*cos(.5*pii*(xi-xc)/(2.*xa))**2.
         ! end if

         !====2. for cosine mountain
         !if(abs(xi-xc).lt.xa)  THEN
         !     hx(1,iCell) = hm*cos(pii*(xi-xc)/xla)**2. *cos(.5*pii*(xi-xc)/xa )**2.
         ! else
         !    hx(1,iCell) = 0.
         ! end if

         !====3. for shock mountain 
         hx(1,iCell) = hm*exp(-((xi-xc)/xa)**2)*cos(pii*(xi-xc)/xla)**2.

         hx(nz,iCell) = zt

!***** SHP -> get the temporary point information for the neighbor cell ->> should be changed!!!!! 
         do i=1,nCells 
            !option 1
            !IF(yCell(i).eq.yCell(iCell).and.xCell(i).eq.xCell(iCell)-sqrt(3.)*dcEdge(1)) next_cell(iCell,1) = i 
            !IF(yCell(i).eq.yCell(iCell).and.xCell(i).eq.xCell(iCell)+sqrt(3.)*dcEdge(1)) next_cell(iCell,2) = i 
            !option 2
            next_cell(iCell,1) = iCell - 8 ! note ny=4
            next_cell(iCell,2) = iCell + 8 ! note ny=4

            if (xCell(iCell).le. 3.*dcEdge(1)) then
                next_cell(iCell,1) = 1
            else if (xCell(iCell).ge. maxval(xCell(:))-3.*dcEdge(1)) then
                next_cell(iCell,2) = 1
            end if

         end do
      end do
      
      write(0,*) ' hx computation complete '

      if (terrain_smooth) then
         write(0,*) '***************************************************************************'
         write(0,*) 'Please contact the MPAS-A developers for up-to-date terrain-smoothing code.'
         write(0,*) 'Otherwise, set terrain_smooth=.false. in the mountain wave test case'
         write(0,*) '   initialization routine and re-compile.'
         write(0,*) '***************************************************************************'
         call mpas_dmpar_abort(dminfo)
      end if

      do iCell=1,nCells
        do k=1,nz
            if (terrain_smooth) then
            zgrid(k,iCell) = ah(k)*(zc(k)*(1.-hx(k,iCell)/zt)+hx(k,iCell)) &
                           + (1.-ah(k)) * zc(k)
            else
            zgrid(k,iCell) = ah(k)*(zc(k)*(1.-hx(1,iCell)/zt)+hx(1,iCell)) &
                           + (1.-ah(k)) * zc(k)
            end if
        end do
        do k=1,nz1
          zz (k,iCell) = (zw(k+1)-zw(k))/(zgrid(k+1,iCell)-zgrid(k,iCell))
        end do
      end do

      do i=1, nEdges
        iCell1 = cellsOnEdge(1,i)
        iCell2 = cellsOnEdge(2,i)
        do k=1,nz1
          zxu (k,i) = 0.5 * (zgrid(k,iCell2)-zgrid(k,iCell1) + zgrid(k+1,iCell2)-zgrid(k+1,iCell1)) / dcEdge(i)
        end do
      end do
      do i=1, nCells
        do k=1,nz1
          ztemp = .5*(zgrid(k+1,i)+zgrid(k,i))
          dss(k,i) = 0.
          ztemp = zgrid(k,i)
          if(ztemp.gt.zd+.1)  then
             dss(k,i) = dss(k,i)+xnutr*sin(.5*pii*(ztemp-zd)/(zt-zd))**2
          end if
        end do
      end do

      write(0,*) ' grid metrics setup complete '

!
! mountain wave initialization
!
         !SHP-original
         !zinv = 1000.
         !SHP-schar case
         zinv = 3000.

         xn2  = 0.0001
         xn2m = 0.0000
         xn2l = 0.0001

         um = 10.
         us = 0.

         do i=1,nCells
            do k=1,nz1
               ztemp   = .5*(zgrid(k,i)+zgrid(k+1,i))
               tb(k,i) =  t0*(1. + xn2m/gravity*ztemp) 
               if(ztemp .le. zinv) then
                  t (k,i) = t0*(1.+xn2l/gravity*ztemp)
               else
                  t (k,i) = t0*(1.+xn2l/gravity*zinv+xn2/gravity*(ztemp-zinv)) 
               end if
                  relhum(k,i) = 0.
            end do
         end do

!  set the velocity field - we are on a plane here.

         do i=1, nEdges
            cell1 = cellsOnEdge(1,i)
            cell2 = cellsOnEdge(2,i)
            if(cell1 <= nCellsSolve .or. cell2 <= nCellsSolve) then
            do k=1,nz1
               ztemp = .25*( zgrid(k,cell1 )+zgrid(k+1,cell1 )  &
                            +zgrid(k,cell2)+zgrid(k+1,cell2))
               u(k,i) = um
               if(i == 1 ) u_init(k) = u(k,i) - us
#ifdef ROTATED_GRID
               u(k,i) = sin(angleEdge(i)) * (u(k,i) - us)
#else
               u(k,i) = cos(angleEdge(i)) * (u(k,i) - us)
#endif
            end do
            end if
         end do

!
!     reference sounding based on dry atmosphere
!
      pitop = 1.-.5*dzw(1)*gravity/(cp*tb(1,1)*zz(1,1))
      do k=2,nz1
         pitop = pitop-dzu(k)*gravity/(cp*(fzm(k)*tb(k,1)+fzp(k)*tb(k-1,1))   &
                                         *(fzm(k)*zz(k,1)+fzp(k)*zz(k-1,1)))
      end do
      pitop = pitop-.5*dzw(nz1)*gravity/(cp*tb(nz1,1)*zz(nz1,1))
      ptopb = p0*pitop**(1./rcp)
                
      do i=1, nCells
         pb(nz1,i) = pitop+.5*dzw(nz1)*gravity/(cp*tb(nz1,i)*zz(nz1,i))
         p (nz1,i) = pitop+.5*dzw(nz1)*gravity/(cp*t (nz1,i)*zz(nz1,i))
         do k=nz1-1,1,-1
            pb(k,i)  = pb(k+1,i) + dzu(k+1)*gravity/(cp*.5*(tb(k,i)+tb(k+1,i))   &
                                           *.5*(zz(k,i)+zz(k+1,i)))
            p (k,i)  = p (k+1,i) + dzu(k+1)*gravity/(cp*.5*(t (k,i)+t (k+1,i))   &
                                           *.5*(zz(k,i)+zz(k+1,i)))
         end do
         do k=1,nz1
            rb (k,i) = pb(k,i)**(1./rcv)/((rgas/p0)*tb(k,i)*zz(k,i))
            rtb(k,i) = rb(k,i)*tb(k,i)
            rr (k,i) = p (k,i)**(1./rcv)/((rgas/p0)*t (k,i)*zz(k,i))-rb(k,i)
            cqw(k,i) = 1.
         end do
      end do

       write(0,*) ' ***** base state sounding ***** '
       write(0,*) 'k       pb        p         rb         rtb         rr          tb          t'
       do k=1,nVertLevels
          write(0,'(i2,7(2x,f14.9))') k,pb(k,1),p(k,1),rb(k,1),rtb(k,1),rr(k,1),tb(k,1),t(k,1)
       end do
 
       scalars(index_qv,:,:) = 0.

!-------------------------------------------------------------------
!     ITERATIONS TO CONVERGE MOIST SOUNDING
      do itr=1,30
        pitop = 1.-.5*dzw(1)*gravity*(1.+scalars(index_qv,1,1))/(cp*t(1,1)*zz(1,1))

        do k=2,nz1
          pitop = pitop-dzu(k)*gravity/(cp*cqw(k,1)*(fzm(k)*t (k,1)+fzp(k)*t (k-1,1)) &
                                                   *(fzm(k)*zz(k,1)+fzp(k)*zz(k-1,1)))
        end do
        pitop = pitop - .5*dzw(nz1)*gravity*(1.+scalars(index_qv,nz1,1))/(cp*t(nz1,1)*zz(nz1,1))
        ptop = p0*pitop**(1./rcp)

        do i = 1, nCells

           pp(nz1,i) = ptop-ptopb+.5*dzw(nz1)*gravity*   &
                       (rr(nz1,i)+(rr(nz1,i)+rb(nz1,i))*scalars(index_qv,nz1,i))
           do k=nz1-1,1,-1
              pp(k,i) = pp(k+1,i)+dzu(k+1)*gravity*                   &
                            (fzm(k)*(rr(k  ,i)+(rr(k  ,i)+rb(k  ,i))*scalars(index_qv,k  ,i))  &
                            +fzp(k)*(rr(k+1,i)+(rr(k+1,i)+rb(k+1,i))*scalars(index_qv,k+1,i)))
           end do
           do k=1,nz1
              rt(k,i) = (pp(k,i)/(rgas*zz(k,i))                   &
                      -rtb(k,i)*(p(k,i)-pb(k,i)))/p(k,i)
              p (k,i) = (zz(k,i)*(rgas/p0)*(rtb(k,i)+rt(k,i)))**rcv
              rr(k,i) = (rt(k,i)-rb(k,i)*(t(k,i)-tb(k,i)))/t(k,i)
           end do
!
!     update water vapor mixing ratio from humitidty profile
!
           do k=1,nz1
              temp   = p(k,i)*t(k,i)
              pres   = p0*p(k,i)**(1./rcp)
              qvs    = 380.*exp(17.27*(temp-273.)/(temp-36.))/pres
              scalars(index_qv,k,i) = min(0.014_RKIND,relhum(k,i)*qvs)
           end do
                         
           do k=1,nz1
              t (k,i) = t(k,i)*(1.+1.61*scalars(index_qv,k,i))
           end do
           do k=2,nz1
              cqw(k,i) = 1./(1.+.5*( scalars(index_qv,k-1,i)  &
                                    +scalars(index_qv,k  ,i)))
           end do

        end do ! loop over cells

      end do !  iteration loop
!----------------------------------------------------------------------
!
      write(0,*) ' *** sounding for the simulation ***'
      write(0,*) '    z       theta       pres         qv       rho_m        u        rr'
      do k=1,nz1
         write(0,'(8(f14.9,2x))') .5*(zgrid(k,1)+zgrid(k+1,1))/1000.,   &
                       t(k,1)/(1.+1.61*scalars(index_qv,k,1)),        &
                       .01*p0*p(k,1)**(1./rcp),                       &
                       1000.*scalars(index_qv,k,1),                   &
                       (rb(k,1)+rr(k,1))*(1.+scalars(index_qv,k,1)),  &
                       u_init(k), rr(k,1)
      end do

      do i=1,ncells
         do k=1,nz1
            rho_zz(k,i) = rb(k,i)+rr(k,i)
         end do

        do k=1,nz1
            t_init(k,i) = t(k,i)
        end do
      end do

      do i=1,nEdges
        cell1 = cellsOnEdge(1,i)
        cell2 = cellsOnEdge(2,i)
        if(cell1 <= nCellsSolve .or. cell2 <= nCellsSolve) then
          do k=1,nz1
            ru (k,i)  = 0.5*(rho_zz(k,cell1)+rho_zz(k,cell2))*u(k,i)    
          end do
        end if
      end do

!
!     pre-calculation z-metric terms in omega eqn.
!
      do iEdge = 1,nEdges
         cell1 = cellsOnEdge(1,iEdge)
         cell2 = cellsOnEdge(2,iEdge)
         if (cell1 <= nCellsSolve .or. cell2 <= nCellsSolve ) then

            do k = 1, nVertLevels

               if (config_theta_adv_order == 2) then

                  z_edge = (zgrid(k,cell1)+zgrid(k,cell2))/2.

               else !theta_adv_order == 3 or 4 

                  d2fdx2_cell1 = deriv_two(1,1,iEdge) * zgrid(k,cell1)
                  d2fdx2_cell2 = deriv_two(1,2,iEdge) * zgrid(k,cell2)
                  do i=1, nEdgesOnCell(cell1)
                     if ( cellsOnCell(i,cell1) > 0)       &
                     d2fdx2_cell1 = d2fdx2_cell1 + deriv_two(i+1,1,iEdge) * zgrid(k,cellsOnCell(i,cell1))
                  end do
                  do i=1, nEdgesOnCell(cell2)
                     if ( cellsOnCell(i,cell2) > 0)       &
                     d2fdx2_cell2 = d2fdx2_cell2 + deriv_two(i+1,2,iEdge) * zgrid(k,cellsOnCell(i,cell2))
                  end do             
             
                  z_edge =  0.5*(zgrid(k,cell1) + zgrid(k,cell2))         &
                                - (dcEdge(iEdge) **2) * (d2fdx2_cell1 + d2fdx2_cell2) / 12. 

                  if (config_theta_adv_order == 3) then
                     z_edge3 =  - (dcEdge(iEdge) **2) * (d2fdx2_cell1 - d2fdx2_cell2) / 12.   
                  else 
                     z_edge3 = 0.
                  end if

               end if

                  zb(k,1,iEdge) = (z_edge-zgrid(k,cell1))*dvEdge(iEdge)/areaCell(cell1) 
                  zb(k,2,iEdge) = (z_edge-zgrid(k,cell2))*dvEdge(iEdge)/areaCell(cell2) 
                  zb3(k,1,iEdge)=  z_edge3*dvEdge(iEdge)/areaCell(cell1) 
                  zb3(k,2,iEdge)=  z_edge3*dvEdge(iEdge)/areaCell(cell2) 
  
            end do

         end if
       end do

!     for including terrain
      w(:,:) = 0.0
      rw(:,:) = 0.0

!
!     calculation of omega, rw = zx * ru + zz * rw
!

      do iEdge = 1,nEdges

         cell1 = cellsOnEdge(1,iEdge)
         cell2 = cellsOnEdge(2,iEdge)

         if (cell1 <= nCellsSolve .or. cell2 <= nCellsSolve ) then
         do k = 2, nVertLevels
            flux =  (fzm(k)*ru(k,iEdge)+fzp(k)*ru(k-1,iEdge))  
            rw(k,cell2) = rw(k,cell2) + (fzm(k)*zz(k,cell2)+fzp(k)*zz(k-1,cell2))*zb(k,2,iEdge)*flux 
            rw(k,cell1) = rw(k,cell1) - (fzm(k)*zz(k,cell1)+fzp(k)*zz(k-1,cell1))*zb(k,1,iEdge)*flux 

            if (config_theta_adv_order ==3) then
               rw(k,cell2) = rw(k,cell2)    &
                                            - sign(1.0_RKIND,ru(k,iEdge))*config_coef_3rd_order* &
                                              (fzm(k)*zz(k,cell2)+fzp(k)*zz(k-1,cell2))*zb3(k,2,iEdge)*flux
               rw(k,cell1) = rw(k,cell1)    &
                                            + sign(1.0_RKIND,ru(k,iEdge))*config_coef_3rd_order* &
                                              (fzm(k)*zz(k,cell1)+fzp(k)*zz(k-1,cell1))*zb3(k,1,iEdge)*flux
            end if

         end do
         end if

      end do

      ! Compute w from rho_zz and rw
      do iCell=1,nCells
         do k=2,nVertLevels
            w(k,iCell) = rw(k,iCell) / (fzp(k) * rho_zz(k-1,iCell) + fzm(k) * rho_zz(k,iCell))
         end do
      end do


      do iEdge=1,nEdges
         fEdge(iEdge) = 0.
      end do

      do iVtx=1,nVertices
         fVertex(iVtx) = 0.
      end do

      !
      ! Compute mass fluxes tangential to each edge (i.e., through the faces of dual grid cells)
      !
      v(:,:) = 0.0
      do iEdge = 1, nEdges
         do i=1,nEdgesOnEdge(iEdge)
            eoe = edgesOnEdge(i,iEdge)
            if (eoe > 0) then
               do k = 1, nVertLevels
                 v(k,iEdge) = v(k,iEdge) + weightsOnEdge(i,iEdge) * u(k, eoe)
              end do
            end if
         end do
      end do

!      do k=1,nVertLevels
!        write(0,*) ' k,u_init, t_init, qv_init ',k,u_init(k),t_init(k),qv_init(k)
!      end do

      ! Compute rho and theta from rho_zz and theta_m
      do iCell=1,nCells
         do k=1,nVertLevels
            rho(k,iCell) = rho_zz(k,iCell) * zz(k,iCell)
            theta(k,iCell) = t(k,iCell) / (1.0 + 1.61 * scalars(index_qv,k,iCell))
         end do
      end do

   end subroutine init_atm_case_mtn_wave


   subroutine init_atm_case_gfs(block, mesh, nCells, nEdges, nVertLevels, fg, state, diag, diag_physics, init_case, dims, configs)
   !!!!!!!!!!!!!!!!!!!!!!!!!!!!!!!!!!!!!!!!!!!!!!!!!!!!!!!!!!!!!!!!!!!!!!!!!!!!!!!!
   ! Real-data test case using GFS data
   !!!!!!!!!!!!!!!!!!!!!!!!!!!!!!!!!!!!!!!!!!!!!!!!!!!!!!!!!!!!!!!!!!!!!!!!!!!!!!!!

      use mpas_dmpar
      use init_atm_read_met
      use init_atm_llxy
      use init_atm_hinterp
      use mpas_hash
      use mpas_atmphys_constants, only : svpt0, svp1, svp2, svp3

      implicit none

      type (block_type), intent(inout), target :: block
      type (mpas_pool_type), intent(inout) :: mesh
      integer, intent(in) :: nCells
      integer, intent(in) :: nEdges
      integer, intent(in) :: nVertLevels
      type (mpas_pool_type), intent(inout) :: fg
      type (mpas_pool_type), intent(inout) :: state
      type (mpas_pool_type), intent(inout) :: diag
      type (mpas_pool_type), intent(inout):: diag_physics
      integer, intent(in) :: init_case
      type (mpas_pool_type), intent(inout):: dims
      type (mpas_pool_type), intent(inout):: configs

      type (parallel_info), pointer :: parinfo
      type (dm_info), pointer :: dminfo

      real (kind=RKIND), parameter :: u0 = 35.0
      real (kind=RKIND), parameter :: alpha_grid = 0.  ! no grid rotation

!      real (kind=RKIND), parameter :: omega_e = 7.29212e-05
      real (kind=RKIND) :: omega_e

      real (kind=RKIND), parameter :: t0b = 250., t0 = 288., delta_t = 4.8e+05, dtdz = 0.005, eta_t = 0.2
      real (kind=RKIND), parameter :: u_perturbation = 1., pert_radius = 0.1, latitude_pert = 40., longitude_pert = 20.
      real (kind=RKIND), parameter :: theta_c = pii/4.0
      real (kind=RKIND), parameter :: lambda_c = 3.0*pii/2.0
      real (kind=RKIND), parameter :: rh_max = 0.4       ! Maximum relative humidity
      real (kind=RKIND), parameter :: k_x = 9.           ! Normal mode wave number

      type (met_data) :: field
      type (proj_info) :: proj

      real (kind=RKIND), dimension(:), pointer :: rdzw, dzu, rdzu, fzm, fzp
      real (kind=RKIND), dimension(:), pointer :: vert_level, latPoints, lonPoints, ter
      real (kind=RKIND), dimension(:,:), pointer :: zgrid, zxu, zz, hx
      real (kind=RKIND), dimension(:,:), pointer :: pressure, ppb, pb, rho_zz, rb, rr, tb, rtb, p, pp, dss, t, rt
      real (kind=RKIND), dimension(:), pointer :: surface_pressure
      real (kind=RKIND), dimension(:), pointer :: destField1d
      real (kind=RKIND), dimension(:,:), pointer :: destField2d
      real (kind=RKIND), dimension(:,:,:), pointer :: zb, zb3
      real (kind=RKIND), dimension(:,:,:), pointer :: scalars
      real (kind=RKIND), dimension(:,:,:), pointer :: deriv_two

      real (kind=RKIND) :: target_z
      integer :: iCell, iCell1, iCell2 , iEdge, vtx1, vtx2, ivtx, i, k, nz, itr, itrp, cell1, cell2
      integer, pointer :: nCellsSolve, nz1
      integer :: nInterpPoints, ndims

      integer :: nfglevels_actual
      integer, pointer :: index_qv

      integer, dimension(5) :: interp_list
      real (kind=RKIND) :: maskval
      real (kind=RKIND) :: msgval
      real (kind=RKIND) :: fillval
      integer :: masked

      !This is temporary variable here. It just need when calculate tangential velocity v.
      integer :: eoe, j
      integer, dimension(:), pointer :: nEdgesOnCell
      integer, dimension(:,:), pointer :: edgesOnEdge, cellsOnEdge, edgesOnCell, cellsOnCell
      real (kind=RKIND), dimension(:), pointer :: dvEdge, dcEdge, areaCell 
      real (kind=RKIND), dimension(:,:), pointer :: v
      real (kind=RKIND), dimension(:,:), pointer :: sorted_arr

      type (field1DReal), pointer :: tempField
      type (field1DReal), pointer :: ter_field
      type (field1DReal), target :: tempFieldTarget

      real(kind=RKIND), dimension(:), pointer :: hs, hs1, sm0
      real(kind=RKIND) :: hm, hm_global, zh, dzmin, dzmina, dzmina_global, dzminf, dzminf_global, sm
      real(kind=RKIND) :: dcsum
      integer :: nsmterrain, kz, sfc_k
      logical :: hybrid, smooth

      integer :: it
      real (kind=RKIND) :: p_check

      ! For interpolating terrain and land use
      integer :: nx, ny
      integer :: istatus

      real (kind=RKIND), allocatable, dimension(:,:) :: rslab, maskslab
      integer, dimension(:), pointer :: mask_array
      integer, dimension(nEdges), target :: edge_mask
      character (len=StrKIND) :: fname
      logical :: is_sfc_field

      real (kind=RKIND) :: flux, fluxk, lat1, lat2, eta_v, r_pert, u_pert, lat_pert, lon_pert, r
      real (kind=RKIND) :: lat, lon, x, y

      real (kind=RKIND) :: ptop, p0, phi
      real (kind=RKIND) :: lon_Edge

      real (kind=RKIND) :: r_earth, etavs, ztemp, zd, zt, dz, gam, delt, str

      real (kind=RKIND), dimension(nVertLevels, nCells) :: rel_hum, temperature, qv
      real (kind=RKIND) :: ptmp, es, rs, rgas_moist, qvs, xnutr, znut, ptemp, rcv
      integer :: iter

      real (kind=RKIND), dimension(nVertLevels + 1) :: hyai, hybi, znu, znw, znwc, znwv, hyam, hybm
      real (kind=RKIND), dimension(nVertLevels + 1) :: znuc, znuv, bn, divh, dpn

      real (kind=RKIND), dimension(nVertLevels + 1) :: sh, zw, ah
      real (kind=RKIND), dimension(nVertLevels) :: zu, dzw, rdzwp, rdzwm
      real (kind=RKIND), dimension(nVertLevels) :: eta, etav, teta, ppi, tt

      real (kind=RKIND) :: d1, d2, d3, cof1, cof2, psurf

      !  storage for (lat,z) arrays for zonal velocity calculation

      integer, parameter :: nlat=361
      real (kind=RKIND), dimension(nVertLevels + 1) :: zz_1d, zgrid_1d, hx_1d
      real (kind=RKIND), dimension(nVertLevels) :: flux_zonal
      real (kind=RKIND), dimension(nlat, nVertLevels) :: u_2d, etavs_2d
      real (kind=RKIND), dimension(nVertLevels + 1) :: fsum
      real (kind=RKIND), dimension(nlat) :: lat_2d
      real (kind=RKIND) :: dlat
      real (kind=RKIND) :: z_edge, z_edge3, d2fdx2_cell1, d2fdx2_cell2
      real (kind=RKIND) :: alt, als, zetal, zl

      !  calculation of the water vapor mixing ratio:
      real (kind=RKIND) :: sh_max,sh_min,global_sh_max,global_sh_min

      character (len=StrKIND), pointer :: config_met_prefix
      character (len=StrKIND), pointer :: config_start_time
      logical, pointer :: config_met_interp
      logical, pointer :: config_vertical_grid
      integer, pointer :: config_nsmterrain
      integer, pointer :: config_nsm
      real (kind=RKIND), pointer :: config_dzmin
      real (kind=RKIND), pointer :: config_ztop
      logical, pointer :: config_tc_vertical_grid
      logical, pointer :: config_use_spechumd
      logical, pointer :: config_tc_vertical_grid
      integer, pointer :: config_nfglevels
      integer, pointer :: config_nfgsoillevels
      logical, pointer :: config_smooth_surfaces
      integer, pointer :: config_theta_adv_order
      real (kind=RKIND), pointer :: config_coef_3rd_order

      real (kind=RKIND), dimension(:), pointer :: latCell, lonCell
      real (kind=RKIND), dimension(:), pointer :: latEdge, lonEdge
      real (kind=RKIND), dimension(:), pointer :: angleEdge
      real (kind=RKIND), pointer :: cf1, cf2, cf3
      integer, dimension(:), pointer :: landmask

      real (kind=RKIND), dimension(:,:), pointer :: dzs_fg
      real (kind=RKIND), dimension(:,:), pointer :: zs_fg

      real (kind=RKIND), dimension(:), pointer :: sst
      real (kind=RKIND), dimension(:), pointer :: seaice
      real (kind=RKIND), dimension(:), pointer :: xice
      real (kind=RKIND), dimension(:,:), pointer :: u
      real (kind=RKIND), dimension(:,:), pointer :: w
      real (kind=RKIND), dimension(:,:), pointer :: theta
      real (kind=RKIND), dimension(:,:), pointer :: rho
      real (kind=RKIND), dimension(:,:), pointer :: relhum
      real (kind=RKIND), dimension(:,:), pointer :: spechum
      real (kind=RKIND), dimension(:,:), pointer :: ru
      real (kind=RKIND), dimension(:,:), pointer :: rw
      real (kind=RKIND), dimension(:), pointer :: precipw
      real (kind=RKIND), dimension(:,:), pointer :: uReconstructX
      real (kind=RKIND), dimension(:,:), pointer :: uReconstructY
      real (kind=RKIND), dimension(:,:), pointer :: uReconstructZ
      real (kind=RKIND), dimension(:,:), pointer :: uReconstructZonal
      real (kind=RKIND), dimension(:,:), pointer :: uReconstructMeridional

      real (kind=RKIND), dimension(:), pointer :: psfc
      real (kind=RKIND), dimension(:), pointer :: skintemp
      real (kind=RKIND), dimension(:), pointer :: snow
      real (kind=RKIND), dimension(:), pointer :: snowc
      real (kind=RKIND), dimension(:,:), pointer :: u_fg
      real (kind=RKIND), dimension(:,:), pointer :: v_fg
      real (kind=RKIND), dimension(:,:), pointer :: z_fg
      real (kind=RKIND), dimension(:,:), pointer :: t_fg
      real (kind=RKIND), dimension(:,:), pointer :: rh_fg
      real (kind=RKIND), dimension(:,:), pointer :: sh_fg
      real (kind=RKIND), dimension(:,:), pointer :: gfs_z
      real (kind=RKIND), dimension(:,:), pointer :: p_fg
      real (kind=RKIND), dimension(:,:), pointer :: st_fg
      real (kind=RKIND), dimension(:,:), pointer :: sm_fg
      real (kind=RKIND), dimension(:), pointer :: soilz

      type (hashtable) :: level_hash
      logical :: too_many_fg_levs
      integer :: level_value

      ! For outputting surface fields u10, v10, q2, rh2, and t2m from first-guess data
      real (kind=RKIND), dimension(:), pointer :: u10
      real (kind=RKIND), dimension(:), pointer :: v10
      real (kind=RKIND), dimension(:), pointer :: q2
      real (kind=RKIND), dimension(:), pointer :: rh2
      real (kind=RKIND), dimension(:), pointer :: t2m

      call mpas_pool_get_config(configs, 'config_met_prefix', config_met_prefix)
      call mpas_pool_get_config(configs, 'config_start_time', config_start_time)
      call mpas_pool_get_config(configs, 'config_met_interp', config_met_interp)
      call mpas_pool_get_config(configs, 'config_vertical_grid', config_vertical_grid)
      call mpas_pool_get_config(configs, 'config_nsmterrain', config_nsmterrain)
      call mpas_pool_get_config(configs, 'config_nsm', config_nsm)
      call mpas_pool_get_config(configs, 'config_dzmin', config_dzmin)
      call mpas_pool_get_config(configs, 'config_ztop', config_ztop)
      call mpas_pool_get_config(configs, 'config_tc_vertical_grid', config_tc_vertical_grid)
      call mpas_pool_get_config(configs, 'config_use_spechumd', config_use_spechumd)
      call mpas_pool_get_config(configs, 'config_tc_vertical_grid', config_tc_vertical_grid)
      call mpas_pool_get_config(configs, 'config_nfglevels', config_nfglevels)
      call mpas_pool_get_config(configs, 'config_nfgsoillevels', config_nfgsoillevels)
      call mpas_pool_get_config(configs, 'config_smooth_surfaces', config_smooth_surfaces)
      call mpas_pool_get_config(configs, 'config_theta_adv_order', config_theta_adv_order)
      call mpas_pool_get_config(configs, 'config_coef_3rd_order', config_coef_3rd_order)

      parinfo => block % parinfo
      dminfo => block % domain % dminfo

      call mpas_pool_get_field(mesh, 'ter', ter_field)

      call mpas_pool_get_array(mesh, 'nEdgesOnCell', nEdgesOnCell)
      call mpas_pool_get_array(mesh, 'edgesOnEdge', edgesOnEdge)
      call mpas_pool_get_array(mesh, 'edgesOnCell', edgesOnCell)
      call mpas_pool_get_array(mesh, 'dvEdge', dvEdge)
      call mpas_pool_get_array(mesh, 'dcEdge', dcEdge)
      call mpas_pool_get_array(mesh, 'areaCell', areaCell)
      call mpas_pool_get_array(mesh, 'cellsOnEdge', cellsOnEdge)
      call mpas_pool_get_array(mesh, 'cellsOnCell', cellsOnCell)
      call mpas_pool_get_array(mesh, 'angleEdge', angleEdge)

      call mpas_pool_get_array(mesh, 'deriv_two', deriv_two)
      call mpas_pool_get_array(mesh, 'zb', zb)
      call mpas_pool_get_array(mesh, 'zb3', zb3)

      call mpas_pool_get_array(mesh, 'zgrid', zgrid)
      call mpas_pool_get_array(mesh, 'rdzw', rdzw)
      call mpas_pool_get_array(mesh, 'dzu', dzu)
      call mpas_pool_get_array(mesh, 'rdzu', rdzu)
      call mpas_pool_get_array(mesh, 'fzm', fzm)
      call mpas_pool_get_array(mesh, 'fzp', fzp)
      call mpas_pool_get_array(mesh, 'zxu', zxu)
      call mpas_pool_get_array(mesh, 'zz', zz)
      call mpas_pool_get_array(mesh, 'hx', hx)
      call mpas_pool_get_array(mesh, 'ter', ter)
      call mpas_pool_get_array(mesh, 'dss', dss)

      call mpas_pool_get_array(diag, 'exner_base', pb)
      call mpas_pool_get_array(diag, 'rho_base', rb)
      call mpas_pool_get_array(diag, 'theta_base', tb)
      call mpas_pool_get_array(diag, 'rtheta_base', rtb)
      call mpas_pool_get_array(diag, 'exner', p)
      call mpas_pool_get_array(diag, 'pressure_base', ppb)
      call mpas_pool_get_array(diag, 'pressure_p', pp)
      call mpas_pool_get_array(diag, 'pressure', pressure)
      call mpas_pool_get_array(diag, 'surface_pressure', surface_pressure)
      call mpas_pool_get_array(diag, 'relhum', relhum)
      call mpas_pool_get_array(diag, 'spechum', spechum)
      call mpas_pool_get_array(diag, 'ru', ru)
      call mpas_pool_get_array(diag, 'rw', rw)

      call mpas_pool_get_array(state, 'rho_zz', rho_zz)
      call mpas_pool_get_array(diag, 'rho_p', rr)
      call mpas_pool_get_array(state, 'theta_m', t)
      call mpas_pool_get_array(diag, 'rtheta_p', rt)
      call mpas_pool_get_array(state, 'scalars', scalars)
      call mpas_pool_get_array(state, 'u', u)
      call mpas_pool_get_array(state, 'w', w)
      call mpas_pool_get_array(diag, 'theta', theta)
      call mpas_pool_get_array(diag, 'rho', rho)
      call mpas_pool_get_array(diag_physics, 'precipw', precipw)
      call mpas_pool_get_array(diag, 'uReconstructX', uReconstructX)
      call mpas_pool_get_array(diag, 'uReconstructY', uReconstructY)
      call mpas_pool_get_array(diag, 'uReconstructZ', uReconstructZ)
      call mpas_pool_get_array(diag, 'uReconstructZonal', uReconstructZonal)
      call mpas_pool_get_array(diag, 'uReconstructMeridional', uReconstructMeridional)

      call mpas_pool_get_array(mesh, 'latCell', latCell)
      call mpas_pool_get_array(mesh, 'lonCell', lonCell)
      call mpas_pool_get_array(mesh, 'latEdge', latEdge)
      call mpas_pool_get_array(mesh, 'lonEdge', lonEdge)
      call mpas_pool_get_array(mesh, 'cf1', cf1)
      call mpas_pool_get_array(mesh, 'cf2', cf2)
      call mpas_pool_get_array(mesh, 'cf3', cf3)
      call mpas_pool_get_array(mesh, 'landmask', landmask)

      call mpas_pool_get_array(fg, 'dzs_fg', dzs_fg)
      call mpas_pool_get_array(fg, 'zs_fg', zs_fg)
      call mpas_pool_get_array(fg, 'sst', sst)
      call mpas_pool_get_array(fg, 'xice', xice)
      call mpas_pool_get_array(fg, 'seaice', seaice)
      call mpas_pool_get_array(fg, 'st_fg', st_fg)
      call mpas_pool_get_array(fg, 'sm_fg', sm_fg)
      call mpas_pool_get_array(fg, 'psfc', psfc)
      call mpas_pool_get_array(fg, 'skintemp', skintemp)
      call mpas_pool_get_array(fg, 'snow', snow)
      call mpas_pool_get_array(fg, 'snowc', snowc)
      call mpas_pool_get_array(fg, 'u', u_fg)
      call mpas_pool_get_array(fg, 'v', v_fg)
      call mpas_pool_get_array(fg, 'z', z_fg)
      call mpas_pool_get_array(fg, 't', t_fg)
      call mpas_pool_get_array(fg, 'rh', rh_fg)
      call mpas_pool_get_array(fg, 'sh', sh_fg)
      call mpas_pool_get_array(fg, 'gfs_z', gfs_z)
      call mpas_pool_get_array(fg, 'p', p_fg)

      call mpas_pool_get_dimension(dims, 'nVertLevels', nz1)
      call mpas_pool_get_dimension(dims, 'nCellsSolve', nCellsSolve)
      nz = nz1 + 1

      call mpas_pool_get_dimension(state, 'index_qv', index_qv)

      xnutr = 0.
      zd = 12000.
      znut = eta_t

      etavs = (1.-0.252)*pii/2.
      rcv = rgas/(cp-rgas)
      omega_e = omega
      p0 = 1.e+05

      scalars(:,:,:) = 0.

!!!!!!!!!!!!!!!!!!!!!!!!!!!!!!!!!!!!!!!!!!!!!!!!!!!!!!!!!!!!!!!!!!!!!!!!!!!!!!!!
! BEGIN ADOPT GFS TERRAIN HEIGHT
!!!!!!!!!!!!!!!!!!!!!!!!!!!!!!!!!!!!!!!!!!!!!!!!!!!!!!!!!!!!!!!!!!!!!!!!!!!!!!!!

#if 0
      call read_met_init(trim(config_met_prefix), .false., config_start_time(1:13), istatus)

      if (istatus /= 0) then
         write(0,*) '********************************************************************************'
         write(0,*) 'Error opening initial meteorological data file '//   &
                     trim(config_met_prefix)//':'//config_start_time(1:13)
         write(0,*) '********************************************************************************'
         call mpas_dmpar_abort(dminfo)
      end if

      call read_next_met_field(field, istatus)
      do while (istatus == 0)
         if (trim(field % field) == 'SOILHGT') then


write(0,*) 'USING ECMWF TERRAIN...'

            interp_list(1) = FOUR_POINT
            interp_list(2) = SEARCH
            interp_list(3) = 0

            !
            ! Set up projection
            !
            call map_init(proj)
          
            if (field % iproj == PROJ_LATLON) then
               call map_set(PROJ_LATLON, proj, &
                            latinc = real(field % deltalat,RKIND), &
                            loninc = real(field % deltalon,RKIND), &
                            knowni = 1.0_RKIND, &
                            knownj = 1.0_RKIND, &
                            lat1 = real(field % startlat,RKIND), &
                            lon1 = real(field % startlon,RKIND))
            end if


            if (trim(field % field) == 'SOILHGT') then
               nInterpPoints = nCells
               latPoints => latCell
               lonPoints => lonCell
               destField1d => ter
               ndims = 1
            end if

            allocate(rslab(-2:field % nx+3, field % ny))
            rslab(1:field % nx, 1:field % ny) = field % slab(1:field % nx, 1:field % ny)
            rslab(0, 1:field % ny)  = field % slab(field % nx, 1:field % ny)
            rslab(-1, 1:field % ny) = field % slab(field % nx-1, 1:field % ny)
            rslab(-2, 1:field % ny) = field % slab(field % nx-2, 1:field % ny)
            rslab(field % nx+1, 1:field % ny) = field % slab(1, 1:field % ny)
            rslab(field % nx+2, 1:field % ny) = field % slab(2, 1:field % ny)
            rslab(field % nx+3, 1:field % ny) = field % slab(3, 1:field % ny)

            do i=1,nInterpPoints
               lat = latPoints(i)*DEG_PER_RAD
               lon = lonPoints(i)*DEG_PER_RAD
               call latlon_to_ij(proj, lat, lon, x, y)
               if (x < 0.5) then
                  lon = lon + 360.0
                  call latlon_to_ij(proj, lat, lon, x, y)
               else if (x >= real(field%nx)+0.5) then
                  lon = lon - 360.0
                  call latlon_to_ij(proj, lat, lon, x, y)
               end if
               if (y < 0.5) then
                  y = 1.0
               else if (y >= real(field%ny)+0.5) then
                  y = real(field%ny)
               end if
               if (ndims == 1) then
                  destField1d(i) = interp_sequence(x, y, 1, rslab, -2, field % nx + 3, 1, field % ny, 1, 1, -1.e30_RKIND, interp_list, 1)
               else if (ndims == 2) then
                  destField2d(k,i) = interp_sequence(x, y, 1, rslab, -2, field % nx + 3, 1, field % ny, 1, 1, -1.e30_RKIND, interp_list, 1)
               end if
            end do

            deallocate(rslab)
         end if
   
         deallocate(field % slab)
         call read_next_met_field(field, istatus)
      end do

      call read_met_close()
#endif

!!!!!!!!!!!!!!!!!!!!!!!!!!!!!!!!!!!!!!!!!!!!!!!!!!!!!!!!!!!!!!!!!!!!!!!!!!!!!!!!
! END ADOPT GFS TERRAIN HEIGHT
!!!!!!!!!!!!!!!!!!!!!!!!!!!!!!!!!!!!!!!!!!!!!!!!!!!!!!!!!!!!!!!!!!!!!!!!!!!!!!!!


      if (config_vertical_grid) then

      !
      ! Vertical grid setup
      !
      allocate(hs (nCells+1))
      allocate(hs1(nCells+1))

!     Fourth order smoother for terrain

      nsmterrain = config_nsmterrain

      do i=1,nsmterrain

         do iCell=1,nCells
            hs(iCell) = 0.
            if(ter(iCell) .ne. 0.) then
               do j = 1,nEdgesOnCell(iCell)
                  hs(iCell) = hs(iCell) + dvEdge(edgesOnCell(j,iCell))    &
                                        / dcEdge(edgesOnCell(j,iCell))    &
                                        * (ter(cellsOnCell(j,iCell))-ter(iCell))
               end do
            end if
            hs(iCell) = ter(iCell) + 0.216*hs(iCell)
         end do

         do iCell=1,nCells
            ter(iCell) = 0.
            if(hs(iCell) .ne. 0.) then
               do j = 1,nEdgesOnCell(iCell)
                  ter(iCell) = ter(iCell) + dvEdge(edgesOnCell(j,iCell))    &
                                          / dcEdge(edgesOnCell(j,iCell))    &
                                          * (hs(cellsOnCell(j,iCell))-hs(iCell))
               end do
            end if
            ter(iCell) = hs(iCell) - 0.216*ter(iCell)
         end do

         ! note that ther variable ter used throughout this section is a pointer to grid % ter % array, here we are passing ter's parent field
         call mpas_dmpar_exch_halo_field(ter_field)

      end do

      do iCell=1,nCells
         hx(:,iCell) = ter(iCell)
      end do

      hm = maxval(ter(1:nCellsSolve))
      call mpas_dmpar_max_real(dminfo, hm, hm_global)
      hm = hm_global
      write(0,*) "max ter = ", hm

!     Metrics for hybrid coordinate and vertical stretching

      if (config_tc_vertical_grid) then

         write(0,*) 'Setting up vertical levels as in 2014 TC experiments'

         zt = config_ztop
         dz = zt/float(nz1)

!... Laura D. Fowler: change the values als,alt,and zetal valid for nVertLevels=41 to values
!    needed for nVertLevels equal or greater than 55.
<<<<<<< HEAD
         if(nVertLevels .ge. 55) then
=======
         if (nVertLevels >= 55) then
>>>>>>> 76005fea
            als   =  .075  ! 55 levels.
            alt   = 1.70   ! 55 levels.
            zetal =  .75   ! 55 levels.
         else
            als   =  .075  ! 41 levels.
            alt   = 1.23   ! 41 levels.
            zetal =  .31   ! 41 levels.
         endif
         write(0,*)
         write(0,*) '--- config_tc_vertical_grid = ', config_tc_vertical_grid
         write(0,*) '--- als   = ', als
         write(0,*) '--- alt   = ', alt
         write(0,*) '--- zetal = ',zetal
<<<<<<< HEAD
         if(nVertLevels /= 55 .or. nVertLevels /= 41) &
            write(0,*) '--- Note that als,alt,and zetal have not been tested for nVertLevels equal ',nVertLevels
         write(0,*)
!... end Laura D. Fowler / 2016-04-12.
=======
         if (nVertLevels /= 55 .and. nVertLevels /= 41) then
            write(0,*) '********************************************************************************'
            write(0,*) '* Note: als, alt, and zetal have not been tested for nVertLevels equal ', nVertLevels
            write(0,*) '*       The values of these parameters have only been tested with 41 and 55 layers'
            write(0,*) '********************************************************************************'
         end if
         write(0,*) ' '
!... end Laura D. Fowler / 2016-04-12.

>>>>>>> 76005fea
         do k=1,nz
            zl = 1.-alt*(1.-zetal)
            if ((real(k-1)/real(nz1)).LT.zetal) then
                 zw(k) =              (als*real(K-1)/real(nz1)      &
                     +(3.*(1.-alt)+2.*(alt-als)*zetal)              &
                                     *((K-1)*dz/(zt*zetal))**2      &
                     -(2.*(1.-alt) +  (alt-als)*zetal)              &
                                     *(real(k-1)*dz/(zt*zetal))**3) * zt
            else
                 zw(K) = (zl+alt*(real(K-1)/real(nz1)-zetal))*zt
            end if
            if (k > 1) dzw(k-1) = zw(k)-zw(k-1)
         end do

      else

         write(0,*) 'Setting up vertical levels as in MPAS 2.0 and earlier'

         str = 1.5
         zt = config_ztop
         dz = zt/float(nz1)

         do k=1,nz
            zw(k) = (real(k-1)/real(nz1))**str*zt
            if (k > 1) dzw(k-1) = zw(k)-zw(k-1)
         end do
      end if

!     ah(k) governs the transition between terrain-following 
!        and pure height coordinates
!           ah(k) = 1           is a smoothed terrain-following coordinate
!           ah(k) = 1.-zw(k)/zt is the basic terrain-following coordinate
!           ah(k) = 0           is a height coordinate
 
      hybrid = .true.
!      hybrid = .false.

      kz = nz
      if (hybrid) then
      
         zh = 30000.0
!         zh = 0.5*zt

         do k=1,nz
            if (zw(k) < zh) then
               ah(k) = cos(.5*pii*zw(k)/zh)**6

!!!               ah(k) = ah(k)*(1.-zw(k)/zt)

            else
               ah(k) = 0.
               kz = min(kz,k)
            end if
         end do

      else

         do k=1,nz
            ah(k) = 1.-zw(k)/zt
         end do

      end if

      do k=1,nz
         write(0,*) k,zw(k), ah(k)
      end do

      do k=1,nz1
         dzw (k) = zw(k+1)-zw(k)
         rdzw(k) = 1./dzw(k)
         zu(k  ) = .5*(zw(k)+zw(k+1))
      end do
      do k=2,nz1
         dzu (k)  = .5*(dzw(k)+dzw(k-1))
         rdzu(k)  =  1./dzu(k)
         fzp (k)  = .5* dzw(k  )/dzu(k)
         fzm (k)  = .5* dzw(k-1)/dzu(k)
         rdzwp(k) = dzw(k-1)/(dzw(k  )*(dzw(k)+dzw(k-1)))
         rdzwm(k) = dzw(k  )/(dzw(k-1)*(dzw(k)+dzw(k-1)))
      end do

!**********  how are we storing cf1, cf2 and cf3?

      COF1 = (2.*DZU(2)+DZU(3))/(DZU(2)+DZU(3))*DZW(1)/DZU(2) 
      COF2 =     DZU(2)        /(DZU(2)+DZU(3))*DZW(1)/DZU(3) 
      CF1  = FZP(2) + COF1
      CF2  = FZM(2) - COF1 - COF2
      CF3  = COF2       

!      d1  = .5*dzw(1)
!      d2  = dzw(1)+.5*dzw(2)
!      d3  = dzw(1)+dzw(2)+.5*dzw(3)
!      cf1 = d2*d3*(d3-d2)/(d2*d3*(d3-d2)+d1*d3*(d1-d3)+d1*d2*(d2-d1))
!      cf2 = d1*d3*(d1-d3)/(d2*d3*(d3-d2)+d1*d3*(d1-d3)+d1*d2*(d2-d1))
!      cf3 = d1*d2*(d2-d1)/(d2*d3*(d3-d2)+d1*d3*(d1-d3)+d1*d2*(d2-d1))


      write(0,*) ' cf1, cf2, cf3 = ',cf1,cf2,cf3

!     Smoothing algorithm for coordinate surfaces 

      smooth = config_smooth_surfaces

      if (smooth) then

         dzmin = config_dzmin

         allocate(sm0(nCells+1))

         do iCell=1,nCells
            dcsum = 0.0
            do j=1,nEdgesOnCell(iCell)
               dcsum = dcsum + dcEdge(edgesOnCell(j,iCell))
            end do
            dcsum = dcsum / real(nEdgesOnCell(iCell))
            sm0(iCell) = max(0.01_RKIND, 0.125 * min(1.0_RKIND, 3000.0_RKIND/dcsum))
         end do

         do k=2,kz-1
            hx(k,:) = hx(k-1,:)
            dzminf = zw(k)-zw(k-1)

            do i=1,config_nsm + k
               do iCell=1,nCells

                  sm = sm0(iCell) * min((3.0*zw(k)/zt)**2.0, 1.0_RKIND)

                  hs1(iCell) = 0.
                  do j = 1,nEdgesOnCell(iCell)

                     hs1(iCell) = hs1(iCell) + dvEdge(edgesOnCell(j,iCell))    &
                                           / dcEdge(edgesOnCell(j,iCell))    &
                                           *  (hx(k,cellsOnCell(j,iCell))-hx(k,iCell))
                  end do
                  hs1(iCell) = hx(k,iCell) + sm*hs1(iCell)

                  hs(iCell) = 0.
              !    do j = 1,nEdgesOnCell(iCell)
              !       hs(iCell) = hs(iCell) + dvEdge(edgesOnCell(j,iCell))    &
              !                             / dcEdge(edgesOnCell(j,iCell))    &
              !                             *  (hs1(cellsOnCell(j,iCell))-hs1(iCell))
              !    end do
                  hs(iCell) = hs1(iCell) - 0.*hs(iCell)

               end do

               tempField => tempFieldTarget
               tempField % block => block
               tempField % dimSizes(1) = nCells
               tempField % sendList => parinfo % cellsToSend
               tempField % recvList => parinfo % cellsToRecv
               tempField % copyList => parinfo % cellsToCopy
               tempField % array => hs
               tempField % isActive = .true.
               tempField % prev => null()
               tempField % next => null()

               call mpas_dmpar_exch_halo_field(tempField)

               do iCell=1,nCells
                  dzmina = (zw(k) + ah(k)*hs(iCell)) - (zw(k-1) + ah(k-1)*hx(k-1,iCell))
                  if (dzmina > dzmin*(zw(k)-zw(k-1))) then
                     hx(k,iCell) = hs(iCell)
                     if (dzmina < dzminf) dzminf = dzmina
                  end if 
               end do

            end do
            call mpas_dmpar_min_real(dminfo, dzminf, dzminf_global)
            write(0,*) k,i,sm,dzminf_global/(zw(k)-zw(k-1))
         end do

         deallocate(sm0)

         do k=kz,nz
               hx(k,:) = 0.
         end do

      else

         do k=2,nz1
            dzmina = minval(zw(k)+ah(k)*hx(k,:)-zw(k-1)-ah(k-1)*hx(k-1,:))
            write(0,*) k,dzmina/(zw(k)-zw(k-1))
         end do

      end if

      deallocate(hs )
      deallocate(hs1)

!     Height of coordinate levels (calculation of zgrid)

      do iCell=1,nCells
         do k=1,nz
            zgrid(k,iCell) = zw(k) + ah(k)*hx(k,iCell)
         end do
         do k=1,nz1
            zz (k,iCell) = (zw(k+1)-zw(k))/(zgrid(k+1,iCell)-zgrid(k,iCell))
         end do
      end do

      do i=1, nEdges
         iCell1 = cellsOnEdge(1,i)
         iCell2 = cellsOnEdge(2,i)
         do k=1,nz1
            zxu (k,i) = 0.5 * (zgrid(k,iCell2)-zgrid(k,iCell1) + zgrid(k+1,iCell2)-zgrid(k+1,iCell1)) / dcEdge(i)
         end do
      end do
      do i=1, nCells
         do k=1,nz1
           ztemp = .5*(zgrid(k+1,i)+zgrid(k,i))
           dss(k,i) = 0.
           ztemp = zgrid(k,i)
           if (ztemp.gt.zd+.1)  then
               dss(k,i) = dss(k,i)+xnutr*sin(.5*pii*(ztemp-zd)/(zt-zd))**2
           end if
         end do
      end do


      ! For z-metric term in omega equation
      do iEdge = 1,nEdges
         cell1 = cellsOnEdge(1,iEdge)
         cell2 = cellsOnEdge(2,iEdge)
         if (cell1 <= nCellsSolve .or. cell2 <= nCellsSolve ) then

            do k = 1, nVertLevels

               if (config_theta_adv_order == 2) then

                  z_edge = (zgrid(k,cell1)+zgrid(k,cell2))/2.

               else !theta_adv_order == 3 or 4 

                  d2fdx2_cell1 = deriv_two(1,1,iEdge) * zgrid(k,cell1)
                  d2fdx2_cell2 = deriv_two(1,2,iEdge) * zgrid(k,cell2)
                  do i=1, nEdgesOnCell(cell1)
                     if ( cellsOnCell(i,cell1) > 0)       &
                        d2fdx2_cell1 = d2fdx2_cell1 + deriv_two(i+1,1,iEdge) * zgrid(k,cellsOnCell(i,cell1))
                  end do
                  do i=1, nEdgesOnCell(cell2)
                     if ( cellsOnCell(i,cell2) > 0)       &
                        d2fdx2_cell2 = d2fdx2_cell2 + deriv_two(i+1,2,iEdge) * zgrid(k,cellsOnCell(i,cell2))
                  end do             
             
                  z_edge =  0.5*(zgrid(k,cell1) + zgrid(k,cell2))         &
                                - (dcEdge(iEdge) **2) * (d2fdx2_cell1 + d2fdx2_cell2) / 12. 

                  if (config_theta_adv_order == 3) then
                     z_edge3 =  - (dcEdge(iEdge) **2) * (d2fdx2_cell1 - d2fdx2_cell2) / 12.   
                  else 
                     z_edge3 = 0.
                  end if

               end if

                  zb(k,1,iEdge) = (z_edge-zgrid(k,cell1))*dvEdge(iEdge)/areaCell(cell1) 
                  zb(k,2,iEdge) = (z_edge-zgrid(k,cell2))*dvEdge(iEdge)/areaCell(cell2) 
                  zb3(k,1,iEdge)=  z_edge3*dvEdge(iEdge)/areaCell(cell1) 
                  zb3(k,2,iEdge)=  z_edge3*dvEdge(iEdge)/areaCell(cell2) 
  
            end do

         end if
      end do

      write(0,*) ' grid metrics setup complete '

      end if    ! config_vertical_grid


      if (config_met_interp) then

      !ldf (2011-11-19): added initialization of the sea-surface temperature, seaice fraction, and
      !seaice flag:
       sst = 0.0
       xice = 0.0
       seaice = 0.0
      !ldf end.

      !
      ! First, try to locate the LANDSEA field for use as an interpolation mask
      !
      call read_met_init(trim(config_met_prefix), .false., config_start_time(1:13), istatus)

      if (istatus /= 0) then
         write(0,*) '********************************************************************************'
         write(0,*) 'Error opening initial meteorological data file '//   &
                     trim(config_met_prefix)//':'//config_start_time(1:13)
         write(0,*) '********************************************************************************'
         call mpas_dmpar_abort(dminfo)
      end if

      call read_next_met_field(field, istatus)

      do while (istatus == 0)
         if (trim(field % field) == 'LANDSEA') then

            allocate(maskslab(-2:field % nx+3, field % ny))
            maskslab(1:field % nx, 1:field % ny) = field % slab(1:field % nx, 1:field % ny)
            maskslab(0, 1:field % ny)  = field % slab(field % nx, 1:field % ny)
            maskslab(-1, 1:field % ny) = field % slab(field % nx-1, 1:field % ny)
            maskslab(-2, 1:field % ny) = field % slab(field % nx-2, 1:field % ny)
            maskslab(field % nx+1, 1:field % ny) = field % slab(1, 1:field % ny)
            maskslab(field % nx+2, 1:field % ny) = field % slab(2, 1:field % ny)
            maskslab(field % nx+3, 1:field % ny) = field % slab(3, 1:field % ny)
write(0,*) 'minval, maxval of LANDSEA = ', minval(maskslab), maxval(maskslab)

         end if
   
         deallocate(field % slab)
         call read_next_met_field(field, istatus)
      end do

      call read_met_close()

      if (.not. allocated(maskslab)) then
         write(0,*) '********************************************************************************'
         write(0,*) 'LANDSEA field not found in  meteorological data file '//   &
                     trim(config_met_prefix)//':'//config_start_time(1:13)
         write(0,*) '********************************************************************************'
         call mpas_dmpar_abort(dminfo)
      end if

      edge_mask(:) = 1


      !
      ! Horizontally interpolate meteorological data
      !
      allocate(vert_level(config_nfglevels))
      vert_level(:) = -1.0

      call read_met_init(trim(config_met_prefix), .false., config_start_time(1:13), istatus)

      if (istatus /= 0) then
         write(0,*) '********************************************************************************'
         write(0,*) 'Error opening initial meteorological data file '//   &
                     trim(config_met_prefix)//':'//config_start_time(1:13)
         write(0,*) '********************************************************************************'
         call mpas_dmpar_abort(dminfo)
      end if

      call mpas_hash_init(level_hash)
      too_many_fg_levs = .false.

      call read_next_met_field(field, istatus)

      do while (istatus == 0)

         interp_list(1) = FOUR_POINT
         interp_list(2) = SEARCH
         interp_list(3) = 0

         maskval = -1.0
         masked = -1
         fillval = 0.0
         msgval = -1.e30

         mask_array => landmask

         if (trim(field % field) == 'UU' .or. &
             trim(field % field) == 'VV' .or. &
             trim(field % field) == 'TT' .or. &
             trim(field % field) == 'RH' .or. &
             trim(field % field) == 'SPECHUMD' .or. &
             trim(field % field) == 'GHT' .or. &
             trim(field % field) == 'PMSL' .or. &
             trim(field % field) == 'PSFC' .or. &
             trim(field % field) == 'SOILHGT' .or. &
             trim(field % field) == 'SM000010' .or. &
             trim(field % field) == 'SM010040' .or. &
             trim(field % field) == 'SM040100' .or. &
             trim(field % field) == 'SM100200' .or. &
             trim(field % field) == 'SM010200' .or. &
             trim(field % field) == 'SM000007' .or. &
             trim(field % field) == 'SM007028' .or. &
             trim(field % field) == 'SM028100' .or. &
             trim(field % field) == 'SM100255' .or. &
             trim(field % field) == 'ST000010' .or. &
             trim(field % field) == 'ST010040' .or. &
             trim(field % field) == 'ST040100' .or. &
             trim(field % field) == 'ST100200' .or. &
             trim(field % field) == 'ST010200' .or. &
             trim(field % field) == 'ST000007' .or. &
             trim(field % field) == 'ST007028' .or. &
             trim(field % field) == 'ST028100' .or. &
             trim(field % field) == 'ST100255' .or. &
             trim(field % field) == 'PRES' .or. &
             trim(field % field) == 'SNOW' .or. &
             trim(field % field) == 'SEAICE' .or. &
             trim(field % field) == 'SKINTEMP') then

            if (trim(field % field) == 'SM000010' .or. &
                trim(field % field) == 'SM010040' .or. &
                trim(field % field) == 'SM040100' .or. &
                trim(field % field) == 'SM100200' .or. &
                trim(field % field) == 'SM010200' .or. &
                trim(field % field) == 'SM000007' .or. &
                trim(field % field) == 'SM007028' .or. &
                trim(field % field) == 'SM028100' .or. &
                trim(field % field) == 'SM100255' .or. &
                trim(field % field) == 'ST000010' .or. &
                trim(field % field) == 'ST010040' .or. &
                trim(field % field) == 'ST040100' .or. &
                trim(field % field) == 'ST100200' .or. &
                trim(field % field) == 'ST010200' .or. &
                trim(field % field) == 'ST000007' .or. &
                trim(field % field) == 'ST007028' .or. &
                trim(field % field) == 'ST028100' .or. &
                trim(field % field) == 'ST100255' .or. &
                trim(field % field) == 'SNOW' .or. &
                trim(field % field) == 'SEAICE' .or. &
                trim(field % field) == 'SKINTEMP') then
               k = 1
            else if (trim(field % field) /= 'PMSL' .and. &
                     trim(field % field) /='PSFC' .and. &
                     trim(field % field) /= 'SOILHGT')  then

               ! Since the hash table can only store integers, transfer the bit pattern from 
               ! the real-valued xlvl into an integer; that the result is not an integer version
               ! of the level is not important, since we only want to test uniqueness of levels
               level_value = transfer(field % xlvl, level_value)
               if (.not. mpas_hash_search(level_hash, level_value)) then
                  call mpas_hash_insert(level_hash, level_value)
                  if (mpas_hash_size(level_hash) > config_nfglevels) then
                     too_many_fg_levs = .true.
                  end if
               end if

               !
               ! In case we have more than config_nfglevels levels, just keep cycling through
               ! the remaining fields in the intermediate file for the purpose of counting how
               ! many unique levels are found using the code above
               !
               if (too_many_fg_levs) then
                  call read_next_met_field(field, istatus)
                  cycle
               end if

               do k=1,config_nfglevels
                  if (vert_level(k) == field % xlvl .or. vert_level(k) == -1.0) exit
               end do
               if (vert_level(k) == -1.0) vert_level(k) = field % xlvl
            else
               k = 1
            end if

            !
            ! Set up projection
            !
            call map_init(proj)
          
            if (field % iproj == PROJ_LATLON) then
               call map_set(PROJ_LATLON, proj, &
                            latinc = real(field % deltalat,RKIND), &
                            loninc = real(field % deltalon,RKIND), &
                            knowni = 1.0_RKIND, &
                            knownj = 1.0_RKIND, &
                            lat1 = real(field % startlat,RKIND), &
                            lon1 = real(field % startlon,RKIND))
            else if (field % iproj == PROJ_GAUSS) then
               call map_set(PROJ_GAUSS, proj, &
                            nlat = nint(field % deltalat), &
                            loninc = 360.0_RKIND / real(field % nx,RKIND), &
                            lat1 = real(field % startlat,RKIND), &
                            lon1 = real(field % startlon,RKIND))
!                            nxmax = nint(360.0 / field % deltalon), &
            end if


            !
            ! Horizontally interpolate the field at level k
            !
            if (trim(field % field) == 'UU') then
write(0,*) 'Interpolating U at ', k, vert_level(k)

               ! For U10, interpolate to cell centers
               if (vert_level(k) == 200100.0) then
                  nInterpPoints = nCells
                  latPoints => latCell
                  lonPoints => lonCell
                  call mpas_pool_get_array(fg, 'u10', destField1d)
                  ndims = 1

               ! otherwise to edges
               else
                  mask_array => edge_mask

                  nInterpPoints = nEdges
                  latPoints => latEdge
                  lonPoints => lonEdge
                  call mpas_pool_get_array(fg, 'u', destField2d)
                  ndims = 2
               end if

            else if (trim(field % field) == 'VV') then
write(0,*) 'Interpolating V at ', k, vert_level(k)

               ! For V10, interpolate to cell centers
               if (vert_level(k) == 200100.0) then
                  nInterpPoints = nCells
                  latPoints => latCell
                  lonPoints => lonCell
                  call mpas_pool_get_array(fg, 'v10', destField1d)
                  ndims = 1

               ! otherwise to edges
               else
                  mask_array => edge_mask

                  nInterpPoints = nEdges
                  latPoints => latEdge
                  lonPoints => lonEdge
                  call mpas_pool_get_array(fg, 'v', destField2d)
                  ndims = 2
               end if

            else if (trim(field % field) == 'TT') then
write(0,*) 'Interpolating T at ', k, vert_level(k)
               nInterpPoints = nCells
               latPoints => latCell
               lonPoints => lonCell
               call mpas_pool_get_array(fg, 't', destField2d)
               ndims = 2
            else if (trim(field % field) == 'RH') then
write(0,*) 'Interpolating RH at ', k, vert_level(k)
               nInterpPoints = nCells
               latPoints => latCell
               lonPoints => lonCell
               call mpas_pool_get_array(fg, 'rh', destField2d)
               ndims = 2
            else if (trim(field % field) == 'SPECHUMD') then
write(0,*) 'Interpolating SPECHUMD at ', k, vert_level(k)
               nInterpPoints = nCells
               latPoints => latCell
               lonPoints => lonCell
               call mpas_pool_get_array(fg, 'sh', destField2d)
               ndims = 2
            else if (trim(field % field) == 'GHT') then
write(0,*) 'Interpolating GHT at ', k, vert_level(k)
               nInterpPoints = nCells
               latPoints => latCell
               lonPoints => lonCell
               call mpas_pool_get_array(fg, 'z', destField2d)
               ndims = 2
            else if (trim(field % field) == 'PRES') then
write(0,*) 'Interpolating PRES at ', k, vert_level(k)
               nInterpPoints = nCells
               latPoints => latCell
               lonPoints => lonCell
               call mpas_pool_get_array(fg, 'p', destField2d)
               ndims = 2
            else if (trim(field % field) == 'PMSL') then
write(0,*) 'Interpolating PMSL'
               nInterpPoints = nCells
               latPoints => latCell
               lonPoints => lonCell
               call mpas_pool_get_array(fg, 'pmsl', destField1d)
               ndims = 1
            else if (trim(field % field) == 'PSFC') then
write(0,*) 'Interpolating PSFC'
               nInterpPoints = nCells
               latPoints => latCell
               lonPoints => lonCell
               call mpas_pool_get_array(fg, 'psfc', destField1d)
               ndims = 1
            else if (trim(field % field) == 'SOILHGT') then
write(0,*) 'Interpolating SOILHGT'
               nInterpPoints = nCells
               latPoints => latCell
               lonPoints => lonCell
               call mpas_pool_get_array(fg, 'soilz', destField1d)
               ndims = 1
            else if (trim(field % field) == 'SM000010') then
write(0,*) 'Interpolating SM000010'

               interp_list(1) = FOUR_POINT
               interp_list(2) = W_AVERAGE4
               interp_list(3) = SEARCH
               interp_list(4) = 0

               maskval = 0.0
               masked = 0
               fillval = 1.0

               nInterpPoints = nCells
               latPoints => latCell
               lonPoints => lonCell
               call mpas_pool_get_array(fg, 'sm_fg', destField2d)
               k = 1
               ndims = 2
               dzs_fg(k,:) = 10.
               zs_fg(k,:) = 10.
            else if (trim(field % field) == 'SM010200') then
write(0,*) 'Interpolating SM010200'

               interp_list(1) = FOUR_POINT
               interp_list(2) = W_AVERAGE4
               interp_list(3) = SEARCH
               interp_list(4) = 0

               maskval = 0.0
               masked = 0
               fillval = 1.0

               nInterpPoints = nCells
               latPoints => latCell
               lonPoints => lonCell
               call mpas_pool_get_array(fg, 'sm_fg', destField2d)
               k = 2
               ndims = 2
               dzs_fg(k,:) = 200.-10.
               zs_fg(k,:) = 200.
            else if (trim(field % field) == 'SM010040') then
write(0,*) 'Interpolating SM010040'

               interp_list(1) = FOUR_POINT
               interp_list(2) = W_AVERAGE4
               interp_list(3) = SEARCH
               interp_list(4) = 0

               maskval = 0.0
               masked = 0
               fillval = 1.0

               nInterpPoints = nCells
               latPoints => latCell
               lonPoints => lonCell
               call mpas_pool_get_array(fg, 'sm_fg', destField2d)
               k = 2
               ndims = 2
               dzs_fg(k,:) = 40.-10.
               zs_fg(k,:) = 40.
            else if (trim(field % field) == 'SM040100') then
write(0,*) 'Interpolating SM040100'

               interp_list(1) = FOUR_POINT
               interp_list(2) = W_AVERAGE4
               interp_list(3) = SEARCH
               interp_list(4) = 0

               maskval = 0.0
               masked = 0
               fillval = 1.0

               nInterpPoints = nCells
               latPoints => latCell
               lonPoints => lonCell
               call mpas_pool_get_array(fg, 'sm_fg', destField2d)
               k = 3
               ndims = 2
               dzs_fg(k,:) = 100.-40.
               zs_fg(k,:) = 100.
            else if (trim(field % field) == 'SM100200') then
write(0,*) 'Interpolating SM100200'

               interp_list(1) = FOUR_POINT
               interp_list(2) = W_AVERAGE4
               interp_list(3) = SEARCH
               interp_list(4) = 0

               maskval = 0.0
               masked = 0
               fillval = 1.0

               nInterpPoints = nCells
               latPoints => latCell
               lonPoints => lonCell
               call mpas_pool_get_array(fg, 'sm_fg', destField2d)
               k = 4
               ndims = 2
               dzs_fg(k,:) = 200.-100.
               zs_fg(k,:) = 200.
            else if (trim(field % field) == 'SM000007') then
write(0,*) 'Interpolating SM000007'

               interp_list(1) = FOUR_POINT
               interp_list(2) = W_AVERAGE4
               interp_list(3) = SEARCH
               interp_list(4) = 0

               maskval = 0.0
               masked = 0
               fillval = 1.0

               nInterpPoints = nCells
               latPoints => latCell
               lonPoints => lonCell
               call mpas_pool_get_array(fg, 'sm_fg', destField2d)
               k = 1
               ndims = 2
               dzs_fg(k,:) = 7.
               zs_fg(k,:) = 7.
            else if (trim(field % field) == 'SM007028') then
write(0,*) 'Interpolating SM007028'

               interp_list(1) = FOUR_POINT
               interp_list(2) = W_AVERAGE4
               interp_list(3) = SEARCH
               interp_list(4) = 0

               maskval = 0.0
               masked = 0
               fillval = 1.0

               nInterpPoints = nCells
               latPoints => latCell
               lonPoints => lonCell
               call mpas_pool_get_array(fg, 'sm_fg', destField2d)
               k = 2
               ndims = 2
               dzs_fg(k,:) = 28.-7.
               zs_fg(k,:) = 28.
            else if (trim(field % field) == 'SM028100') then
write(0,*) 'Interpolating SM028100'

               interp_list(1) = FOUR_POINT
               interp_list(2) = W_AVERAGE4
               interp_list(3) = SEARCH
               interp_list(4) = 0

               maskval = 0.0
               masked = 0
               fillval = 1.0

               nInterpPoints = nCells
               latPoints => latCell
               lonPoints => lonCell
               call mpas_pool_get_array(fg, 'sm_fg', destField2d)
               k = 3
               ndims = 2
               dzs_fg(k,:) = 100.-28.
               zs_fg(k,:) = 100.
            else if (trim(field % field) == 'SM100255') then
write(0,*) 'Interpolating SM100255'

               interp_list(1) = FOUR_POINT
               interp_list(2) = W_AVERAGE4
               interp_list(3) = SEARCH
               interp_list(4) = 0

               maskval = 0.0
               masked = 0
               fillval = 1.0

               nInterpPoints = nCells
               latPoints => latCell
               lonPoints => lonCell
               call mpas_pool_get_array(fg, 'sm_fg', destField2d)
               k = 4
               ndims = 2
               dzs_fg(k,:) = 255.-100.
               zs_fg(k,:) = 255.
            else if (trim(field % field) == 'ST000010') then
write(0,*) 'Interpolating ST000010'

               interp_list(1) = SIXTEEN_POINT
               interp_list(2) = FOUR_POINT
               interp_list(3) = W_AVERAGE4
               interp_list(4) = SEARCH
               interp_list(5) = 0

               maskval = 0.0
               masked = 0
               fillval = 285.0

               nInterpPoints = nCells
               latPoints => latCell
               lonPoints => lonCell
               call mpas_pool_get_array(fg, 'st_fg', destField2d)
               k = 1
               ndims = 2
               dzs_fg(k,:) = 10.
               zs_fg(k,:) = 10.
            else if (trim(field % field) == 'ST010200') then
write(0,*) 'Interpolating ST010200'

               interp_list(1) = SIXTEEN_POINT
               interp_list(2) = FOUR_POINT
               interp_list(3) = W_AVERAGE4
               interp_list(4) = SEARCH
               interp_list(5) = 0

               maskval = 0.0
               masked = 0
               fillval = 285.0

               nInterpPoints = nCells
               latPoints => latCell
               lonPoints => lonCell
               call mpas_pool_get_array(fg, 'st_fg', destField2d)
               k = 2
               ndims = 2
               dzs_fg(k,:) = 200.-10.
               zs_fg(k,:) = 200.
            else if (trim(field % field) == 'ST010040') then
write(0,*) 'Interpolating ST010040'

               interp_list(1) = SIXTEEN_POINT
               interp_list(2) = FOUR_POINT
               interp_list(3) = W_AVERAGE4
               interp_list(4) = SEARCH
               interp_list(5) = 0

               maskval = 0.0
               masked = 0
               fillval = 285.0

               nInterpPoints = nCells
               latPoints => latCell
               lonPoints => lonCell
               call mpas_pool_get_array(fg, 'st_fg', destField2d)
               k = 2
               ndims = 2
               dzs_fg(k,:) = 40.-10.               
               zs_fg(k,:) = 40.
            else if (trim(field % field) == 'ST040100') then
write(0,*) 'Interpolating ST040100'

               interp_list(1) = SIXTEEN_POINT
               interp_list(2) = FOUR_POINT
               interp_list(3) = W_AVERAGE4
               interp_list(4) = SEARCH
               interp_list(5) = 0

               maskval = 0.0
               masked = 0
               fillval = 285.0

               nInterpPoints = nCells
               latPoints => latCell
               lonPoints => lonCell
               call mpas_pool_get_array(fg, 'st_fg', destField2d)
               k = 3
               ndims = 2
               dzs_fg(k,:) = 100.-40.             
               zs_fg(k,:) = 100.
            else if (trim(field % field) == 'ST100200') then
write(0,*) 'Interpolating ST100200'

               interp_list(1) = SIXTEEN_POINT
               interp_list(2) = FOUR_POINT
               interp_list(3) = W_AVERAGE4
               interp_list(4) = SEARCH
               interp_list(5) = 0

               maskval = 0.0
               masked = 0
               fillval = 285.0

               nInterpPoints = nCells
               latPoints => latCell
               lonPoints => lonCell
               call mpas_pool_get_array(fg, 'st_fg', destField2d)
               k = 4
               ndims = 2
               dzs_fg(k,:) = 200.-100.
               zs_fg(k,:) = 200.
            else if (trim(field % field) == 'ST000007') then
write(0,*) 'Interpolating ST000007'

               interp_list(1) = SIXTEEN_POINT
               interp_list(2) = FOUR_POINT
               interp_list(3) = W_AVERAGE4
               interp_list(4) = SEARCH
               interp_list(5) = 0

               maskval = 0.0
               masked = 0
               fillval = 285.0

               nInterpPoints = nCells
               latPoints => latCell
               lonPoints => lonCell
               call mpas_pool_get_array(fg, 'st_fg', destField2d)
               k = 1
               ndims = 2
               dzs_fg(k,:) = 7.
               zs_fg(k,:) = 7.
            else if (trim(field % field) == 'ST007028') then
write(0,*) 'Interpolating ST007028'

               interp_list(1) = SIXTEEN_POINT
               interp_list(2) = FOUR_POINT
               interp_list(3) = W_AVERAGE4
               interp_list(4) = SEARCH
               interp_list(5) = 0

               maskval = 0.0
               masked = 0
               fillval = 285.0

               nInterpPoints = nCells
               latPoints => latCell
               lonPoints => lonCell
               call mpas_pool_get_array(fg, 'st_fg', destField2d)
               k = 2
               ndims = 2
               dzs_fg(k,:) = 28.-7.
               zs_fg(k,:) = 28.
            else if (trim(field % field) == 'ST028100') then
write(0,*) 'Interpolating ST028100'

               interp_list(1) = SIXTEEN_POINT
               interp_list(2) = FOUR_POINT
               interp_list(3) = W_AVERAGE4
               interp_list(4) = SEARCH
               interp_list(5) = 0

               maskval = 0.0
               masked = 0
               fillval = 285.0

               nInterpPoints = nCells
               latPoints => latCell
               lonPoints => lonCell
               call mpas_pool_get_array(fg, 'st_fg', destField2d)
               k = 3
               ndims = 2
               dzs_fg(k,:) = 100.-28.
               zs_fg(k,:) = 100.
            else if (trim(field % field) == 'ST100255') then
write(0,*) 'Interpolating ST100255'

               interp_list(1) = SIXTEEN_POINT
               interp_list(2) = FOUR_POINT
               interp_list(3) = W_AVERAGE4
               interp_list(4) = SEARCH
               interp_list(5) = 0

               maskval = 0.0
               masked = 0
               fillval = 285.0

               nInterpPoints = nCells
               latPoints => latCell
               lonPoints => lonCell
               call mpas_pool_get_array(fg, 'st_fg', destField2d)
               k = 4
               ndims = 2
               dzs_fg(k,:) = 255.-100.
               zs_fg(k,:) = 255.
            else if (trim(field % field) == 'SNOW') then
write(0,*) 'Interpolating SNOW'

               interp_list(1) = FOUR_POINT
               interp_list(2) = W_AVERAGE4
               interp_list(3) = 0

               masked = 0
               fillval = 0.0

               nInterpPoints = nCells
               latPoints => latCell
               lonPoints => lonCell
               call mpas_pool_get_array(fg, 'snow', destField1d)
               ndims = 1
            else if (trim(field % field) == 'SEAICE') then
write(0,*) 'Interpolating SEAICE'

               interp_list(1) = FOUR_POINT
               interp_list(2) = W_AVERAGE4
               interp_list(3) = SEARCH
               interp_list(4) = 0

               maskval = 1.0
               masked = 1
               fillval = 0.0

               nInterpPoints = nCells
               latPoints => latCell
               lonPoints => lonCell
               call mpas_pool_get_array(fg, 'xice', destField1d)
               ndims = 1
            else if (trim(field % field) == 'SKINTEMP') then
write(0,*) 'Interpolating SKINTEMP'
               nInterpPoints = nCells
               latPoints => latCell
               lonPoints => lonCell
               call mpas_pool_get_array(fg, 'skintemp', destField1d)
               ndims = 1
            end if

            allocate(rslab(-2:field % nx+3, field % ny))
            rslab(1:field % nx, 1:field % ny) = field % slab(1:field % nx, 1:field % ny)
            rslab(0, 1:field % ny)  = field % slab(field % nx, 1:field % ny)
            rslab(-1, 1:field % ny) = field % slab(field % nx-1, 1:field % ny)
            rslab(-2, 1:field % ny) = field % slab(field % nx-2, 1:field % ny)
            rslab(field % nx+1, 1:field % ny) = field % slab(1, 1:field % ny)
            rslab(field % nx+2, 1:field % ny) = field % slab(2, 1:field % ny)
            rslab(field % nx+3, 1:field % ny) = field % slab(3, 1:field % ny)

            do i=1,nInterpPoints
               if (mask_array(i) /= masked) then
                  lat = latPoints(i)*DEG_PER_RAD
                  lon = lonPoints(i)*DEG_PER_RAD
                  call latlon_to_ij(proj, lat, lon, x, y)
                  if (x < 0.5) then
                     lon = lon + 360.0
                     call latlon_to_ij(proj, lat, lon, x, y)
                  else if (x >= real(field%nx)+0.5) then
                     lon = lon - 360.0
                     call latlon_to_ij(proj, lat, lon, x, y)
                  end if
                  if (y < 0.5) then
                     y = 1.0
                  else if (y >= real(field%ny)+0.5) then
                     y = real(field%ny)
                  end if
                  if (ndims == 1) then
                     if (maskval /= -1.0) then
                        destField1d(i) = interp_sequence(x, y, 1, rslab, -2, field % nx + 3, 1, field % ny, 1, 1, msgval, interp_list, 1, maskval=maskval, mask_array=maskslab)
                     else
                        destField1d(i) = interp_sequence(x, y, 1, rslab, -2, field % nx + 3, 1, field % ny, 1, 1, msgval, interp_list, 1)
                     end if
                  else if (ndims == 2) then
                     if (maskval /= -1.0) then
                        destField2d(k,i) = interp_sequence(x, y, 1, rslab, -2, field % nx + 3, 1, field % ny, 1, 1, msgval, interp_list, 1, maskval=maskval, mask_array=maskslab)
                     else
                        destField2d(k,i) = interp_sequence(x, y, 1, rslab, -2, field % nx + 3, 1, field % ny, 1, 1, msgval, interp_list, 1)
                     end if
                  end if
               else
                  if (ndims == 1) then
                     destField1d(i) = fillval
                  else if (ndims == 2) then
                     destField2d(k,i) = fillval
                  end if
               end if
            end do

            !
            ! In addition to interpolating wind fields to cell edges, we should
            ! also intperolate to cell centers at the surface in order to
            ! produce U10 and V10 fields
            !
            is_sfc_field = .false.
            mask_array => landmask
            if (index(field % field, 'UU') /= 0 .and. vert_level(k) == 200100.0) then
               nInterpPoints = nCells
               latPoints => latCell
               lonPoints => lonCell
               call mpas_pool_get_array(fg, 'u10', destField1d)
               ndims = 1
               is_sfc_field = .true.
            else if (index(field % field, 'VV') /= 0 .and. vert_level(k) == 200100.0) then
               nInterpPoints = nCells
               latPoints => latCell
               lonPoints => lonCell
               call mpas_pool_get_array(fg, 'v10', destField1d)
               ndims = 1
               is_sfc_field = .true.
            else if (index(field % field, 'TT') /= 0 .and. vert_level(k) == 200100.0) then
               nInterpPoints = nCells
               latPoints => latCell
               lonPoints => lonCell
               call mpas_pool_get_array(fg, 't2m', destField1d)
               ndims = 1
               is_sfc_field = .true.
            else if (index(field % field, 'RH') /= 0 .and. vert_level(k) == 200100.0) then
               nInterpPoints = nCells
               latPoints => latCell
               lonPoints => lonCell
               call mpas_pool_get_array(fg, 'rh2', destField1d)
               ndims = 1
               is_sfc_field = .true.
            end if

            if (is_sfc_field) then
               do i=1,nInterpPoints
                  lat = latPoints(i)*DEG_PER_RAD
                  lon = lonPoints(i)*DEG_PER_RAD
                  call latlon_to_ij(proj, lat, lon, x, y)
                  if (x < 0.5) then
                     lon = lon + 360.0
                     call latlon_to_ij(proj, lat, lon, x, y)
                  end if
                  destField1d(i) = interp_sequence(x, y, 1, rslab, -2, field % nx + 3, 1, field % ny, 1, 1, &
                                                   msgval, interp_list, 1, maskval=maskval, mask_array=maskslab)
               end do
            end if

            deallocate(rslab)
     
         end if
   
         deallocate(field % slab)
         call read_next_met_field(field, istatus)
      end do

      call read_met_close()
      level_value = mpas_hash_size(level_hash)
      call mpas_hash_destroy(level_hash)

      if (too_many_fg_levs) then
         write(0,*) '*******************************************************************'
         write(0,*) 'Error: The meteorological data file has more than config_nfglevels.'
         write(0,*) '       Please increase config_nfglevels to at least ', level_value
         write(0,*) '       in the namelist and re-run.'
         write(0,*) '*******************************************************************'
         call mpas_dmpar_abort(dminfo)
      end if


      !
      ! Check how many distinct levels we actually found in the meteorological data
      !
      do k=1,config_nfglevels
         if (vert_level(k) == -1.0) exit 
      end do
      nfglevels_actual = k-1
      write(0,*) '*************************************************'
      write(0,*) 'Found ', nfglevels_actual, ' levels in the first-guess data'
      write(0,*) '*************************************************'

   
      !
      ! Extract surface fields from first-guess
      !
!      call mpas_pool_get_array(fg, 'u10', u10)
!      call mpas_pool_get_array(fg, 'v10', v10)
      call mpas_pool_get_array(fg, 'q2', q2)
      call mpas_pool_get_array(fg, 'rh2', rh2)
      call mpas_pool_get_array(fg, 't2m', t2m)
      call mpas_pool_get_array(fg, 'u', u_fg)
      call mpas_pool_get_array(fg, 'v', v_fg)
      call mpas_pool_get_array(fg, 't', t_fg)
      call mpas_pool_get_array(fg, 'rh', rh_fg)
!      u10(:) = 0.0
!      v10(:) = 0.0
      q2(:) = 0.0
      rh2(:) = 0.0
      t2m(:) = 0.0

      do k=1,config_nfglevels
         if (vert_level(k) == 200100.0) then
!            u10(:) = u_fg(k,:)
!            v10(:) = v_fg(k,:)
            t2m(:) = t_fg(k,:)
            rh2(:) = rh_fg(k,:)
            do iCell = 1, nCells
               es = svp1 * 10.0_RKIND * exp(svp2 * (t2m(iCell)-svpt0) / (t2m(iCell)-svp3))
               es = min(es, 0.99_RKIND * 0.01_RKIND * psfc(iCell))
               rs = 0.622_RKIND * es * 100.0_RKIND / (psfc(iCell) - es * 100.0_RKIND)
               q2(iCell) = 0.01_RKIND * rs * rh2(iCell)
             end do
         end if
      end do



      ! 
      ! For isobaric data, fill in the 3-d pressure field; otherwise, ensure
      ! that the surface pressure and height fields are filled in
      ! 
      if (minval(p_fg(1:nfglevels_actual,1:nCellsSolve)) == 0.0 .and. &
          maxval(p_fg(1:nfglevels_actual,1:nCellsSolve)) == 0.0) then
         write(0,*) 'Setting pressure field for isobaric data'
         do k=1,config_nfglevels
            if (vert_level(k) /= 200100.0) then
               p_fg(k,:) = vert_level(k)
            else
               p_fg(k,:) = psfc(:)
            end if
         end do
      else
         call mpas_pool_get_array(fg, 'z', z_fg)
         call mpas_pool_get_array(fg, 'soilz', soilz)
         write(0,*) 'Assuming model-level input data'
         do k=1,config_nfglevels
            if (vert_level(k) == 200100.0) then
               p_fg(k,:) = psfc(:)
               z_fg(k,:) = soilz(:)
            end if
         end do
      end if

      ! Set SST based on SKINTEMP field if it wasn't found in input data
      if (minval(sst) == 0.0 .and. maxval(sst) == 0.0) then
         write(0,*) 'Setting SST from SKINTEMP'
         !where (landmask == 0) sst = skintemp
         sst = skintemp
      end if

      ! Set SNOWC (snow-cover flag) based on SNOW
      snowc(:) = 0.0
      where (snow > 0.0) snowc = 1.0

!!!!!!!!!!!!!!!!!!!!!!!!!!!!!!!!!!!!!!!!!!!!!!!!!!!!!!!!!!!!!!!!!!!!!!!!!!!!!!!!
!MGD CHECK
!!!!!!!!!!!!!!!!!!!!!!!!!!!!!!!!!!!!!!!!!!!!!!!!!!!!!!!!!!!!!!!!!!!!!!!!!!!!!!!!
do iCell=1,nCells
   if (landmask(iCell) == 1) then

      do k = 1, config_nfgsoillevels
         if (st_fg(k,iCell) <= 0.0) write(0,*) 'Bad st_fg ', k, iCell
      end do

      do k = 1, config_nfgsoillevels
         if (sm_fg(k,iCell) <= 0.0) then
            write(0,*) 'Bad sm_fg ', sm_fg(k,iCell), k, iCell
            sm_fg(k,iCell) = 0.001
         end if
      end do
      !LDF end.

   end if
end do
write(0,*) 'Done with soil consistency check'


      !
      ! Get SEAICE from a separate file
      !
      call read_met_init('SEAICE_FRACTIONAL', .true., config_start_time(1:13), istatus)

      if (istatus /= 0) then
         write(0,*) 'SEAICE_FRACTIONAL file not found...'
      end if

      if (istatus == 0) then
         call read_next_met_field(field, istatus)
         do while (istatus == 0)
            if (trim(field % field) == 'SEAICE') then

write(0,*) 'PROCESSING SEAICE'

               !
               ! Set up projection
               !
               call map_init(proj)
          
               if (field % iproj == PROJ_PS) then
                  call map_set(PROJ_PS, proj, &
                               dx = real(field % dx,RKIND), &
                               truelat1 = real(field % truelat1,RKIND), &
                               stdlon = real(field % xlonc,RKIND), &
                               knowni = real(field % nx / 2.0,RKIND), &
                               knownj = real(field % ny / 2.0,RKIND), &
                               lat1 = real(field % startlat,RKIND), &
                               lon1 = real(field % startlon,RKIND))
               end if

               if (trim(field % field) == 'SEAICE') then
                  nInterpPoints = nCells
                  latPoints => latCell
                  lonPoints => lonCell
                  call mpas_pool_get_array(fg, 'xice', destField1d)
                  ndims = 1
               end if
   
               interp_list(1) = FOUR_POINT
               interp_list(2) = W_AVERAGE4
               interp_list(3) = 0
   
               masked = 1
               fillval = 0.0
               msgval = 1.01
               mask_array => landmask


               allocate(rslab(field % nx, field % ny))
               rslab(:,:) = field % slab(:,:)
               do i=1,nInterpPoints
                  if (mask_array(i) /= masked) then
                     lat = latPoints(i)*DEG_PER_RAD
                     lon = lonPoints(i)*DEG_PER_RAD
                     call latlon_to_ij(proj, lat, lon, x, y)
                     if (x < 0.5) then
                        lon = lon + 360.0
                        call latlon_to_ij(proj, lat, lon, x, y)
                     else if (x >= real(field%nx)+0.5) then
                        lon = lon - 360.0
                        call latlon_to_ij(proj, lat, lon, x, y)
                     end if
                     if (y < 0.5) then
                        y = 1.0
                     else if (y >= real(field%ny)+0.5) then
                        y = real(field%ny)
                     end if
                     if (ndims == 1) then
                        destField1d(i) = interp_sequence(x, y, 1, rslab, 1, field % nx, 1, field % ny, 1, 1, msgval, interp_list, 1)
                        if (destField1d(i) == msgval) destField1d(i) = fillval
                     else if (ndims == 2) then
                        destField2d(k,i) = interp_sequence(x, y, 1, rslab, 1, field % nx, 1, field % ny, 1, 1, msgval, interp_list, 1)
                        if (destField2d(k,i) == msgval) destField2d(k,i) = fillval
                     end if
                  else
                     if (ndims == 1) then
                        destField1d(i) = fillval
                     else if (ndims == 2) then
                        destField2d(k,i) = fillval
                     end if
                  end if
               end do
               deallocate(rslab)

            end if
      
            deallocate(field % slab)
            call read_next_met_field(field, istatus)
         end do
      end if

      call read_met_close()


      !
      ! Get OMLD climatology from a separate file
      !
      call read_met_init('OMLD', .true., config_start_time(1:13), istatus)

      if (istatus /= 0) then
         write(0,*) 'OMLD file not found...'
      end if

      if (istatus == 0) then
         call read_next_met_field(field, istatus)
         do while (istatus == 0)
            if (index(field % field, 'OMLD') /= 0) then

write(0,*) 'PROCESSING OMLD'

               !
               ! Set up projection
               !
               call map_init(proj)
          
               if (field % iproj == PROJ_LATLON) then
                  call map_set(PROJ_LATLON, proj, &
                               latinc = real(field % deltalat,RKIND), &
                               loninc = real(field % deltalon,RKIND), &
                               knowni = 1.0_RKIND, &
                               knownj = 1.0_RKIND, &
                               lat1 = real(field % startlat,RKIND), &
                               lon1 = real(field % startlon,RKIND))
               else
                  write(stderrUnit,*) 'ERROR: We were expecting OMLD field to be on a lat-lon projection...'
               end if

               if (index(field % field, 'OMLD') /= 0) then
                  nInterpPoints = nCells
                  latPoints => latCell
                  lonPoints => lonCell
                  call mpas_pool_get_array(state, 'h_oml_initial', destField1d)
                  ndims = 1
               end if
   
               interp_list(1) = FOUR_POINT
               interp_list(2) = W_AVERAGE4
               interp_list(3) = SEARCH
               interp_list(4) = 0
   
               masked = 1
               fillval = 0.0
               msgval = 0.0
               mask_array => landmask


               allocate(rslab(field % nx, field % ny))
               rslab(:,:) = field % slab(:,:)
               do i=1,nInterpPoints
                  if (mask_array(i) /= masked) then
                     lat = latPoints(i)*DEG_PER_RAD
                     lon = lonPoints(i)*DEG_PER_RAD
                     call latlon_to_ij(proj, lat, lon, x, y)
                     if (x < 0.5) then
                        lon = lon + 360.0
                        call latlon_to_ij(proj, lat, lon, x, y)
                     else if (x >= real(field%nx)+0.5) then
                        lon = lon - 360.0
                        call latlon_to_ij(proj, lat, lon, x, y)
                     end if
                     if (y < 0.5) then
                        y = 1.0
                     else if (y >= real(field%ny)+0.5) then
                        y = real(field%ny)
                     end if
                     if (ndims == 1) then
                        destField1d(i) = interp_sequence(x, y, 1, rslab, 1, field % nx, 1, field % ny, 1, 1, msgval, interp_list, 1)
                        if (destField1d(i) == msgval) destField1d(i) = fillval
                     else if (ndims == 2) then
                        destField2d(k,i) = interp_sequence(x, y, 1, rslab, 1, field % nx, 1, field % ny, 1, 1, msgval, interp_list, 1)
                        if (destField2d(k,i) == msgval) destField2d(k,i) = fillval
                     end if
                  else
                     if (ndims == 1) then
                        destField1d(i) = fillval
                     else if (ndims == 2) then
                        destField2d(k,i) = fillval
                     end if
                  end if
               end do
               deallocate(rslab)

            end if
      
            deallocate(field % slab)
            call read_next_met_field(field, istatus)
         end do
      end if

      call read_met_close()


      if (allocated(maskslab)) deallocate(maskslab)

      ! Freeze really cold ocean
      where (sst < 271.0 .and. landmask == 0) xice = 1.0

      ! Limit XICE to values between 0 and 1. Although the input meteorological field is between 0.
      ! and 1., interpolation to the MPAS grid can yield values of XiCE less than 0. and greater
      ! than 1.:
      where (xice < 0._RKIND) xice = 0._RKIND
      where (xice > 1._RKIND) xice = 1._RKIND

      ! Set SEAICE (0/1 flag) based on XICE (fractional ice coverage)
      seaice(:) = 0.0
      where (xice >= 0.5) seaice = 1.0


      !  
      ! Compute normal wind component and store in fg % u
      !  
      do iEdge=1,nEdges
         do k=1,nfglevels_actual
            u_fg(k,iEdge) = cos(angleEdge(iEdge)) * u_fg(k,iEdge) &
                          + sin(angleEdge(iEdge)) * v_fg(k,iEdge)
         end do
      end do

      !  
      ! Vertically interpolate meteorological data
      !  
      allocate(sorted_arr(2,nfglevels_actual))

      do iCell=1,nCells

         ! T
         sorted_arr(:,:) = -999.0
         do k = 1, nfglevels_actual
            sorted_arr(1,k) = z_fg(k,iCell)
            if (vert_level(k) == 200100.0) sorted_arr(1,k) = 99999.0
            sorted_arr(2,k) = t_fg(k,iCell)
         end do
         call mpas_quicksort(nfglevels_actual, sorted_arr)
         do k = 1, nVertLevels
            target_z = 0.5 * (zgrid(k,iCell) + zgrid(k+1,iCell))
            t(k,iCell) = vertical_interp(target_z, nfglevels_actual-1, &
                                  sorted_arr(:,1:nfglevels_actual-1), order=1, extrap=1)
         end do


         ! RH
         sorted_arr(:,:) = -999.0
         relhum(:,iCell) = 0._RKIND
         do k = 1, nfglevels_actual
            sorted_arr(1,k) = z_fg(k,iCell)
            if (vert_level(k) == 200100.0) sorted_arr(1,k) = 99999.0
            sorted_arr(2,k) = rh_fg(k,iCell)
         end do
         call mpas_quicksort(nfglevels_actual, sorted_arr)
         do k = nVertLevels, 1, -1
            target_z = 0.5 * (zgrid(k,iCell) + zgrid(k+1,iCell))
            relhum(k,iCell) = vertical_interp(target_z, nfglevels_actual-1, &
                                       sorted_arr(:,1:nfglevels_actual-1), order=1, extrap=0)
            if (target_z < z_fg(1,iCell) .and. k < nVertLevels) relhum(k,iCell) = relhum(k+1,iCell)
         end do


         ! SPECHUM: if first-guess values are negative, set those values to zero before
         ! vertical interpolation.
         sorted_arr(:,:) = -999.0
         spechum(:,iCell) = 0._RKIND
         do k = 1, nfglevels_actual
            sorted_arr(1,k) = z_fg(k,iCell)
            if (vert_level(k) == 200100.0) sorted_arr(1,k) = 99999.0
            sorted_arr(2,k) = max(0._RKIND,sh_fg(k,iCell))
         end do
         call mpas_quicksort(nfglevels_actual, sorted_arr)
         do k = nVertLevels, 1, -1
            target_z = 0.5 * (zgrid(k,iCell) + zgrid(k+1,iCell))
            spechum(k,iCell) = vertical_interp(target_z, nfglevels_actual-1, &
                                        sorted_arr(:,1:nfglevels_actual-1), order=1, extrap=0)
            if (target_z < z_fg(1,iCell) .and. k < nVertLevels) spechum(k,iCell) = spechum(k+1,iCell)
         end do


         ! GHT
         sorted_arr(:,:) = -999.0
         do k = 1, nfglevels_actual
            sorted_arr(1,k) = z_fg(k,iCell)
            if (vert_level(k) == 200100.0) sorted_arr(1,k) = 99999.0
            sorted_arr(2,k) = z_fg(k,iCell)
         end do
         call mpas_quicksort(nfglevels_actual, sorted_arr)
         do k = 1, nVertLevels
            target_z = 0.5 * (zgrid(k,iCell) + zgrid(k+1,iCell))
            gfs_z(k,iCell) = vertical_interp(target_z, nfglevels_actual-1, &
                                      sorted_arr(:,1:nfglevels_actual-1), order=1, extrap=1)
         end do


         ! PRESSURE
         sorted_arr(:,:) = -999.0
         do k = 1, nfglevels_actual
            sorted_arr(1,k) = z_fg(k,iCell)
            if (vert_level(k) == 200100.0) then 
               sorted_arr(1,k) = 99999.0
               sfc_k = k
            end if
            sorted_arr(2,k) = log(p_fg(k,iCell))
         end do
         call mpas_quicksort(nfglevels_actual, sorted_arr)
         do k = 1, nVertLevels
            target_z = 0.5 * (zgrid(k,iCell) + zgrid(k+1,iCell))
            pressure(k,iCell) = exp(vertical_interp(target_z, nfglevels_actual-1, &
                                    sorted_arr(:,1:nfglevels_actual-1), order=1, extrap=1))
         end do

      end do


      do iEdge=1,nEdges

         ! U
         sorted_arr(:,:) = -999.0
         do k=1,nfglevels_actual
            sorted_arr(1,k) = 0.5 * (z_fg(k,cellsOnEdge(1,iEdge)) + z_fg(k,cellsOnEdge(2,iEdge)))
!NOSFC            if (vert_level(k) == 200100.0) sorted_arr(1,k) = 0.5 * (fg % soilz % array(cellsOnEdge(1,iEdge)) + fg % soilz % array(cellsOnEdge(2,iEdge)))
            if (vert_level(k) == 200100.0) sorted_arr(1,k) = 99999.0
            sorted_arr(2,k) = u_fg(k,iEdge)
         end do
         call mpas_quicksort(nfglevels_actual, sorted_arr)
         do k=1,nVertLevels
            target_z = 0.25 * (zgrid(k,cellsOnEdge(1,iEdge)) + zgrid(k+1,cellsOnEdge(1,iEdge)) + zgrid(k,cellsOnEdge(2,iEdge)) + zgrid(k+1,cellsOnEdge(2,iEdge)))
!           u(k,iEdge) = vertical_interp(target_z, nfglevels_actual, sorted_arr, order=1, extrap=0)
            u(k,iEdge) = vertical_interp(target_z, nfglevels_actual-1, sorted_arr(:,1:nfglevels_actual-1), order=1, extrap=1)
         end do

      end do


      !
      ! Reconstruct zonal and meridional winds for diagnostic puposes:
      !
      call mpas_rbf_interp_initialize(mesh)
      call mpas_init_reconstruct(mesh)
      call mpas_reconstruct(mesh, u,                 &
                            uReconstructX,           &
                            uReconstructY,           &
                            uReconstructZ,           &
                            uReconstructZonal,       &
                            uReconstructMeridional   &
                           )
   

      !
      ! Adjust surface pressure for difference in topography
      !
      do sfc_k=1,nfglevels_actual
         if (vert_level(sfc_k) == 200100.) exit
      end do 
      do iCell=1,nCells

         ! We need to extrapolate
            sorted_arr(:,:) = -999.0
            do k=1,nfglevels_actual
               sorted_arr(1,k) = z_fg(k,iCell)
               if (vert_level(k) == 200100.0) then 
!NOSFC                  sorted_arr(1,k) = fg % soilz % array(iCell)
                  sorted_arr(1,k) = 99999.0
               end if
               sorted_arr(2,k) = log(p_fg(k,iCell))
            end do
            call mpas_quicksort(nfglevels_actual, sorted_arr)
            target_z = zgrid(1,iCell)
            psfc(iCell) = exp(vertical_interp(target_z, nfglevels_actual, sorted_arr, order=1, extrap=1))

      end do

      deallocate(sorted_arr)


      ! Diagnose the water vapor mixing ratios:
      global_sh_min = 0._RKIND
      global_sh_max = 0._RKIND
      if(config_use_spechumd) then
         sh_min = minval(spechum(:,1:nCellsSolve))
         sh_max = maxval(spechum(:,1:nCellsSolve))
         call mpas_dmpar_min_real(dminfo,sh_min,global_sh_min)
         call mpas_dmpar_max_real(dminfo,sh_max,global_sh_max)
      endif
      write(0,*)
      write(0,*) '--- global_sh_min = ', global_sh_min
      write(0,*) '--- global_sh_max = ', global_sh_max
      write(0,*)

      write(0,*) '--- config_use_spechumd = ', config_use_spechumd 
      if(.not. config_use_spechumd .or. (global_sh_min==0._RKIND .and. global_sh_max==0._RKIND)) then
         !--- calculate the saturation mixing ratio and interpolated first-guess relative humidity:
         if (config_use_spechumd) then
            write(0,*) 'WARNING: config_use_spechumd=T, but specific humidity was not found in '//trim(config_met_prefix)//':'//config_start_time(1:13)
         end if
         write(0,*) ' *** initializing water vapor mixing ratio using first-guess relative humidity' 
         write(0,*)

         do k = 1, nVertLevels
            do iCell = 1, nCells
!              es = svp1*10.*exp(svp2*(t(k,iCell)-svpt0)/(t(k,iCell)-svp3))
!              es = min(es,0.99*0.01*pressure(k,iCell))
!              rs = 0.622*es*100. / (pressure(k,iCell)-es*100.)
               rs = rslf(pressure(k,iCell),t(k,iCell))
               if(t(k,iCell) .lt. svpt0) rs = rsif(pressure(k,iCell),t(k,iCell))
               scalars(index_qv,k,iCell) = 0.01_RKIND*rs*relhum(k,iCell)
             enddo
         enddo
      else
         !--- use the interpolated first-guess specific humidity:
         write(0,*) ' *** initializing water vapor mixing ratio using first-guess specific humidity' 
         write(0,*)
         do k = 1, nVertLevels
            do iCell = 1, nCells
               scalars(index_qv,k,iCell) = spechum(k,iCell)/(1._RKIND-spechum(k,iCell))
            enddo
         enddo
      endif

      !
      ! Diagnose fields needed in initial conditions file (u, w, rho, theta)
      ! NB: At this point, "rho_zz" is simple dry density, and "theta_m" is regular potential temperature
      !
      do iCell=1,nCells

         ! Q2
         es = 6.112 * exp((17.27*(t2m(iCell) - 273.16))/(t2m(iCell) - 35.86))
         rs = 0.622 * es * 100. / (psfc(iCell) - es * 100.)
         q2(iCell) = 0.01 * rs * rh2(iCell)
    

         do k=1,nVertLevels
            ! PI
            p(k,iCell) = (pressure(k,iCell) / p0) ** (rgas / cp)

            ! THETA - can compute this using PI instead
!            t(k,iCell) = t(k,iCell) / p(k,iCell)
            t(k,iCell) = t(k,iCell) * (p0 / pressure(k,iCell)) ** (rgas / cp)

            ! RHO_ZZ
            rho_zz(k,iCell) = pressure(k,iCell) / rgas / (p(k,iCell) * t(k,iCell))
            rho_zz(k,iCell) = rho_zz(k,iCell) / (1.0 + scalars(index_qv,k,iCell))
         end do
      end do


      !
      ! Calculation of the initial precipitable water:
      ! 
      do iCell = 1,nCells
         precipw(iCell) = 0.0
         do k = 1,nVertLevels
            precipw(iCell) = precipw(iCell) + rho_zz(k,iCell)*scalars(index_qv,k,iCell)*(zgrid(k+1,iCell)-zgrid(k,iCell))
         end do
      end do

      !
      ! Reference state based on a dry isothermal atmosphere
      !
      do iCell=1,nCells
         do k=1,nz1
            ztemp    = 0.5*(zgrid(k+1,iCell)+zgrid(k,iCell))
            ppb(k,iCell) = p0*exp(-gravity*ztemp/(rgas*t0b))      ! pressure_base
            pb (k,iCell) = (ppb(k,iCell)/p0)**(rgas/cp)           ! exner_base
!            rb (k,iCell) = ppb(k,iCell)/(rgas*t0b*zz(k,iCell))    ! rho_base
            rb (k,iCell) = ppb(k,iCell)/(rgas*t0b)                ! rho_base
            tb (k,iCell) = t0b/pb(k,iCell)                        ! theta_base
            rtb(k,iCell) = rb(k,iCell)*tb(k,iCell)                ! rtheta_base
            p  (k,iCell) = pb(k,iCell)                            ! exner
            pp (k,iCell) = 0.                                     ! pressure_p
            rr (k,iCell) = 0.                                     ! rho_p
         end do
      end do

      do iCell=1,nCells
         do k=1,nVertLevels

!  WCS 20130821 - couple with vertical metric

            rb(k,iCell) = rb(k,iCell) / zz(k,iCell)
            rho_zz(k,iCell) = rho_zz(k,iCell) / zz(k,iCell)

            pp(k,iCell) = pressure(k,iCell) - ppb(k,iCell) 
            rr(k,iCell) = rho_zz(k,iCell) - rb(k,iCell)

         end do
      end do

      do iCell=1,nCells
         k = 1
!  WCS 20130821 - couple with vertical metric, note: rr is coupled here
         rho_zz(k,iCell) = ((pressure(k,iCell) / p0)**(cv / cp)) * (p0 / rgas) &
                            / (t(k,iCell)*(1.0 + 1.61*scalars(index_qv,k,iCell))) / zz(k,iCell)
         rr(k,iCell) = rho_zz(k,iCell) - rb(k,iCell)

         do k=2,nVertLevels
            it = 0
            p_check = 2.0 * 0.0001
            do while ( (it < 30) .and. (p_check > 0.0001) )

               p_check = pp(k,iCell)
!  WCS 20130821 - MPAS hydrostatic relation
               pp(k,iCell) = pp(k-1,iCell) - (fzm(k)*rr(k,iCell) + fzp(k)*rr(k-1,iCell))*gravity*dzu(k) &
                                           - (fzm(k)*rho_zz(k,iCell)*scalars(index_qv,k,iCell) &
                                                  + fzp(k)*rho_zz(k-1,iCell)*scalars(index_qv,k-1,iCell))*gravity*dzu(k)
               pressure(k,iCell) = pp(k,iCell) + ppb(k,iCell)
               p(k,iCell) = (pressure(k,iCell) / p0) ** (rgas / cp)
!  WCS 20130821 - couple with vertical metric
               rho_zz(k,iCell) = pressure(k,iCell) / rgas &
                     / (p(k,iCell)*t(k,iCell)*(1.0 + 1.61*scalars(index_qv,k,iCell)))/zz(k,iCell)
               rr(k,iCell) = rho_zz(k,iCell) - rb(k,iCell)

               p_check = abs(p_check - pp(k,iCell))
                
               it = it + 1
            end do
         end do
      end do

      ! Compute theta_m and rho-tilde
      do iCell=1,nCells
         do k=1,nVertLevels
            t(k,iCell) = t(k,iCell) * (1.0 + 1.61*scalars(index_qv,k,iCell))
!!  WCS 20130821 - coupling with vertical metric already accomplished...
!!            rho_zz(k,iCell) = rho_zz(k,iCell) / zz(k,iCell)
!!            rb(k,iCell) = rb(k,iCell) / zz(k,iCell)
!  WCS 20130821 - decouple rr from vertical metric
            rr(k,iCell) = rr(k,iCell)*zz(k,iCell)
         end do
      end do

      do iEdge=1,nEdges
         do k=1,nVertLevels
            ru(k,iEdge) = u(k,iEdge) * 0.5*(rho_zz(k,cellsOnEdge(1,iEdge)) + rho_zz(k,cellsOnEdge(2,iEdge)))
         end do
      end do


      rw= 0.0
      w = 0.0
      do iEdge = 1,nEdges

         cell1 = cellsOnEdge(1,iEdge)
         cell2 = cellsOnEdge(2,iEdge)

         if (cell1 <= nCellsSolve .or. cell2 <= nCellsSolve ) then
         do k = 2, nVertLevels
            flux =  (fzm(k)*ru(k,iEdge)+fzp(k)*ru(k-1,iEdge))
            rw(k,cell2) = rw(k,cell2) + (fzm(k)*zz(k,cell2)+fzp(k)*zz(k-1,cell2))*zb(k,2,iEdge)*flux
            rw(k,cell1) = rw(k,cell1) - (fzm(k)*zz(k,cell1)+fzp(k)*zz(k-1,cell1))*zb(k,1,iEdge)*flux

            if (config_theta_adv_order ==3) then 
               rw(k,cell2) = rw(k,cell2)    &
                            - sign(1.0_RKIND,ru(k,iEdge))*config_coef_3rd_order* &
                              (fzm(k)*zz(k,cell2)+fzp(k)*zz(k-1,cell2))*zb3(k,2,iEdge)*flux
               rw(k,cell1) = rw(k,cell1)    &
                            + sign(1.0_RKIND,ru(k,iEdge))*config_coef_3rd_order* &
                              (fzm(k)*zz(k,cell1)+fzp(k)*zz(k-1,cell1))*zb3(k,1,iEdge)*flux
            end if

         end do
         end if

      end do

      ! Compute w from rho_zz and rw
      do iCell=1,nCells
         do k=2,nVertLevels
            w(k,iCell) = rw(k,iCell) / (fzp(k) * rho_zz(k-1,iCell) + fzm(k) * rho_zz(k,iCell))
         end do
      end do
   
      deallocate(vert_level)

     
      ! Calculate surface pressure (This is an ad-hoc calculation. The actual surface pressure is actually re-calculated at
      !the top of the subroutine MPAS_to_physics in ../core_atmos_physics/mpas_atmphys_interface_nhyd.F
      do iCell=1,nCells
         surface_pressure(iCell) = 0.5*gravity/rdzw(1)                                              &
                                 * (1.25* rho_zz(1,iCell) * (1. + scalars(index_qv, 1, iCell))  &
                                 -  0.25* rho_zz(2,iCell) * (1. + scalars(index_qv, 2, iCell)))
         surface_pressure(iCell) = surface_pressure(iCell) + pp(1,iCell) + ppb(1,iCell)
      end do

      ! Compute rho and theta from rho_zz and theta_m
      do iCell=1,nCells
         do k=1,nVertLevels
            rho(k,iCell) = rho_zz(k,iCell) * zz(k,iCell)
            theta(k,iCell) = t(k,iCell) / (1.0 + 1.61 * scalars(index_qv,k,iCell))
         end do
      end do


      end if    ! config_met_interp

   end subroutine init_atm_case_gfs


   integer function nearest_edge(target_lat, target_lon, &
                                 start_edge, &
                                 nCells, nEdges, maxEdges, nEdgesOnCell, edgesOnCell, cellsOnEdge, latCell, lonCell, latEdge, lonEdge)

      implicit none

      real (kind=RKIND), intent(in) :: target_lat, target_lon
      integer, intent(in) :: start_edge
      integer, intent(in) :: nCells, nEdges, maxEdges
      integer, dimension(nCells), intent(in) :: nEdgesOnCell
      integer, dimension(maxEdges,nCells), intent(in) :: edgesOnCell
      integer, dimension(2,nEdges), intent(in) :: cellsOnEdge
      real (kind=RKIND), dimension(nCells), intent(in) :: latCell, lonCell
      real (kind=RKIND), dimension(nEdges), intent(in) :: latEdge, lonEdge

      integer :: i, cell1, cell2, iCell
      integer :: iEdge
      integer :: current_edge
      real (kind=RKIND) :: cell1_dist, cell2_dist
      real (kind=RKIND) :: current_distance, d
      real (kind=RKIND) :: nearest_distance

      nearest_edge = start_edge
      current_edge = -1

      do while (nearest_edge /= current_edge)
         current_edge = nearest_edge
         current_distance = sphere_distance(latEdge(current_edge), lonEdge(current_edge), target_lat, target_lon, 1.0_RKIND)
         nearest_edge = current_edge
         nearest_distance = current_distance
         cell1 = cellsOnEdge(1,current_edge)
         cell2 = cellsOnEdge(2,current_edge)
         cell1_dist = sphere_distance(latCell(cell1), lonCell(cell1), target_lat, target_lon, 1.0_RKIND)
         cell2_dist = sphere_distance(latCell(cell2), lonCell(cell2), target_lat, target_lon, 1.0_RKIND)
         if (cell1_dist < cell2_dist) then
            iCell = cell1
         else
            iCell = cell2
         end if
         do i = 1, nEdgesOnCell(iCell)
            iEdge = edgesOnCell(i,iCell)
            if (iEdge <= nEdges) then
               d = sphere_distance(latEdge(iEdge), lonEdge(iEdge), target_lat, target_lon, 1.0_RKIND)
               if (d < nearest_distance) then
                  nearest_edge = iEdge
                  nearest_distance = d
               end if
            end if
         end do
      end do

   end function nearest_edge


   real (kind=RKIND) function vertical_interp(target_z, nz, zf, order, extrap, surface_val, sealev_val)

      implicit none

      real (kind=RKIND), intent(in) :: target_z
      integer, intent(in) :: nz 
      real (kind=RKIND), dimension(2,nz), intent(in) :: zf      ! zf(1,:) is column of vertical coordinate values, zf(2,:) is column of field values
      integer, intent(in), optional :: order
      integer, intent(in), optional :: extrap
      real (kind=RKIND), intent(in), optional :: surface_val
      real (kind=RKIND), intent(in), optional :: sealev_val

      integer :: k, lm, lp
      real (kind=RKIND) :: wm, wp
      real (kind=RKIND) :: slope

      integer :: interp_order, extrap_type
      real (kind=RKIND) :: surface, sealevel


      if (present(order)) then
         interp_order = order
      else
         interp_order = 2
      end if

      if (present(extrap)) then
         extrap_type = extrap
      else
         extrap_type = 1
      end if

      if (present(surface_val)) then
         surface = surface_val
      else
         surface = 200100.0
      end if

      if (present(sealev_val)) then
         sealevel = sealev_val
      else
         sealevel = 201300.0
      end if

      !
      ! Extrapolation required
      !
      if (target_z < zf(1,1)) then
         if (extrap_type == 0) then
            vertical_interp = zf(2,1)
         else if (extrap_type == 1) then
            slope = (zf(2,2) - zf(2,1)) / (zf(1,2) - zf(1,1))
            vertical_interp = zf(2,1) + slope * (target_z - zf(1,1))
         else if (extrap_type == 2) then
            vertical_interp = zf(2,1) - (target_z - zf(1,1))*0.0065
         end if
         return
      end if
      if (target_z >= zf(1,nz)) then
         if (extrap_type == 0) then
            vertical_interp = zf(2,nz)
         else if (extrap_type == 1) then
            slope = (zf(2,nz) - zf(2,nz-1)) / (zf(1,nz) - zf(1,nz-1))
            vertical_interp = zf(2,nz) + slope * (target_z - zf(1,nz))
         end if
         return
      end if


      !
      ! No extrapolation required
      !
      do k=1,nz-1
         if (target_z >= zf(1,k) .and. target_z < zf(1,k+1)) then
            lm = k
            lp = k+1
            wm = (zf(1,k+1) - target_z) / (zf(1,k+1) - zf(1,k))
            wp = (target_z - zf(1,k)) / (zf(1,k+1) - zf(1,k))
            exit
         end if
      end do

      vertical_interp = wm*zf(2,lm) + wp*zf(2,lp)

      return

   end function vertical_interp


!----------------------------------------------------------------------------------------------------------

   real (kind=RKIND) function env_qv( z, temperature, pressure, rh_max )

      implicit none
      real (kind=RKIND) :: z, temperature, pressure, ztr, es, qvs, p0, rh_max

      p0 = 100000.

!      ztr = 5000.
!
!      if(z .gt. ztr) then
!         env_qv = 0.
!      else
!         if(z.lt.2000.) then
!            env_qv = .5
!         else
!            env_qv = .5*(1.-(z-2000.)/(ztr-2000.))
!         end if
!      end if

       if (pressure .lt. 50000. ) then
           env_qv = 0.0
       else
           env_qv = (1.-((p0-pressure)/50000.)**1.25)
       end if

       env_qv = min(rh_max,env_qv)

! env_qv is the relative humidity, turn it into mixing ratio
       if (temperature .gt. 273.15) then
           es  = 1000.*0.6112*exp(17.67*(temperature-273.15)/(temperature-29.65))
       else
           es  = 1000.*0.6112*exp(21.8745584*(temperature-273.16)/(temperature-7.66))
       end if
       qvs = (287.04/461.6)*es/(pressure-es)

       ! qvs =  380.*exp(17.27*(temperature-273.)/(temperature-36.))/pressure

        env_qv = env_qv*qvs

   end function env_qv


   subroutine physics_idealized_init(mesh, fg)
   
      implicit none
      
      type (mpas_pool_type), intent(inout) :: mesh
      type (mpas_pool_type), intent(inout) :: fg
      
      !local variables:
      integer :: iCell, iMonth, iSoil
      integer, pointer :: nCells, nSoilLevels, nMonths
      integer, dimension(:), pointer :: landmask, lu_index, soilcat_top
      real (kind=RKIND), dimension(:), pointer :: ter, xice, shdmin, shdmax, vegfra, sfc_albbck, xland, seaice
      real (kind=RKIND), dimension(:), pointer :: snow, snowc, snoalb, snowh, skintemp, sst, tmn
      real (kind=RKIND), dimension(:,:), pointer :: tslb, smcrel, sh2o, smois, dzs, albedo12m, greenfrac
      
      !---------------------------------------------------------------------------------------------

      call mpas_pool_get_dimension(mesh, 'nCells', nCells)
      call mpas_pool_get_dimension(mesh, 'nSoilLevels', nSoilLevels)
      call mpas_pool_get_dimension(mesh, 'nMonths', nMonths)

      call mpas_pool_get_array(mesh, 'ter', ter)
      call mpas_pool_get_array(mesh, 'landmask', landmask)
      call mpas_pool_get_array(mesh, 'lu_index', lu_index)
      call mpas_pool_get_array(mesh, 'soilcat_top', soilcat_top)
      call mpas_pool_get_array(mesh, 'shdmin', shdmin)
      call mpas_pool_get_array(mesh, 'shdmax', shdmax)
      call mpas_pool_get_array(mesh, 'snoalb', snoalb)
      call mpas_pool_get_array(mesh, 'albedo12m', albedo12m)
      call mpas_pool_get_array(mesh, 'greenfrac', greenfrac)

      call mpas_pool_get_array(fg, 'xice', xice)
      call mpas_pool_get_array(fg, 'vegfra', vegfra)
      call mpas_pool_get_array(fg, 'sfc_albbck', sfc_albbck)
      call mpas_pool_get_array(fg, 'xland', xland)
      call mpas_pool_get_array(fg, 'seaice', seaice)
      call mpas_pool_get_array(fg, 'snow', snow)
      call mpas_pool_get_array(fg, 'snowc', snowc)
      call mpas_pool_get_array(fg, 'snowh', snowh)
      call mpas_pool_get_array(fg, 'skintemp', skintemp)
      call mpas_pool_get_array(fg, 'sst', sst)
      call mpas_pool_get_array(fg, 'tmn', tmn)
      call mpas_pool_get_array(fg, 'tslb', tslb)
      call mpas_pool_get_array(fg, 'smcrel', smcrel)
      call mpas_pool_get_array(fg, 'sh2o', sh2o)
      call mpas_pool_get_array(fg, 'smois', smois)
      call mpas_pool_get_array(fg, 'dzs', dzs)
      
      !initialization of surface input variables that are not needed if we run the current set of
      !idealized test cases:
      
      
      do iCell = 1, nCells
      
         !terrain,soil type, and vegetation:
         ter(iCell) = 0.0
         xice(iCell) = 0.0
         landmask(iCell) = 0
         lu_index(iCell) = 0
         soilcat_top(iCell) = 0
         shdmin(iCell) = 0.0
         shdmax(iCell) = 0.0
         vegfra(iCell) = 0.0
         sfc_albbck(iCell) = 0.0
         xland(iCell) = 0.0
         seaice(iCell) = 0.0
      
         !snow coverage:
         snow(iCell) = 0.0
         snowc(iCell) = 0.0
         snoalb(iCell) = 0.08
         snowh(iCell) = 0.0
      
         !surface and sea-surface temperatures:
         skintemp(iCell) = 288.0
         sst(iCell) = 288.0
      
         !soil layers:
         tmn(iCell) = 288.0
         do iSoil = 1, nSoilLevels
            tslb(iSoil,iCell)   = 288.0
            smcrel(iSoil,iCell) =   0.0
            sh2o(iSoil,iCell) =   0.0
            smois(iSoil,iCell) =   0.0
            dzs(iSoil,iCell) =   0.0
         end do
      
         !monthly climatological surface albedo and greeness fraction:
         do iMonth = 1, nMonths
            albedo12m(iMonth,iCell) = 0.08
            greenfrac(iMonth,iCell) = 0.0
         end do
      
      end do
   
   end subroutine physics_idealized_init
   
   
   subroutine decouple_variables(mesh, nCells, nVertLevels, state, diag)

      implicit none

      type (mpas_pool_type), intent(in) :: mesh
      integer, intent(in) :: nCells
      integer, intent(in) :: nVertLevels
      type (mpas_pool_type), intent(inout) :: state
      type (mpas_pool_type), intent(inout) :: diag

      integer :: iCell, iEdge, k

      integer, dimension(:,:), pointer :: cellsOnEdge
      real (kind=RKIND), dimension(:), pointer :: rdzw
      real (kind=RKIND), dimension(:,:), pointer :: zz, pp, ppb, rho, rho_zz, theta, theta_m
      real (kind=RKIND), dimension(:), pointer :: surface_pressure
      real (kind=RKIND), dimension(:,:,:), pointer :: scalars

      integer, pointer :: index_qv

      call mpas_pool_get_array(mesh, 'cellsOnEdge', cellsOnEdge)
      call mpas_pool_get_array(mesh, 'rdzw', rdzw)
      call mpas_pool_get_array(mesh, 'zz', zz)
      call mpas_pool_get_array(diag, 'pressure_p', pp)
      call mpas_pool_get_array(diag, 'pressure_base', ppb)
      call mpas_pool_get_array(diag, 'surface_pressure', surface_pressure)
      call mpas_pool_get_array(diag, 'rho', rho)
      call mpas_pool_get_array(diag, 'theta', theta)
      call mpas_pool_get_array(state, 'rho_zz', rho_zz)
      call mpas_pool_get_array(state, 'theta_m', theta_m)
      call mpas_pool_get_array(state, 'scalars', scalars)

      call mpas_pool_get_dimension(state, 'index_qv', index_qv)
     
      ! Compute surface pressure
      do iCell=1,nCells
         surface_pressure(iCell) = 0.5*gravity/rdzw(1)                                        &
                                   * (1.25* rho_zz(1,iCell) * (1. + scalars(index_qv, 1, iCell))  &
                                      -  0.25* rho_zz(2,iCell) * (1. + scalars(index_qv, 2, iCell)))
         surface_pressure(iCell) = surface_pressure(iCell) + pp(1,iCell) + ppb(1,iCell)
      end do


      ! Compute rho and theta from rho_zz and theta_m
      do iCell=1,nCells
         do k=1,nVertLevels
            rho(k,iCell) = rho_zz(k,iCell) * zz(k,iCell)
            theta(k,iCell) = theta_m(k,iCell) / (1.0 + 1.61 * scalars(index_qv,k,iCell))
         end do
      end do

   end subroutine decouple_variables

end module init_atm_cases<|MERGE_RESOLUTION|>--- conflicted
+++ resolved
@@ -2586,7 +2586,6 @@
       real (kind=RKIND), pointer :: config_ztop
       logical, pointer :: config_tc_vertical_grid
       logical, pointer :: config_use_spechumd
-      logical, pointer :: config_tc_vertical_grid
       integer, pointer :: config_nfglevels
       integer, pointer :: config_nfgsoillevels
       logical, pointer :: config_smooth_surfaces
@@ -2657,7 +2656,6 @@
       call mpas_pool_get_config(configs, 'config_ztop', config_ztop)
       call mpas_pool_get_config(configs, 'config_tc_vertical_grid', config_tc_vertical_grid)
       call mpas_pool_get_config(configs, 'config_use_spechumd', config_use_spechumd)
-      call mpas_pool_get_config(configs, 'config_tc_vertical_grid', config_tc_vertical_grid)
       call mpas_pool_get_config(configs, 'config_nfglevels', config_nfglevels)
       call mpas_pool_get_config(configs, 'config_nfgsoillevels', config_nfgsoillevels)
       call mpas_pool_get_config(configs, 'config_smooth_surfaces', config_smooth_surfaces)
@@ -2931,11 +2929,7 @@
 
 !... Laura D. Fowler: change the values als,alt,and zetal valid for nVertLevels=41 to values
 !    needed for nVertLevels equal or greater than 55.
-<<<<<<< HEAD
-         if(nVertLevels .ge. 55) then
-=======
          if (nVertLevels >= 55) then
->>>>>>> 76005fea
             als   =  .075  ! 55 levels.
             alt   = 1.70   ! 55 levels.
             zetal =  .75   ! 55 levels.
@@ -2949,12 +2943,6 @@
          write(0,*) '--- als   = ', als
          write(0,*) '--- alt   = ', alt
          write(0,*) '--- zetal = ',zetal
-<<<<<<< HEAD
-         if(nVertLevels /= 55 .or. nVertLevels /= 41) &
-            write(0,*) '--- Note that als,alt,and zetal have not been tested for nVertLevels equal ',nVertLevels
-         write(0,*)
-!... end Laura D. Fowler / 2016-04-12.
-=======
          if (nVertLevels /= 55 .and. nVertLevels /= 41) then
             write(0,*) '********************************************************************************'
             write(0,*) '* Note: als, alt, and zetal have not been tested for nVertLevels equal ', nVertLevels
@@ -2964,7 +2952,6 @@
          write(0,*) ' '
 !... end Laura D. Fowler / 2016-04-12.
 
->>>>>>> 76005fea
          do k=1,nz
             zl = 1.-alt*(1.-zetal)
             if ((real(k-1)/real(nz1)).LT.zetal) then
