<?xml version="1.0"?>
<registry model="mpas" core="landice" core_abbrev="li" version="7.0">


<!-- ======================================================================= -->
<!-- MODEL DIMENSIONS -->

	<dims>
		<dim name="nCells" units="unitless"
		     description="The number of polygons in the primary grid."
		/>
		<dim name="nEdges" units="unitless"
		     description="The number of edge midpoints in either the primary or dual grid."
		/>
		<dim name="maxEdges" units="unitless"
		     description="The largest number of edges any polygon within the grid has."
		/>
		<dim name="maxEdges2" units="unitless"
		     description="Two times the largest number of edges any polygon within the grid has."
		/>
		<dim name="nVertices" units="unitless"
		     description="The total number of cells in the dual grid. Also the number of corners in the primary grid."
		/>
		<dim name="ONE" definition="1" units="unitless"
		     description="The number one as a dimension."
		/>
		<dim name="TWO" definition="2" units="unitless"
		     description="The number two as a dimension."
		/>
		<dim name="R3" definition="3" units="unitless"
		     description="The number three as a dimension."
		/>
		<dim name="vertexDegree" units="unitless"
		     description="The number of cells or edges touching each vertex."
		/>
		<dim name="nVertLevels" units="unitless"
		     description="The number of levels in the vertical direction. All vertical levels share the same horizontal locations."
		/>
		<dim name="nVertInterfaces" definition="nVertLevels+1" units="unitless"
		     description="The number of interfaces in the vertical direction."
		/>
		<dim name="nISMIP6OceanLayers" units="unitless"
		     description="The number of layers in the ISMIP6 ocean temperature dataset."
		/>
		<dim name="maxTracersAdvect" definition="1" units="unitless"
		     description="The maximum number of tracers to be advected."
		/>
		<dim name="nRegions" definition="1" units="unitless"
		     description="The number of regions used for AM_regionalStats"
		/>
		<dim name="nRegionGroups" definition="1" units="unitless"
		     description="The number of region groups used for AM_regionalStats"
		/>
		<dim name="maxRegionsInGroup" definition="1" units="unitless"
		     description="The maximum number of regions in a region group used for AM_regionalStats"
		/>
	</dims>


<!-- ======================================================================= -->
<!-- NAMELIST RECORDS -->

	<nml_record name="velocity_solver" in_defaults="true">
		<nml_option name="config_velocity_solver" type="character" default_value="sia" units="unitless"
		            description="Selection of the method for solving ice velocity. 'L1L2', 'FO', and 'Stokes' require compiling with external dycores. 'none' skips the calculation of velocity so the velocity field will be 0 or set to a field read from an input file.  'simple' gives a simple prescribed velocity field computed at initialization."
		            possible_values="'sia', 'L1L2', 'FO', 'Stokes', 'simple', 'none'"
		/>
		<nml_option name="config_sia_tangent_slope_calculation" type="character" default_value="from_vertex_barycentric" units="unitless"
		            description="Selection of the method for calculating the tangent component of surface slope at edges needed by the SIA velocity solver.
'from_vertex_barycentric' interpolates upperSurface values from cell centers to vertices using the barycentric interpolation routine in operators (mpas_cells_to_points_using_baryweights) and then calculates the slope between vertices.  It works for obtuse triangles, but will not work correctly across the edges of periodic meshes.
'from_vertex_barycentric_kiteareas' interpolates upperSurface values from cell centers to vertices using barycentric interpolation based on kiterea values and then calculates the slope between vertices.  It will work across the edges of periodic meshes, but will not work correctly for obtuse triangles.
'from_normal_slope' uses the vector operator mpas_tangential_vector_1d to calculate the tangent slopes from the normal slopes on the edges of the adjacent cells.  It will work for any mesh configuration, but is the least accurate method."
		            possible_values="'from_vertex_barycentric', 'from_vertex_barycentric_kiteareas', 'from_normal_slope'"
		/>
		<nml_option name="config_flowParamA_calculation" type="character" default_value="constant" units="unitless"
			description="Selection of the method for calculating the flow law parameter A.  If 'constant' is selected, the value is set to config_default_flowParamA.  The other options are calculated from the temperature field.  This calculation only applies if config_velocity_solver is set to 'sia'.  For the 'FO' velocity solver, this is set in the albany_input.yaml file."
			possible_values="'constant', 'PB1982', 'CP2010'"
		/>
		<nml_option name="config_do_velocity_reconstruction_for_external_dycore" type="logical" default_value=".false." units="unitless"
		            description="By default, external, higher-order dycores return the uReconstructX and uReconstructY fields (which are the native locations of their FEM solution).  If this option is set to .true., uReconstructX and uReconstructY will be calculated by MPAS using framework's vector reconstruction routines based on the values of normalVelocity supplied by the external dycore.  This provides a way to test the calculation of normalVelocity in the interface."
		            possible_values=".true. or .false."
		/>
		<nml_option name="config_simple_velocity_type" type="character" default_value="uniform" units="unitless"
                        description="Selection of the type of simple velocity field computed at initialization when config_velocity_solver = 'simple'.  See mode_forward/mpas_li_velocity_simple.F for details of what the options do."
		            possible_values="'uniform', 'radial'"
		/>
		<nml_option name="config_use_glp" type="logical" default_value=".true." units="unitless"
		            description="If true, then apply Albany's grounding line parameterization"
		            possible_values=".true. or .false."
		/>
		<nml_option name="config_beta_thawed_only" type="logical" default_value=".false." units="unitless"
		            description="If true, then beta is zeroed wherever the basal temperature is below the pressure-melting temperature"
<<<<<<< HEAD
		            possible_values=".true. or .false."
		/>
        <nml_option name="config_unrealistic_velocity" type="real" default_value="0.01592356685" units="m s^{-1}"
		            description="Ice is removed at any locations with surface speed faster than this value and sent to the calving flux. The presence of icebergs can lead to unrealistically large velocities.  A simple method to remove icebergs is to remove ice where the velocity is faster than an arbitrarily large value."
		            possible_values="Any positive, real number."
		/>
		<nml_option name="config_nonconvergence_error" type="logical" default_value=".true." units="unitless"
		            description="If true, nonconvergence of the velocity solver results in a fatal error.  If false, it is a warning."
=======
>>>>>>> 7c7dbb5b
		            possible_values=".true. or .false."
		/>
        <nml_option name="config_unrealistic_velocity" type="real" default_value="0.01592356685" units="m s^{-1}"
		            description="Ice is removed at any locations with surface speed faster than this value and sent to the calving flux. The presence of icebergs can lead to unrealistically large velocities.  A simple method to remove icebergs is to remove ice where the velocity is faster than an arbitrarily large value."
		            possible_values="Any positive, real number."
		/>
		<nml_option name="config_nonconvergence_error" type="logical" default_value=".true." units="unitless"
		            description="If true, nonconvergence of the velocity solver results in a fatal error.  If false, it is a warning."
		            possible_values=".true. or .false."
		/>
                <nml_option name="config_effective_pressure_max" type="real" default_value="1.0e36" units="Pa"
		            description="An optional maximum limit on effective pressure passed to the velocity solver."
		            possible_values="Any positive, real number."
		/>
	</nml_record>


	<nml_record name="advection" in_defaults="true">
		<nml_option name="config_thickness_advection" type="character" default_value="fo" units="unitless"
		            description="Selection of the method for advecting thickness ('fo' = first-order upwinding)."
		            possible_values="'fo', 'none'"
		/>
		<nml_option name="config_tracer_advection" type="character" default_value="none" units="unitless"
		            description="Selection of the method for advecting tracers."
		            possible_values="'fo', 'none'"
		/>
<!-- This option to be implemented in the future.
		<nml_option name="config_allow_additional_advance" type="logical" default_value=".true." units="none"
		            description="Determines whether ice can advance beyond its initial extent"
		            possible_values=".true. or .false."
		/>
-->
        </nml_record>

	<nml_record name="solidearth" in_defaults="true">
		<nml_option name="config_uplift_method" type="character" default_value="none" units="unitless"
		            description="Selection of the method for bedrock uplift calculation."
		            possible_values="'none', 'data'"
		/>
	</nml_record>

	<nml_record name="calving" in_defaults="true">
		<nml_option name="config_calving" type="character" default_value="none" units="unitless"
<<<<<<< HEAD
		            description="Selection of the method for calving ice (as defined further below)."
		            possible_values="'none', 'floating', 'topographic_threshold', 'thickness_threshold', 'eigencalving', 'mask'"
=======
		            description="Selection of the method for calving ice (as defined below)."
		            possible_values="'none', 'floating', 'topographic_threshold', 'thickness_threshold', 'mask', 'eigencalving', 'specified_calving_velocity', 'von_Mises_stress', 'damagecalving'"
		/>
                <nml_option name="config_use_Albany_flowA_eqn_for_vM" type="logical" default_value=".false." units="unitless"
			    description="Not yet supported. Determine whether to use MPAS or Albany calculation for flowParamA used in von Mises stress calving"
			    possible_values="'.true.', '.false.'"
>>>>>>> 7c7dbb5b
		/>
		<nml_option name="config_calving_topography" type="real" default_value="-500.0" units="m"
		            description="Defines the topographic height below which ice calves (for topographic_threshold option)."
		            possible_values="Any non-positive real value"
		/>
		<nml_option name="config_calving_thickness" type="real" default_value="0.0" units="m of ice"
		            description="Defines the ice thickness below which ice calves (for thickness_threshold option)."
		            possible_values="Any positive real value"
		/>
		<nml_option name="config_calving_eigencalving_parameter_source" type="character" default_value="scalar" units="none"
		            description="Source of the eigencalving parameter value"
		            possible_values="'data' ('eigencalvingParameter' field read from input file), 'scalar' (specified by config_calving_eigencalving_parameter_scalar_value)"
		/>
                <nml_option name="config_calving_eigencalving_parameter_scalar_value" type="real" default_value="3.14e16" units="m s"
		            description="Value of eigencalving parameter if taken as a scalar by option config_calving_eigencalving_parameter_source. (Default value is 1.0e9 m a converted to units used here.)"
		            possible_values="any positive real number"
		/>
		<nml_option name="config_calving_specified_source" type="character" default_value="const" units="none"
		            description="method of specified calving velocity"
		            possible_values="'const' (constant calving velocity), 'data' (calving velocity given by data input)"
		/>
                    <nml_option name="config_calving_velocity_const" type="real" default_value="0.0" units="m s^{-1}"
		            description="constant calving velocity specified in the namelist"
		            possible_values="Any positive real value"
		/>
		<nml_option name="config_data_calving" type="logical" default_value=".false." units="unitless"
		            description="Select whether or not to configure calving in a 'data' model mode (calc. calving flux but do not update ice geometry)"
		            possible_values=".true. or .false."
		/>
		<nml_option name="config_calving_timescale" type="real" default_value="0.0" units="s"
		            description="Defines the timescale for calving. The fraction of eligible ice that calves is min(dt/calving_timescale, 1.0). A value of 0 means that all eligible ice calves."
		            possible_values="Any non-negative real value"
		/>
		<nml_option name="config_restore_calving_front" type="logical" default_value=".false." units="unitless"
                        description="If true, then restore the calving front to its initial position.  If ice grows beyond the initial extent, it is removed.  If ice shrinks to an extent behind the initial extent, those locations are filled with thin ice (defined as 1/10th the value of config_dynamic_thickness).  Note that this violates conservation of mass and energy."
		            possible_values=".true. or .false."
                />
                <nml_option name="config_remove_icebergs" type="logical" default_value=".false." units="unitless"
                        description="If true, then a flood fill will be applied to remove icebergs.  The ice removed is added to the calvingThickness field."
	                possible_values=".true. or .false."
		/>
                <nml_option name="config_remove_small_islands" type="logical" default_value=".false." units="unitless"
                        description="If true, then ice from small grounded islands is removed.  Specifically, this finds one- and two-cell masses of ice that are surrounded by open ocean and eliminates them by sending them to the calving flux.  Grounded such ice masses would be islands, floating would be icebergs.  The ice removed is added to the calvingThickness field."
	                possible_values=".true. or .false."
<<<<<<< HEAD
=======
		/>
		<nml_option name="config_grounded_von_Mises_threshold_stress" type="real" default_value="1.0e6" units="Pa"
			    description="Threshold von Mises stress value required for calving velocity to exceed ice velocity on grounded ice. sigma_max in Morlighem et al. (2016) eq. 4. 1 MPa default value is from Morlighem et al.'s calibration for Store Glacier."
			    possible_values="Any positive real value"
		/>
                <nml_option name="config_floating_von_Mises_threshold_stress" type="real" default_value="1.0e6" units="Pa"
                            description="Threshold von Mises stress value required for calving velocity to exceed ice velocity on floating ice. Generally seems to need to be low (1e5 to 2e5 for Humboldt Glacier) to allow floating ice to retreat. If set to 0.0, floating ice will be removed from dynamic cells each timestep; calvingThickness will be correct, but calvingVelocity will not be correct for those cells. sigma_max in Morlighem et al. (2016) eq. 4. 1 MPa default value is from Morlighem et al.'s calibration for Store Glacier."
                            possible_values="Any positive real value"
                />
		<nml_option name="config_finalize_damage_after_advection" type="logical" default_value=".true." units="unitless"
                        description="If true, then the 'li_finalize_damage_after_advection' subroutine is applied, doing the following: 1) set the value of damage at the grounding line based on the choice of 'config_damage_gl_setting', 2) reset the value of damage to its initial value (to avoid healing), based on choice of 'config_preserve_damage', 3) couple the updated damage value to the rheology if 'config_damage_rheology_coupling' is true."
		            possible_values=".true. or .false."
                />
		<nml_option name="config_preserve_damage" type="logical" default_value=".false." units="unitless"
                        description="If true, then preserve the value of damage before advection (i.e., do not allow healing of damage to occur)."
		            possible_values=".true. or .false."
                />
		<nml_option name="config_calculate_damage" type="logical" default_value=".false." units="unitless"
                        description="If .true., then turn on the 'calculate_damage' subroutine. Note that setting this to .true. will evolve damage even if damage-based calving is not being used, which is why it is .false. by default (and thus it should explicitly be set to .true. to use damage based calving)."
		            possible_values=".true. or .false."
                />
                <nml_option name="config_damage_preserve_threshold" type="real" default_value="0.0" units="unitless"
                        description="It is a value above which the old damage number would be kept from the impact of advection (the damage would not heal). For example, if the damage at some location is 0.83, and we set config_damage_preserve_threshold to 0.8, then the damage number there will not fall below 0.83. Otherwise, if the damage is 0.7, then it could be decreased to a smaller number if non-damaged ice is transported from upstream. If we set config_damage_preserve_threshold to 0 (default), then it will just not play a role in pratical."
	                possible_values="real value between 0 and 1"
		/>
                <nml_option name="config_damage_calving_threshold" type="real" default_value="1.0" units="unitless"
                        description="When config_damage_calving_method==threshold, this is the value of damage above which the cell would be calved away.  When config_damage_calving_method==calving_rate, this is the value above which calving becomes proportional to damage."
	                possible_values="real value between 0 and 1"
		/>
                <nml_option name="config_damage_stiffness_min" type="real" default_value="0.1" units="unitless"
                        description="The minimum value the 'stiffnessFactor' can take due to evolving damage when 'stiffnessFactor' is calculated from damage (i.e., when 'config_damage_rheology_coupling'=.true.). This is used to prevent unrealistic and/or numerically challenging stiffness values. For example, if damage = 0.9, then 'stiffnessFactor' becomes 1 - damage = 0.1 (a small value that could be challenging for the solver). But if we set 'config_damage_stiffness_min' = 0.5, then 'stiffnessFactor' can only fall as low as 0.5."
	                possible_values="real value between 0 and 1"
		/>
                <nml_option name="config_damage_rheology_coupling" type="logical" default_value=".false." units="unitless"
                        description="If true, then the value of 'stiffnessFactor' is coupled to damage evolution, i.e. 'stiffnessFactor' = 1-damage."
	                possible_values=".true. or .false."
		/>
		        <nml_option name="config_damage_gl_setting" type="character" default_value="nye" units="unitless"
		                description="Selection of the method for initializing damage in the first floating grid cells past the grounding line: 'nye' uses Nye's zero stress criteria (Nye, 1957, Proc. R. Soc. A, 239) for defining the damage value, 'extrapolate' extrapolates values from the floating ice downstream back to the first floating cells."
		            possible_values="'nye', 'extrapolate'"
		/>
		        <nml_option name="config_damage_calving_method" type="character" default_value="threshold" units="unitless"
		                description="Selection of the method for damage calving. For 'threshold', ice with damage above the value specified by 'config_damage_calving_threshold' will be removed (currently, only if this ice is also AT a marine margin, but eventually this will be expanded to also include any ice at the threshold adjacent to cells at the marine margin). For 'calving_rate', a rate of calving is specified as proportional to the damage value above some threshold, with the constant of proportionality specified by 'config_damagecalvingParameter' and the threshold defined by config_damage_calving_threshold."
		            possible_values="'calving_rate', 'threshold'"
		/>
    <nml_option name="config_damagecalvingParameter" type="real" default_value="1.0e-4" units="m/s"
                        description="A scalar parameter that specifies a calving rate as proportional to the value of damage above some threshold value when using the 'calving_rate' method for the 'config_damage_calving_method' option (with the threshold damage value specified by 'config_damage_calving_threshold')."
	                possible_values="any positive real value"
>>>>>>> 7c7dbb5b
		/>
	</nml_record>

	<nml_record name="thermal_solver" in_defaults="true">
		<nml_option name="config_thermal_solver" type="character" default_value="none" units="unitless"
		            description="Selection of the method for the vertical thermal solver (possible values are described further below)."
		            possible_values="'none', 'temperature', 'enthalpy'"
                />
                <nml_option name="config_thermal_calculate_bmb" type="logical" default_value=".true." units="unitless"
			description="Determines if basal and internal melting calculated by the thermal solver should contribute to basal mass balance or be ignored."
			possible_values=".true. or .false."
		/>
		<nml_option name="config_temperature_init" type="character" default_value="file" units="unitless"
		            description="Selection of the method for initializing the ice temperature (as described further below)."
		            possible_values="'sfc_air_temperature', 'linear', 'file'"
		/>
		<nml_option name="config_thermal_thickness" type="real" default_value="0.0" units="m of ice"
		            description="Defines the minimum ice thickness for conducting thermal calculations. Ice thinner than this value is ignored by the thermal solver.  Default set to 0 to ensure reasonable values everywhere there is ice, which is needed for realistic behavior when using Albany due to the way temperature is handled in extended cells."
		            possible_values="Any positive real value"
		/>
		<nml_option name="config_surface_air_temperature_source" type="character" default_value="file" units="unitless"
		            description="Selection of the method for setting the surface air temperature. 'constant' uses the value set by config_surface_air_temperature_value.  'file' reads the field from an input or forcing file or ESM coupler. 'lapse' uses the value of config_surface_air_temperature_value at elevation 0 with a lapse rate applied from config_surface_air_temperature_lapse_rate."
		            possible_values="'constant', 'file', 'lapse'"
		/>
		<nml_option name="config_surface_air_temperature_value" type="real" default_value="273.15" units="Kelvin"
		            description="Constant value of the surface air temperature."
		            possible_values="Any positive real value"
                />
                <nml_option name="config_surface_air_temperature_lapse_rate" type="real" default_value="0.01" units="K m^{-1}"
		            description="Lapse rate to apply to surface air temperature when config_surface_air_temperature_source='lapse'. Positive values lead to colder temperatures at higher elevations."
		            possible_values="Any real value"
		/>
		<nml_option name="config_basal_heat_flux_source" type="character" default_value="file" units="unitless"
		            description="Selection of the method for setting the basal heat flux."
		            possible_values="'constant', 'file'  'constant' uses the value set by config_basal_heat_flux_value.  'file' reads the field from an input or forcing file or ESM coupler."
		/>
		<nml_option name="config_basal_heat_flux_value" type="real" default_value="0.0" units="W m^{-2}"
		            description="Constant value of the basal heat flux (positive upward)."
		            possible_values="Any positive real value"
                />
                <nml_option name="config_temp_diffusive_factor" type="real" default_value="1.0e-5" units="unitless"
		            description="the factor to estimate diffusivity (kt) in temperate ice from that in cold ice (kc), kt = f * kc"
		            possible_values="any positive number within a likely range of [1e-6, 1e-2]"
<<<<<<< HEAD
		/>
		<nml_option name="config_max_water_fraction" type="real" default_value="1.0e-2" units="unitless"
		            description="the maximum water fraction allowed"
		            possible_values="theoretically the range is (0, 1), but more realistically about 0.01"
		/>
	</nml_record>


        <nml_record name="iceshelf_melt" in_defaults="true">
                <nml_option name="config_basal_mass_bal_float" type="character" default_value="none" units="unitless"
                            description="Selection of the method for computing the basal mass balance of floating ice.  'none' sets the basalMassBal field to 0 everywhere.  'file' uses without modification whatever value was read in through an input or forcing file or the value set by an ESM coupler.  'constant', 'mismip', 'seroussi' use hardcoded fields defined in the code applicable to Thwaites Glacier. 'temperature_profile' generates a depth-melt relation based on an ocean temperature profile and sill depth. ISMIP6 is the method prescribed by ISMIP6."
                            possible_values="'none', 'file', 'constant', 'mismip', 'seroussi', 'temperature_profile', 'ismip6'"
                />
                <nml_option name="config_bmlt_float_flux" type="real" default_value="0.0" units="W m^{-2}"
		            description="Value of the constant heat flux applied to the base of floating ice (positive upward)."
		            possible_values="Any positive real value"
		/>
=======
		/>
		<nml_option name="config_max_water_fraction" type="real" default_value="1.0e-2" units="unitless"
		            description="the maximum water fraction allowed"
		            possible_values="theoretically the range is (0, 1), but more realistically about 0.01"
		/>
	</nml_record>


        <nml_record name="iceshelf_melt" in_defaults="true">
                <nml_option name="config_basal_mass_bal_float" type="character" default_value="none" units="unitless"
                            description="Selection of the method for computing the basal mass balance of floating ice.  'none' sets the basalMassBal field to 0 everywhere.  'file' uses without modification whatever value was read in through an input or forcing file or the value set by an ESM coupler.  'constant', 'mismip', 'seroussi' use hardcoded fields defined in the code applicable to Thwaites Glacier. 'temperature_profile' generates a depth-melt relation based on an ocean temperature profile and sill depth. ISMIP6 is the method prescribed by ISMIP6."
                            possible_values="'none', 'file', 'constant', 'mismip', 'seroussi', 'temperature_profile', 'ismip6'"
                />
                <nml_option name="config_bmlt_float_flux" type="real" default_value="0.0" units="W m^{-2}"
		            description="Value of the constant heat flux applied to the base of floating ice (positive upward)."
		            possible_values="Any positive real value"
		/>
>>>>>>> 7c7dbb5b
		<nml_option name="config_bmlt_float_xlimit" type="real" default_value="0.0" units="m"
		            description="x value defining region where bmlt_float_flux is applied; melt only where abs(x) is greater than xlimit."
		            possible_values="Any positive real value"
		/>
		<nml_option name="config_basal_mass_bal_seroussi_amplitude" type="real" default_value="0.0" units="m"
		            description="amplitude on the depth adjustment applied to the Seroussi subglacial melt parameterization"
		            possible_values="any positive real value"
		/>
                <nml_option name="config_basal_mass_bal_seroussi_period" type="real" default_value="1.0" units="a"
		            description="period of the periodic depth adjustment applied to the Seroussi subglacial melt parameterization"
		            possible_values="any positive real value"
		/>
                <nml_option name="config_basal_mass_bal_seroussi_phase" type="real" default_value="0.0" units="cycles"
		            description="phase of the periodic depth adjustment applied to the Seroussi subglacial melt parameterization. Units are cycles, i.e., 0-1"
		            possible_values="any positive real value"
                            />
                <!-- Options related to temperature profile ice shelf basal melt param. -->
                <nml_option name="config_temperature_profile_melt_scale_factor" type="real" default_value="6.0" units="m yr^-1 (deg C)^-2"
		            description="The scale factor in the 'temperature_profile' melt parameterization that converts a product of two ocean temperatures to a melt rate.  Called kappa in code."
		            possible_values="any positive real value"
		/>
                <nml_option name="config_temperature_profile_sill_elevation" type="real" default_value="-700.0" units="m above datum"
		            description="The sill elevation used by the 'temperature_profile' melt parameterization.  Positive is above sea level."
		            possible_values="any real value, but only negative values make sense"
		/>
                <nml_option name="config_temperature_profile_plume_thickness" type="real" default_value="30.0" units="m"
		            description="The plume thickness parameter used by the 'temperature_profile' melt parameterization."
		            possible_values="any positive real value"
		/>
                <nml_option name="config_temperature_profile_draft_slope" type="real" default_value="1.0e-2" units="unitless"
		            description="The parameter defining the slope of the ice sheld draft that is used by the 'temperature_profile' melt parameterization."
		            possible_values="any positive real value"
		/>
                <nml_option name="config_temperature_profile_thermocline_upper_depth" type="real" default_value="-200.0" units="m"
		            description="The parameter defining depth of the top of the ocean thermocline used by the 'temperature_profile' melt parameterization."
		            possible_values="any real value, but only negative values makes sense"
		/>
                <nml_option name="config_temperature_profile_thermocline_upper_temp" type="real" default_value="-1.0" units="degrees Celsius"
		            description="The parameter defining the ocean temperature at the top of the thermocline used by the 'temperature_profile' melt parameterization."
		            possible_values="any real value"
		/>
                <nml_option name="config_temperature_profile_thermocline_lower_depth" type="real" default_value="-600.0" units="m"
		            description="The parameter defining depth of the bottom of the ocean thermocline used by the 'temperature_profile' melt parameterization."
		            possible_values="any real value, but only negative values makes sense"
		/>
                <nml_option name="config_temperature_profile_thermocline_lower_temp" type="real" default_value="1.2" units="degrees Celsius"
		            description="The parameter defining the ocean temperature at the bottom of the thermocline used by the 'temperature_profile' melt parameterization."
		            possible_values="any real value"
                />
                <nml_option name="config_temperature_profile_variability_amplitude" type="real" default_value="0.0" units="m"
		            description="amplitude on the depth adjustment applied to the 'temperature_profile' melt parameterization"
		            possible_values="any positive real value"
		/>
                <nml_option name="config_temperature_profile_variability_period" type="real" default_value="1.0" units="a"
		            description="period of the periodic depth adjustment applied to the 'temperature_profile' melt parameterization"
		            possible_values="any positive real value"
		/>
                <nml_option name="config_temperature_profile_variability_phase" type="real" default_value="0.0" units="cycles"
		            description="phase of the periodic depth adjustment applied to the 'temperature_profile' melt parameterization. Units are cycles, i.e., 0-1"
		            possible_values="any positive real value"
		/>
                <nml_option name="config_temperature_profile_GL_depth_fraction" type="real" default_value="0.25" units="unitless"
		            description="The fraction of the deepest grounding line depths over which the grounding line depth is averaged to obtain a reference grounding line depth for the 'temperature_profile' melt parameterization."
		            possible_values="any positive real value"
		/>
<<<<<<< HEAD
=======
                <!-- Options related to grounded glacier front submarine melt param. -->
                <nml_option name="config_front_mass_bal_grounded" type="character" default_value="none" units="unitless"
                            description="Selection of the method for computing the frontal mass balance of submarine grounded ice.  'none' sets the front mass balance field to 0 everywhere. 'uniform' sets faceMeltSpeed to the value given by config_uniform_face_melt_rate. 'ismip6' uses the parameterization provided by ISMIP6 and requires an ocean thermal forcing field and subglacial hydrology."
                            possible_values="'none', 'uniform', 'ismip6'"
                />
                <nml_option name="config_beta_ocean_thermal_forcing" type="real" default_value="1.18" units="unitless"
			    description="Exponent of the ocean thermal forcing in ISMIP6 grounded ice front melting parameterization"
                            possible_values="any real value"
                />
		<nml_option name="config_add_ocean_thermal_forcing" type="real" default_value="0.0" units="deg. C"
			    description="Adjust ismip6_2dThermalForcing by a scalar value"
			    possible_values="any real value"
		/>
                <nml_option name="config_alpha_subglacial_discharge" type="real" default_value="0.39" units="unitless"
                            description="Exponent of the subglacial discharge term in ISMIP6 grounded ice front melting parameterization"
                            possible_values="any real value"
                />
                <nml_option name="config_subglacial_discharge_coefficient" type="real" default_value="3.0e-4" units="m^{-alpha} day^{alpha-1} deg. C^{-beta}"
                            description="Coefficient of the subglacial discharge term in ISMIP6 grounded ice front melting parameterization"
                            possible_values="any real value"
                />
                <nml_option name="config_subglacial_discharge_intercept" type="real" default_value="0.15" units="m day^{-1} deg. C^{-beta}"
                            description="Added value B in ISMIP6 grounded ice front melting parameterization"
                            possible_values="any real value"
                />
		<nml_option name="config_uniform_face_melt_rate" type="real" default_value="0.0" units="m s^{-1}"
			    descrption="Apply a uniform linear submarine melt rate at all grounded marine margins. config_mass_bal_grounded must be set to 'uniform'."
			    possible_values="any non-negative value"
		/>
>>>>>>> 7c7dbb5b
        </nml_record>

	<nml_record name="physical_parameters" in_defaults="true">
		<nml_option name="config_ice_density" type="real" default_value="910.0" units="kg m^{-3}"
		            description="ice density to use (assumed constant and uniform)"
		            possible_values="Any positive real value"
		/>
		<nml_option name="config_ocean_density" type="real" default_value="1028.0" units="kg m^{-3}"
		            description="ocean density to use for calculating floatation (assumed constant and uniform)"
		            possible_values="Any positive real value"
		/>
		<nml_option name="config_sea_level" type="real" default_value="0.0" units="m above datum"
		            description="sea level to use for calculating floatation (assumed constant and uniform)"
		            possible_values="Any real value"
		/>
		<nml_option name="config_default_flowParamA" type="real" default_value="3.1709792e-24" units="s^{-1} Pa^{-n}"
		            description="Defines the default value of the flow law parameter A to be used if it is not being calculated from ice temperature.  This value will be used by either the sia or FO velocity solver if they are respectively configured to use a scalar A value.  Defaults to the SI representation of 1.0e-16 yr$^{-1}$ Pa$^{-3}$."
		            possible_values="Any positive real value"
		/>
		<nml_option name="config_flowLawExponent" type="real" default_value="3.0" units="none"
		            description="Defines the value of the Glen flow law exponent, n. This value will be used by either the sia or FO velocity solver.  A value other than 3.0 is untested."
		            possible_values="Any real value"
		/>
		<nml_option name="config_dynamic_thickness" type="real" default_value="10.0" units="m of ice"
		            description="Defines the ice thickness below which dynamics are not calculated (and hence ice velocity is set to 0)."
		            possible_values="Any positive real value"
		/>
	</nml_record>


	<nml_record name="time_integration" in_defaults="true">
		<nml_option name="config_dt" type="character" default_value="0001-00-00_00:00:00" units="unitless"
		            description="Length of model time step defined as a time interval."
		            possible_values="Any time interval of the format 'YYYY-MM-DD_HH:MM:SS', but limited by CFL condition."
		/>
		<nml_option name="config_time_integration" type="character" default_value="forward_euler" units="unitless"
		            description="Time integration method (currently, only forward Euler is supported)."
		            possible_values="'forward_euler'"
		/>
		<nml_option name="config_adaptive_timestep" type="logical" default_value=".false." units="unitless"
			description="Determines if the time step should be adjusted based on the CFL condition or should be steady in time. If true, the config_dt_* options are ignored."
			possible_values=".true. or .false."
		/>
		<nml_option name="config_min_adaptive_timestep" type="real" default_value="0.0" units="s"
			description="The minimum allowable time step in seconds.  If the CFL condition dictates the time step should be shorter than this, then the model aborts."
			possible_values="Any non-negative real value."
		/>
		<nml_option name="config_max_adaptive_timestep" type="real" default_value="3.15e9" units="s"
			description="The maximum allowable time step in seconds. If the allowable time step determined by the adaptive CFL calculation is longer than this, then the model will specify config_max_adaptive_timestep as the time step instead. Defaults to 100 years (in seconds)."
			possible_values="Any non-negative real value."
		/>
		<nml_option name="config_adaptive_timestep_CFL_fraction" type="real" default_value="0.25" units="none"
			description="A multiplier on the minimum allowable time step calculated from the CFL condition. (Setting to 1.0 may be unstable, so smaller values are recommended.)"
			possible_values="Any positive real value less than 1.0."
		/>
		<nml_option name="config_adaptive_timestep_include_DCFL" type="logical" default_value=".false." units="none"
			description="Option of whether to include the diffusive CFL condition in the determination of the maximum allowable timestep. The diffusive CFL condition at any location is estimated based on the local ice flux and surface slope."
			possible_values=".true. or .false."
		/>
		<nml_option name="config_adaptive_timestep_force_interval" type="character" default_value="1000-00-00_00:00:00" units="unitless"
		            description="If adaptive timestep is enabled, the model will ensure a timestep ends at multiples of this interval.  This is useful for ensuring that model output is written at a specific desired interval (rather than the closest time after) or when running coupled to an earth system model that expects a certain interval."
		            possible_values="Any time interval of the format 'YYYY-MM-DD_HH:MM:SS'. (items in the format string may be dropped from the left if not needed, and the components on either side of the underscore may be replaced with a single integer representing the rightmost unit)"
		/>
	</nml_record>


	<nml_record name="time_management" in_defaults="true">
		<nml_option name="config_do_restart" type="logical" default_value=".false." units="unitless"
		            description="Determines if the initial conditions should be read from a restart file, or an input file.  To perform a restart, set this to true in the namelist.input file.  The restart time will be read from config_start_time (which can be set to 'file' to have the restart time read automatically from the file defined by config_restart_timestamp_name). A restart will read everything from the restart file - no information is read from the 'input' stream.  It will perform a run normally, except velocity will not be solved on a restart."
		            possible_values=".true. or .false."
		/>
		<nml_option name="config_restart_timestamp_name" type="character" default_value="restart_timestamp" units="unitless"
		description="Path to the filename for restart timestamps to be read and written from."
		possible_values="Path to a file."
		/>
		<nml_option name="config_start_time" type="character" default_value="0000-01-01_00:00:00" units="unitless"
		            description="Timestamp describing the initial time of the simulation.  If it is set to 'file', the initial time is read from the filename specified by config_restart_timestamp_name (defaults to 'restart_timestamp')."
		            possible_values="'YYYY-MM-DD_HH:MM:SS' (items in the format string may be dropped from the left if not needed, and the components on either side of the underscore may be replaced with a single integer representing the rightmost unit)"
		/>
		<nml_option name="config_stop_time" type="character" default_value="0000-01-01_00:00:00" units="unitless"
		            description="Timestamp describing the final time of the simulation. If it is set to 'none' the final time is determined from config_start_time and config_run_duration.  If config_run_duration is also specified, it takes precedence over config_stop_time.  Set config_stop_time to be equal to config_start_time (and config_run_duration to 'none') to perform a diagnostic solve only."
		            possible_values="'YYYY-MM-DD_HH:MM:SS' or 'none' (items in the format string may be dropped from the left if not needed, and the components on either side of the underscore may be replaced with a single integer representing the rightmost unit)"
		/>
		<nml_option name="config_run_duration" type="character" default_value="none" units="unitless"
		            description="Timestamp describing the length of the simulation. If it is set to 'none' the duration is determined from config_start_time and config_stop_time. config_run_duration overrides inconsistent values of config_stop_time. If a time value is specified for config_run_duration, it must be greater than 0."
		            possible_values="'YYYY-MM-DD_HH:MM:SS' or 'none' (items in the format string may be dropped from the left if not needed, and the components on either side of the underscore may be replaced with a single integer representing the rightmost unit)"
		/>
		<nml_option name="config_calendar_type" type="character" default_value="gregorian_noleap" units="unitless"
		            description="Selection of the type of calendar that should be used in the simulation."
		            possible_values="'gregorian', 'gregorian_noleap'"
		/>
	</nml_record>


	<nml_record name="io" in_defaults="true">
                <nml_option name="config_stats_interval" type="integer" default_value="0" units="unitless"
		            description="Integer specifying interval (number of timesteps) for writing global/local statistics. If set to 0, then statistics are not written (except perhaps at startup, as determined by 'config_write_stats_on_startup'). Applies to statistics written to log file and not analysis member output written to netCDF files."
		            possible_values="Any positive integer value greater than or equal to 0."
		/>
		<nml_option name="config_write_stats_on_startup" type="logical" default_value=".false." units="unitless"
		            description="Logical flag determining if statistics should be written prior to the first time step. Applies to statistics written to log file and not analysis member output written to netCDF files."
		            possible_values=".true. or .false."
                />
		<nml_option name="config_stats_cell_ID" type="integer" default_value="1" units="unitless"
		            description="global ID for the cell selected for local statistics/diagnostics. Applies to statistics written to log file and not analysis member output written to netCDF files."
		            possible_values="Any positive integer value greater than or equal to 0."
                />
		<nml_option name="config_write_output_on_startup" type="logical" default_value=".true." units="unitless"
		            description="Logical flag determining if an output file should be written prior to the first time step."
		            possible_values=".true. or .false."
		/>
		<nml_option name="config_pio_num_iotasks" type="integer" default_value="0" units="unitless"
                        description="Integer specifying how many IO tasks should be used within the PIO library. A value of 0 causes all MPI tasks to also be IO tasks. IO tasks are required to write contiguous blocks of data to a file.  Optimal performance is typically found by having 1-2 tasks per node performing I/O.  To do so, config_pio_num_iotasks must be manually set in conjunction with config_pio_stride as appropriate for the processor layout used. For example, running on 240 processors on a machine with 24 processors per node, setting config_pio_num_iotasks=20 and config_pio_stride=12 would configure two I/O tasks per node."
		            possible_values="Any positive integer value greater than or equal to 0."
		/>
		<nml_option name="config_pio_stride" type="integer" default_value="1" units="unitless"
		            description="Integer specifying the stride of each IO task. See config_pio_num_iotasks for details."
		            possible_values="Any positive integer value greater than 0."
		/>
		<nml_option name="config_year_digits" type="integer" default_value="4" units="unitless"
		            description="Integer specifying the number of digits used to represent the year in time strings."
		            possible_values="Any positive integer value greater than 0."
		/>
		<nml_option name="config_output_external_velocity_solver_data" type="logical" default_value=".false." units="unitless"
		            description="If .true., external velocity solvers (if enabled) will write their own output data in addition to any MPAS output that is configured."
		            possible_values=".true. or .false."
                />
                <nml_option name="config_write_albany_ascii_mesh" type="logical" default_value=".false." units="unitless"
		            description="Logical flag determining if ascii mesh files will be created.  These files are written in a format that can be used by the standalone Albany velocity solver for optimization.  If .true., the model initializes, writes the mesh files, and then terminates."
		            possible_values=".true. or .false."
                />

	</nml_record>


	<nml_record name="decomposition" in_defaults="true">
		<nml_option name="config_num_halos" type="integer" default_value="3" units="unitless"
		            description="Determines the number of halo cells extending from a blocks owned cells (Called the 0-Halo). The extension of the mesh for Albany requires 3 to cover all geometric possibilities.  The default first-order upwinding advection requires a minimum of 2.  Note that a minimum of 3 is required for incremental remapping advection on a quad mesh or for FCT advection (neither of which is currently supported for land ice)."
		            possible_values="Any positive interger value."
		/>
		<nml_option name="config_block_decomp_file_prefix" type="character" default_value="graph.info.part." units="unitless"
		            description="Defines the prefix for the block decomposition file. Can include a path. The number of blocks is appended to the end of the prefix at run-time."
					possible_values="Any path/prefix to a block decomposition file."
		/>
		<nml_option name="config_number_of_blocks" type="integer" default_value="0" units="unitless"
		            description="Determines the number of blocks a simulation should be run with. If it is set to 0, the number of blocks is the same as the number of MPI tasks at run-time."
					possible_values="Any integer $>=$ 0."
		/>
		<nml_option name="config_explicit_proc_decomp" type="logical" default_value=".false." units="unitless"
		            description="Determines if an explicit processor decomposition should be used. This is only useful if multiple blocks per processor are used."
		            possible_values=".true. or .false."
		/>
		<nml_option name="config_proc_decomp_file_prefix" type="character" default_value="graph.info.part." units="unitless"
		            description="Defines the prefix for the processor decomposition file. This file is only read if config_explicit_proc_decomp is .true. The number of processors is appended to the end of the prefix at run-time."
					possible_values="Any path/prefix to a processor decomposition file."
		/>
	</nml_record>


	<nml_record name="debug" in_defaults="true">
		<nml_option name="config_print_thickness_advection_info" type="logical" default_value=".false." units="unitless"
		            description="Prints additional information about thickness advection."
		            possible_values=".true. or .false."
		/>
		<nml_option name="config_print_calving_info" type="logical" default_value=".false." units="unitless"
		            description="Prints additional information about calving physics (if enabled)."
		            possible_values=".true. or .false."
		/>
		<nml_option name="config_print_thermal_info" type="logical" default_value=".false." units="unitless"
		            description="Prints additional information about thermal calculations (if enabled)."
		            possible_values=".true. or .false."
		/>
		<nml_option name="config_always_compute_fem_grid" type="logical" default_value=".true." units="unitless"
		            description="Always compute finite-element grid information for external dycores rather than only doing so when the ice extent changes.  As of June 2019 (and earlier) there is a bug which requires this to be set to true if there are ice shelves in the model domain."
		            possible_values=".true. or .false."
		/>
		<nml_option name="config_print_velocity_cleanup_details" type="logical" default_value=".false." units="unitless"
		            description="After velocity is calculated there are a few checks for appropriate values in certain geometric configurations.  Setting this option to .true. will cause detailed information about those adjustments to be printed."
		            possible_values=".true. or .false."
		/>
	</nml_record>


<!-- ======================================================================= -->
<!-- PACKAGE DEFINITIONS -->

	<packages>
		<package name="SIAvelocity" description="Variables only needed by the SIA velocity solver"/>

		<package name="higherOrderVelocity" description="This package includes variables required for higher order velocity solvers."/>

                <package name="observations" description="This package includes variables required for observations in Albany."/>

<<<<<<< HEAD
                <package name="ismip6Melt" description="This package includes variables required for the ISMIP6 melt parameterization."/>
=======
                <package name="ismip6ShelfMelt" description="This package includes variables required for the ISMIP6 ice-shelf melt parameterization developed for Antarctica."/>

		<package name="ismip6GroundedFaceMelt" description="This package includes variables required for the ISMIP6 grounded glacier front melt parameterization developed for Greenland." />	
>>>>>>> 7c7dbb5b

                <package name="thermal" description="This package includes variables required for the thermal solver."/>

	</packages>


<!-- ======================================================================= -->
<!-- I/O STREAM DEFINITIONS -->

	<streams>

		<!-- basicmesh contains all the required MPAS mesh fields - attach this to other streams as needed -->
		<stream name="basicmesh"
				type="none"
				immutable="true"
				filename_template="not-to-be-used.nc">
			<var name="latCell"/>
			<var name="lonCell"/>
			<var name="xCell"/>
			<var name="yCell"/>
			<var name="zCell"/>
			<var name="indexToCellID"/>
			<var name="latEdge"/>
			<var name="lonEdge"/>
			<var name="xEdge"/>
			<var name="yEdge"/>
			<var name="zEdge"/>
			<var name="indexToEdgeID"/>
			<var name="latVertex"/>
			<var name="lonVertex"/>
			<var name="xVertex"/>
			<var name="yVertex"/>
			<var name="zVertex"/>
			<var name="indexToVertexID"/>
			<var name="cellsOnEdge"/>
			<var name="nEdgesOnCell"/>
			<var name="nEdgesOnEdge"/>
			<var name="edgesOnCell"/>
			<var name="edgesOnEdge"/>
			<var name="weightsOnEdge"/>
			<var name="dvEdge"/>
			<var name="dcEdge"/>
			<var name="angleEdge"/>
			<var name="areaCell"/>
			<var name="areaTriangle"/>
			<var name="cellsOnCell"/>
			<var name="verticesOnCell"/>
			<var name="verticesOnEdge"/>
			<var name="edgesOnVertex"/>
			<var name="cellsOnVertex"/>
			<var name="kiteAreasOnVertex"/>
			<var name="layerThicknessFractions"/>
			<var name="meshDensity"/>
		</stream>

<!-- WHL: When using the enthalpy heat-balance solver, will need to add waterFrac to the streams with temperature. -->
		<stream name="input"
				type="input"
				immutable="true"
				filename_template="landice_grid.nc"
				input_interval="initial_only">

			<stream name="basicmesh"/>
			<var name="thickness"/>
			<var name="basalWaterThickness"/>
			<var name="bedTopography"/>
			<var name="temperature"/>
			<var name="waterFrac"/>
			<var name="sfcMassBal"/>
                        <var name="floatingBasalMassBal"/>
                        <var name="surfaceAirTemperature"/>
                        <var name="basalHeatFlux"/>
                        <var name="eigencalvingParameter"/>
                        <var name="stiffnessFactor"/>
                        <var name="calvingMask"/>
<<<<<<< HEAD
=======
                        <var name="upliftRate"/>
>>>>>>> 7c7dbb5b
<!-- The following variables are used by HO only, and only enabled by the higherOrderVelocity package. -->
<!-- They do not need to be in the input file for the SIA dycore, and will be ignored if they are. -->
			<var name="beta" packages="higherOrderVelocity"/>
			<var name="muFriction" packages="higherOrderVelocity"/>
			<var name="effectivePressure" packages="higherOrderVelocity"/>
			<var name="dirichletVelocityMask" packages="higherOrderVelocity"/>
            <var name="uReconstructX" packages="higherOrderVelocity"/>
			<var name="uReconstructY" packages="higherOrderVelocity"/>
                        <var name="basalFrictionFlux"/>
<<<<<<< HEAD
=======
			<var name="damage"/>
			<var name="calvingVelocityData"/>
>>>>>>> 7c7dbb5b
			<var name="basalMeltInput" packages="hydro"/>
			<var name="externalWaterInput" packages="hydro"/>
			<var name="waterThickness" packages="hydro"/>
			<var name="waterPressure" packages="hydro"/>
			<var name="channelArea" packages="hydro"/>
                        <var name="waterFluxMask" packages="hydro"/>
<!-- The following variables are only used for the Albany mesh converter. -->
                        <var name="observedSurfaceVelocityX" packages="observations"/>
                        <var name="observedSurfaceVelocityY" packages="observations"/>
                        <var name="observedSurfaceVelocityUncertainty" packages="observations"/>
                        <var name="observedThicknessTendency" packages="observations"/>
                        <var name="observedThicknessTendencyUncertainty" packages="observations"/>
                        <var name="sfcMassBalUncertainty" packages="observations"/>
                        <var name="thicknessUncertainty" packages="observations"/>
                        <var name="floatingBasalMassBalUncertainty" packages="observations"/>
<<<<<<< HEAD
                        <!-- these variables just for ISMIP6 forcing -->
                        <var name="ismip6shelfMelt_basin" packages="ismip6Melt"/>
                        <var name="ismip6shelfMelt_gamma0" packages="ismip6Melt"/>
                        <var name="ismip6shelfMelt_3dThermalForcing" packages="ismip6Melt"/>
                        <var name="ismip6shelfMelt_deltaT" packages="ismip6Melt"/>
                        <var name="ismip6shelfMelt_zOcean" packages="ismip6Melt"/>
                        <var name="ismip6shelfMelt_offset" packages="ismip6Melt"/>
=======
                        <!-- these variables just for ISMIP6 ice shelf forcing -->
                        <var name="ismip6shelfMelt_basin" packages="ismip6ShelfMelt"/>
                        <var name="ismip6shelfMelt_gamma0" packages="ismip6ShelfMelt"/>
                        <var name="ismip6shelfMelt_3dThermalForcing" packages="ismip6ShelfMelt"/>
                        <var name="ismip6shelfMelt_deltaT" packages="ismip6ShelfMelt"/>
                        <var name="ismip6shelfMelt_zOcean" packages="ismip6ShelfMelt"/>
                        <var name="ismip6shelfMelt_offset" packages="ismip6ShelfMelt"/>
			<!-- these variables just for ISMIP6 grounded glacier forcing -->
			<var name="ismip6Runoff" packages="ismip6GroundedFaceMelt" />
			<var name="ismip6_2dThermalForcing" packages="ismip6GroundedFaceMelt" />
>>>>>>> 7c7dbb5b
		</stream>

<!-- An alternate way to allow the HO variables to exist in a separate file.
		<stream name="inputHigherOrderVelocity"
				type="input"
				immutable="true"
				packages="higherOrderVelocity"
				filename_template="landice_grid.nc2"
				input_interval="initial_only">
			<var name="beta"/>
			<var name="dirichletVelocityMask"/>
			<var name="dirichletVelocityXValue"/>
			<var name="dirichletVelocityYValue"/>
		</stream>
-->


		<stream name="restart"
				type="input;output"
				immutable="true"
				filename_template="restart.$Y-$M-$D_$h.$m.$s.nc"
				filename_interval="output_interval"
				input_interval="initial_only"
				output_interval="0010-00-00_00:00:00"
				reference_time="0000-01-01_00:00:00"
				precision="double"
				clobber_mode="replace_files">

                        <!-- Note: Restart fields are currently configured to include
                             *all* fields necessary to restart a run, i.e., the input stream
                             is *not* read on a restart! -->
			<stream name="basicmesh"/>
                        <var name="xtime"/>
                        <var name="simulationStartTime"/>
			<var name="thickness"/>
			<var name="basalWaterThickness" packages="thermal"/>
			<var name="temperature"/>
			<var name="waterFrac" packages="thermal"/>
                        <var name="surfaceAirTemperature" packages="thermal"/>
<<<<<<< HEAD
                        <var name="basalHeatFlux" packages="thermal;hydro"/>
                        <var name="basalFrictionFlux" packages="thermal;hydro"/>
                        <var name="heatDissipation" packages="thermal"/>
=======
                        <var name="basalTemperature" packages="thermal"/>
                        <var name="basalHeatFlux" packages="thermal;hydro"/>
                        <var name="basalFrictionFlux" packages="thermal;hydro"/>
                        <var name="heatDissipation" packages="thermal"/>
                        <var name="betaSolve" packages="thermal"/>
>>>>>>> 7c7dbb5b
			<var name="cellMask"/>
			<var name="bedTopography"/>
			<var name="sfcMassBal"/>
                        <var name="floatingBasalMassBal"/>
                        <var name="eigencalvingParameter"/>
                        <var name="stiffnessFactor"/>
                        <var name="calvingMask"/>
<<<<<<< HEAD
=======
                        <var name="upliftRate"/>
>>>>>>> 7c7dbb5b
			<!-- normalVelocity is needed for advection on the next timestep -->
			<var name="normalVelocity"/>
			<!-- uReconstructX/Y are only needed for exact restarts of HO iterative solvers -->
			<var name="uReconstructX" packages="higherOrderVelocity"/>
			<var name="uReconstructY" packages="higherOrderVelocity"/>
                        <!-- beta and efffectivePressure are only used for HO solvers -->
			<var name="beta" packages="higherOrderVelocity"/>
			<var name="effectivePressure" packages="higherOrderVelocity"/>
                        <!-- dirichletVelocityMask is only used for HO solvers -->
                        <var name="dirichletVelocityMask" packages="higherOrderVelocity"/>
                        <!-- fields only needed by SGH -->
                        <!-- SGH forcing: -->
                        <var name="groundedBasalMassBal" packages="hydro"/>  <!-- This is only needed if config_SGH_basal_melt='thermal', but adding it always-->
			<var name="basalMeltInput" packages="hydro"/>  <!-- This is NOT needed if config_SGH_basal_melt='thermal', but adding it always-->
                        <var name="externalWaterInput" packages="hydro"/>
                        <!-- SGH state variables: -->
			<var name="waterThickness" packages="hydro"/>
			<var name="tillWaterThickness" packages="hydro"/>
			<var name="waterPressure" packages="hydro"/>
                        <var name="channelArea" packages="hydro"/>  <!-- this is only needed if running with channels - could be package-controlled -->
			<var name="waterFluxMask" packages="hydro"/>
<<<<<<< HEAD
                        <!-- these variables just for ISMIP6 forcing -->
                        <var name="ismip6shelfMelt_basin" packages="ismip6Melt"/>
                        <var name="ismip6shelfMelt_gamma0" packages="ismip6Melt"/>
                        <var name="ismip6shelfMelt_3dThermalForcing" packages="ismip6Melt"/>
                        <var name="ismip6shelfMelt_deltaT" packages="ismip6Melt"/>
                        <var name="ismip6shelfMelt_zOcean" packages="ismip6Melt"/>
                        <var name="ismip6shelfMelt_offset" packages="ismip6Melt"/>
=======
			<var name="damage"/>
			<var name="calvingVelocityData"/>
			<var name="damageMax"/>
                        <!-- these variables just for ISMIP6 forcing -->
                        <var name="ismip6shelfMelt_basin" packages="ismip6ShelfMelt"/>
                        <var name="ismip6shelfMelt_gamma0" packages="ismip6ShelfMelt"/>
                        <var name="ismip6shelfMelt_3dThermalForcing" packages="ismip6ShelfMelt"/>
                        <var name="ismip6shelfMelt_deltaT" packages="ismip6ShelfMelt"/>
                        <var name="ismip6shelfMelt_zOcean" packages="ismip6ShelfMelt"/>
                        <var name="ismip6shelfMelt_offset" packages="ismip6ShelfMelt"/>
                        <!-- these variables just for ISMIP6 grounded glacier forcing -->
                        <var name="ismip6Runoff" packages="ismip6GroundedFaceMelt" />
                        <var name="ismip6_2dThermalForcing" packages="ismip6GroundedFaceMelt" />
>>>>>>> 7c7dbb5b
		</stream>


		<stream name="output"
				type="output"
				filename_template="output.nc"
				filename_interval="none"
				output_interval="0001-00-00_00:00:00"
				runtime_format="single_file"
				reference_time="0000-01-01_00:00:00"
				precision="double"
				clobber_mode="replace_files">
				<!-- Note: I had set the default precision to 'single', but MpasDraw currently only supports double precision files -->

	        <stream name="basicmesh"/>
			<var name="layerCenterSigma"/>
			<var name="layerInterfaceSigma"/>
                        <var name="xtime"/>
                        <var name="simulationStartTime"/>
                        <var name="daysSinceStart"/>
                        <var name="deltat"/>
                        <var name="allowableDtACFL"/>
                        <var name="allowableDtDCFL"/>
			<var name="thickness"/>
			<var name="lowerSurface"/>
			<var name="upperSurface"/>
			<var name="temperature"/>
			<var name="cellMask"/>
			<var name="edgeMask"/>
			<var name="normalVelocity"/>
			<var name="uReconstructX"/>
			<var name="uReconstructY"/>
		</stream>
                <!-- input stream for regions masks files (currently only used by regional stats AM, and 
                     the only field used is the regionCellMasks field -->
                <stream name="regionsInput" type="input"
                                mode="forward;analysis"
                                filename_template="regionMasks.nc"
                                input_interval="initial_only"
                                runtime_format="single_file">
                        <var name="regionCellMasks"/> 
                        <!--var name="nCellsInRegion"/>  
                        <var name="regionVertexMasks"/>  
                        <var name="nVerticesInRegion"/> 
                        <var name="nRegionsInGroup"/> 
                        <var name="regionsInGroup"/>
                        <var name="regionMaskNames"/>
                        <var name="regionGroupNames"/-->
		</stream>

	</streams>


<!-- ======================================================================= -->
<!-- INTERNAL MODEL VARIABLES -->

<!-- Note: by default, all MPAS-LI variables have only one time level.  There
are/will be some variables that require a second time level, and they are/can be
individually specified to have a second time level.  Within the code, all routines
assume there is only one time level, except where explicitly needed otherwise.
Therefore, to minimize confusion, the convention is that the current time to be
computed on is always time level 1.  And time level 2, if it exists for a variable,
is the value of that variable from the *previous* time level!
 -->


	<!-- Mesh Variables required by MPAS framework -->
	<var_struct name="mesh" time_levs="1">
		<!-- The following fields are part of the MPAS mesh spec. -->
		<var name="latCell" type="real" dimensions="nCells" units="radians"
			 description="Latitude location of cell centers in radians."
		/>
		<var name="lonCell" type="real" dimensions="nCells" units="radians"
		     description="Longitude location of cell centers in radians."
		/>
		<var name="xCell" type="real" dimensions="nCells" units="unitless"
		     description="X Coordinate in cartesian space of cell centers."
		/>
		<var name="yCell" type="real" dimensions="nCells" units="unitless"
		     description="Y Coordinate in cartesian space of cell centers."
		/>
		<var name="zCell" type="real" dimensions="nCells" units="unitless"
		     description="Z Coordinate in cartesian space of cell centers."
		/>
		<var name="indexToCellID" type="integer" dimensions="nCells" units="unitless"
		     description="List of global cell IDs."
		/>
		<var name="latEdge" type="real" dimensions="nEdges" units="radians"
		     description="Latitude location of edge midpoints in radians."
		/>
		<var name="lonEdge" type="real" dimensions="nEdges" units="radians"
		     description="Longitude location of edge midpoints in radians."
		/>
		<var name="xEdge" type="real" dimensions="nEdges" units="unitless"
		     description="X Coordinate in cartesian space of edge midpoints."
		/>
		<var name="yEdge" type="real" dimensions="nEdges" units="unitless"
		     description="Y Coordinate in cartesian space of edge midpoints."
		/>
		<var name="zEdge" type="real" dimensions="nEdges" units="unitless"
		     description="Z Coordinate in cartesian space of edge midpoints."
		/>
		<var name="indexToEdgeID" type="integer" dimensions="nEdges" units="unitless"
		     description="List of global edge IDs."
		/>
		<var name="latVertex" type="real" dimensions="nVertices" units="radians"
		     description="Latitude location of vertices in radians."
		/>
		<var name="lonVertex" type="real" dimensions="nVertices" units="radians"
		     description="Longitude location of vertices in radians."
		/>
		<var name="xVertex" type="real" dimensions="nVertices" units="unitless"
		     description="X Coordinate in cartesian space of vertices."
		/>
		<var name="yVertex" type="real" dimensions="nVertices" units="unitless"
		     description="Y Coordinate in cartesian space of vertices."
		/>
		<var name="zVertex" type="real" dimensions="nVertices" units="unitless"
		     description="Z Coordinate in cartesian space of vertices."
		/>
		<var name="indexToVertexID" type="integer" dimensions="nVertices" units="unitless"
		     description="List of global vertex IDs."
		/>
		<var name="nEdgesOnCell" type="integer" dimensions="nCells" units="unitless"
		     description="Number of edges that border each cell."
		/>
		<var name="nEdgesOnEdge" type="integer" dimensions="nEdges" units="unitless"
		     description="Number of edges that surround each of the cells that straddle each edge. These edges are used to reconstruct the tangential velocities."
		/>
		<var name="cellsOnEdge" type="integer" dimensions="TWO nEdges" units="unitless"
		     description="List of cells that straddle each edge."
		/>
		<var name="edgesOnCell" type="integer" dimensions="maxEdges nCells" units="unitless"
		     description="List of edges that border each cell."
		/>
		<var name="edgesOnEdge" type="integer" dimensions="maxEdges2 nEdges" units="unitless"
		     description="List of edges that border each of the cells that straddle each edge."
		/>
		<var name="cellsOnCell" type="integer" dimensions="maxEdges nCells" units="unitless"
		     description="List of cells that neighbor each cell."
		/>
		<var name="verticesOnCell" type="integer" dimensions="maxEdges nCells" units="unitless"
		     description="List of vertices that border each cell."
		/>
		<var name="verticesOnEdge" type="integer" dimensions="TWO nEdges" units="unitless"
		     description="List of vertices that straddle each edge."
		/>
		<var name="edgesOnVertex" type="integer" dimensions="vertexDegree nVertices" units="unitless"
		     description="List of edges that share a vertex as an endpoint."
		/>
		<var name="cellsOnVertex" type="integer" dimensions="vertexDegree nVertices" units="unitless"
		     description="List of cells that share a vertex."
		/>
		<var name="weightsOnEdge" type="real" dimensions="maxEdges2 nEdges" units="unitless"
		     description="Reconstruction weights associated with each of the edgesOnEdge."
		/>
		<var name="dvEdge" type="real" dimensions="nEdges" units="m"
		     description="Length of each edge, computed as the distance between verticesOnEdge."
		/>
		<var name="dcEdge" type="real" dimensions="nEdges" units="m"
		     description="Length of each edge, computed as the distance between cellsOnEdge."
		/>
		<var name="angleEdge" type="real" dimensions="nEdges" units="radians"
		     description="Angle the edge normal makes with local eastward direction."
		/>
		<var name="areaCell" type="real" dimensions="nCells" units="m^2"
		     description="Area of each cell in the primary grid."
		/>
		<var name="areaTriangle" type="real" dimensions="nVertices" units="m^2"
		     description="Area of each cell (triangle) in the dual grid."
		/>
		<var name="kiteAreasOnVertex" type="real" dimensions="vertexDegree nVertices" units="m^2"
		     description="Area of the portions of each dual cell that are part of each cellsOnVertex."
		/>
		<var name="meshDensity" type="real" dimensions="nCells" units="unitless"
		     description="The value of the generating density function at each cell center."
		/>
		<!-- The following fields are expected by some operators but not formally part of the MPAS mesh spec. -->
		<!-- They are not input by the model but calculated internally. -->
		<var name="localVerticalUnitVectors" type="real" dimensions="R3 nCells" units="unitless"
		     description="Unit surface normal vectors defined at cell centers."
		/>
		<var name="edgeNormalVectors" type="real" dimensions="R3 nEdges" units="unitless"
		     description="Normal vector defined at an edge."
		/>
		<var name="cellTangentPlane" type="real" dimensions="R3 TWO nCells" units="unitless"
		     description="The two vectors that define a tangent plane at a cell center."
		/>
		<var name="coeffs_reconstruct" type="real" dimensions="R3 maxEdges nCells" units="unitless"
		     description="Coefficients to reconstruct velocity vectors at cell centers."
		/>
		<!-- The following field is required as input by MPAS-LI -->
		<var name="layerThicknessFractions" type="real" dimensions="nVertLevels" units="none"
		     description="Fractional thickness of each sigma layer"
		/>
		<!-- The following fields are required by MPAS-LI but are calculated internally -->
		<var name="layerCenterSigma" type="real" dimensions="nVertLevels" units="none"
		     description="Sigma (fractional) level at center of each layer"
		/>
		<var name="layerInterfaceSigma" type="real" dimensions="nVertInterfaces" units="none"
		     description="Sigma (fractional) level at interface between each layer (including top and bottom)"
		/>
		<var name="layerInterfaceFractions" type="real" dimensions="nVertInterfaces" units="none"
		     description="fraction of total thickness associated with the interface between each layer (including top and bottom)"
		/>
		<var name="edgeSignOnCell" type="integer" dimensions="maxEdges nCells" units="unitless"
		     description="Sign of edge contributions to a cell for each edge on cell. Used for bit-reproducible loops. Represents directionality of vector connecting cells."
		/>
		<var name="edgeSignOnVertex" type="integer" dimensions="maxEdges nVertices" units="unitless"
		     description="Sign of edge contributions to a vertex for each edge on vertex. Used for bit-reproducible loops. Represents directionality of vector connecting vertices."
                     />
                <!-- Useful Variables -->
                <var name="cellProcID" type="integer" dimensions="nCells" units="unitless"
                     description="processor number for each cell"
                />
		<!-- Variables only needed by SIA solver -->
		<var name="baryCellsOnVertex" type="integer" dimensions="R3 nVertices" units="unitless"
			 description="Cell center indices to use for interpolating from cell centers to vertex locations.  Note these are local indices!" packages="SIAvelocity"
		/>
		<var name="baryWeightsOnVertex" type="real" dimensions="R3 nVertices" units="unitless"
			 description="Weights to interpolate from cell centers to vertex locations.  Each weight is used with the corresponding cell center index indentified by baryCellsOnVertex." packages="SIAvelocity"
		/>
		<!-- Variables only needed by HO solver -->
		<var name="wachspressWeightVertex" type="real" dimensions="maxEdges nCells" units="unitless"
			 description="Wachspress weights used to interpolate from vertices to cell centers." packages="higherOrderVelocity"
		/>
		<!-- time-related fields have to go somewhere.  "mesh" is a more general place than the other pools -->
		<var name="xtime" type="text" time_levs="1" dimensions="Time" units="unitless"
		     description="model time, with format 'YYYY-MM-DD_HH:MM:SS'"
		/>
		<var name="deltat" type="real" time_levs="1" dimensions="Time" units="s"
		     description="time step length, in seconds.  Value on a given time is the value used between the previous time level and the current time level."
		/>
		<var name="allowableDtACFL" type="real" time_levs="1" dimensions="Time" units="s"
		     description="The maximum allowable time step based on the advective CFL condition.  Value on a given time is the value appropriate for  between the previous time level and the current time level."
		/>
		<var name="allowableDtDCFL" type="real" time_levs="1" dimensions="Time" units="s"
		     description="The maximum allowable time step based on the diffusive CFL condition.  Value on a given time is the value appropriate for  between the previous time level and the current time level."
                />
                <var name="simulationStartTime" type="text" dimensions="" units="unitless" default_value="'no_date_available'"
                     description="start time of first simulation, with format 'YYYY-MM-DD_HH:MM:SS'"
                />
                <var name="daysSinceStart" type="real" dimensions="Time" units="days"
                     description="Time since simulationStartTime in days, for plotting"
                />
                <var name="timestepNumber" type="integer" dimensions="Time" units="none"
                     description="time step number.  initial time is 0."
                />
	</var_struct>

<!-- ================ -->

	<!--  Variables related to ice sheet geometry -->
        <var_struct name="geometry" time_levs="1">
                <var name="bedTopography" type="real" dimensions="nCells Time" units="m above datum"
                     description="Elevation of ice sheet bed.  Once isostasy is added to the model, this should become a state variable."
                />
                <var name="thickness" type="real" dimensions="nCells Time" units="m" time_levs="1"
                     description="ice thickness"
                />
                <var name="layerThickness" type="real" dimensions="nVertLevels nCells Time" units="m" time_levs="1"
                     description="layer thickness"
                />
                <var name="lowerSurface" type="real" dimensions="nCells Time" units="m above datum"
                     description="elevation at bottom of ice"
                />
                <var name="upperSurface" type="real" dimensions="nCells Time" units="m above datum"
                     description="elevation at top of ice"
                />
                <var name="layerThicknessEdge" type="real" dimensions="nVertLevels nEdges Time" units="m"
                     description="layer thickness on cell edges"
                />
                <var name="dHdt" type="real" dimensions="nCells Time" units="m a^{-1}"
                     description="diagnostic field of rate of thickness change with time (dH/dt). This includes all processes (flux divergence, SMB, BMB, calving, etc.) because it is calculated as the new thickness minus the old thickness divided by the time step."
                />
                <var name="thicknessOld" type="real" dimensions="nCells Time" units="m" time_levs="1"
                     description="ice thickness from previous time level (only used to calculate thicknessTendency)"
                />
                <var name="dynamicThickening" type="real" dimensions="nCells Time" units="m a^{-1}"
                     description="diagnostic field of dynamic thickening rate (calculated as negative of flux divergence)"
                />
                <var name="cellMask" type="integer" dimensions="nCells Time" units="none"
                     description="bitmask indicating various properties about the ice sheet on cells.  cellMask only needs to be a restart field if config_allow_additional_advance = false (to keep the mask of initial ice extent)"
                />
                <var name="edgeMask" type="integer" dimensions="nEdges Time" units="none"
                     description="bitmask indicating various properties about the ice sheet on edges."
                />
                <var name="vertexMask" type="integer" dimensions="nVertices Time" units="none" time_levs="2"
                     description="bitmask indicating various properties about the ice sheet on vertices."
                />
                <!-- Note vertexMask has two time level to easily check if it changes - this is only used by the HO dycores -->

                <var name="sfcMassBal" type="real" dimensions="nCells Time" units="kg m^{-2} s^{-1}"
                     description="potential surface mass balance"
                />
                <var name="sfcMassBalApplied" type="real" dimensions="nCells Time" units="kg m^{-2} s^{-1}"
                     description="applied surface mass balance"
                />
                <var name="groundedSfcMassBalApplied" type="real" dimensions="nCells Time" units="kg m^{-2} s^{-1}"
                     description="applied surface mass balance on grounded ice"
                />
                <var name="basalMassBal" type="real" dimensions="nCells Time" units="kg m^{-2} s^{-1}"
                     description="applied basal mass balance"
                />
                <var name="groundedBasalMassBal" type="real" dimensions="nCells Time" units="kg m^{-2} s^{-1}"
                     description="Basal mass balance on grounded regions"
                />
                <var name="floatingBasalMassBal" type="real" dimensions="nCells Time" units="kg m^{-2} s^{-1}"
                     description="Basal mass balance on floating regions"
                />
                <var name="calvingMask" type="integer" dimensions="nCells Time" units="m" time_levs="1"
                        description="mask of grid cells that should be calved.  0=no calving, 1=should be calved"
                />
<<<<<<< HEAD
=======
                <var name="calvingFrontMask" type="integer" dimensions="nCells Time" units="none" time_levs="1"
                        description="mask of the calving front position on cells"
                />
>>>>>>> 7c7dbb5b
                <var name="calvingThickness" type="real" dimensions="nCells Time" units="m" time_levs="1"
                        description="thickness of ice that calves on a given timestep (less than or equal to ice thickness)"
                />
                <var name="eigencalvingParameter" type="real" dimensions="nCells Time" units="m s" time_levs="1"
                     description="proportionality constant K2+- used in eigencalving formulation"
                />
                <var name="calvingVelocity" type="real" dimensions="nCells Time" units="m s^{-1}" time_levs="1"
                     description="rate of calving front retreat due to calving, represented as a velocity normal to the calving front (in the x-y plane)."
                />
                <var name="unablatedVolumeNonDynCell" type="real" dimensions="nCells Time" units="m^3" time_levs="1"
                     description="volume of ice that was left uncalved or unmelted from required calving or melting flux at non-dynamic cells"
                />
                <var name="unablatedVolumeDynCell" type="real" dimensions="nCells Time" units="m^3" time_levs="1"
                     description="volume of ice that was left uncalved or unmelted from required calving or melting flux at dynamic cells"
                />
                <var name="ablatedVolumeNonDynCell" type="real" dimensions="nCells Time" units="m^3" time_levs="1"
                     description="volume of ice that was ablated from non-dynamic cells"
                />
                <var name="ablatedVolumeDynCell" type="real" dimensions="nCells Time" units="m^3" time_levs="1"
                     description="volume of ice that was ablated from dynamic cells"
                />
                <var name="requiredAblationVolumeNonDynCell" type="real" dimensions="nCells Time" units="m^3" time_levs="1"
                     description="bookkeeping field for how much volume should be removed from a non-dynamic cell"
                />
                <var name="requiredAblationVolumeNonDynEdge" type="real" dimensions="nEdges Time" units="m^3" time_levs="1"
                     description="bookkeeping field for how much volume should be removed from a non-dynamic edge"
                />
                <var name="requiredAblationVolumeDynEdge" type="real" dimensions="nEdges Time" units="m^3" time_levs="1"
                     description="bookkeeping field for how much volume should be removed from a dynamic edge"
                />
                <var name="requiredAblationVolumeDynCell" type="real" dimensions="nCells Time" units="m^3" time_levs="1"
                     description="bookkeeping field for how much volume should be removed from a dynamic edge"
                />
                <var name="calvingVelocityData" type="real" dimensions="nCells Time" units="m s^{-1}" time_levs="1"
                     description="rate of calving front retreat due to calving, represented as a velocity normal to the calving front (in the x-y plane), given by the input netCDF file."
                />
                <var name="damage" type="real" dimensions="nCells Time" units="none" time_levs="1"
                     description="Damage is parameterized as the local ice thickness divided by the fracture depth, such that unfractured ice has damage=0 and ice fractured through its full thickness has damage=1"
                />
                <var name="ddamagedt" type="real" dimensions="nCells Time" units="s^{-1}" time_levs="1"
                     description="damage change rate"
                />
                <var name="damageNye" type="real" dimensions="nCells Time" units="none" time_levs="1"
                     description="Nye zero-stress (Nye, 1957, Proc. R. Soc. A, 239) damage value"
                />
                <var name="damageMax" type="real" dimensions="nCells Time" units="none" time_levs="1"
                     description="maximum damage number kept constant"
                />
                <var name="s0" type="real" dimensions="nCells Time" units="none" time_levs="1"
                     description="a ratio between hydrostatic pressure and the largest principal tensile stress within ice shelf, rho_i * (rho_w - rho_i) * g * h / ( 2 * Tau_xx * rho_w ), where h is the ice thickness."
                />
                <var name="nstar" type="real" dimensions="nCells Time" units="none" time_levs="1"
                     description="n∗ denotes the usual parameter n from Glen’s flow law, adjusted by including the ratio of the principal horizontal strain rates:  epsilon Dot_yy / epsilon Dot_xx"
                />
            <var name="effectiveViscosity" type="real" dimensions="nCells Time" units="Pa s" time_levs="1"
                     description="effective viscosity"
                     persistence="persistent"
                />
                <var name="epsmax" type="real" dimensions="nCells Time" units="s^{-1}" time_levs="1"
                     description="strain rate along the direction of maximum deviatoric principal stress"
                />
                <var name="damageSource" type="real" dimensions="nCells Time" units="s^{-1}" time_levs="1"
                     description="damage source term"
                />
                />
                <var name="basalWaterThickness" type="real" dimensions="nCells Time" units="m" time_levs="1"
                     description="thickness of basal water"
                />
                <var name="restoreThickness" type="real" dimensions="nCells Time" units="m" time_levs="1"
                     description="thickness of ice added when the config_restore_calving_front option is set to .true. (in order to maintain the calving front at its initial position)"
                />
                <var name="contiguousDynamicIce" type="integer" dimensions="nCells Time" units="none" time_levs="1"
                        description="mask of contiguous dynamic ice determined from flood fill.  Used for finding icebergs."
                        persistence="persistent"
                />
                <var name="contiguousDynamicIceOld" type="integer" dimensions="nCells Time" units="none" time_levs="1"
                        description="mask from the previous iteration of contiguous dynamic ice as the algorithm advances"
                        persistence="persistent"
                />
                <!-- Variables only needed for calculating diffusivity at cell centers - this is always done now so no package is attached here -->
                <var name="normalSlopeEdge"            type="real"     dimensions="nEdges Time"
                     units="m m^{-1}"  description="normal surface slope on edges"
                />
                <var name="apparentDiffusivity" type="real" dimensions="nCells Time"
                        units="m^2 s^{-1}"  description="apparent diffusivity at cell centers (estimated based on the local ice flux and surface slope)"
                />
                <var name="groundedToFloatingThickness" type="real" dimensions="nCells Time"
                        units="m"  description="ice thickness that changed from grounded to floating due to grounding line movement during this time step.  Negative values indicate floating to grounded transition."
                />
<<<<<<< HEAD
                <!-- Variables only needed by SIA solver -->
=======
		<!-- Variables only needed by SIA solver -->
>>>>>>> 7c7dbb5b
                <var name="upperSurfaceVertex" type="real" dimensions="nVertices Time" units="m above datum"
                     description="elevation at top of ice on vertices" packages="SIAvelocity"
                />
                <var name="tangentSlopeEdge"            type="real"     dimensions="nEdges Time"
                     units="m m^{-1}"  description="tangent surface slope on edges" packages="SIAvelocity"
                />
                <var name="slopeEdge"            type="real"     dimensions="nEdges Time"
                     units="m m^{-1}"  description="surface slope magnitude on edges" packages="SIAvelocity"
               />
                <!-- Variables only needed by ISMIP6 ice-shelf melt method -->
                <var name="ismip6shelfMelt_basin" type="integer" dimensions="nCells" units="" default_value="1" 
<<<<<<< HEAD
                     packages="ismip6Melt" description="basin number mask for ISMIP6 melt forcing, input to model"
                />
                <var name="ismip6shelfMelt_gamma0" type="real" dimensions="" units="m yr^{-1}" default_value="0.0"
                     packages="ismip6Melt"
                     description="gamma0 value prescribed for ISMIP6 ice-shelf melting method, input to model.  Defaults to 0 so that missing input value will zero melt field."
                />
                <var name="ismip6shelfMelt_deltaT" type="real" dimensions="nCells" units="K" default_value="0.0"
                     packages="ismip6Melt"
                     description="basin-by-basin temperature bias correction for ISMIP6 ice-shelf melting method, input to model"
                />
                <var name="ismip6shelfMelt_TFdraft" type="real" dimensions="nCells Time" units="deg. C" packages="ismip6Melt"
                     description="thermal forcing at ice shelf draft used for ISMIP6 ice-shelf melting method, calculated by param."
                />
                <var name="ismip6shelfMelt_3dThermalForcing" type="real" dimensions="nISMIP6OceanLayers nCells Time" units="deg. C" 
                     default_value="2.0" packages="ismip6Melt"
                     description="thermal forcing for ISMIP6 ice-shelf melting method, input to model"
                />
                <var name="ismip6shelfMelt_zOcean" type="real" dimensions="nISMIP6OceanLayers" units="m" packages="ismip6Melt"
                     description="depth coordinate associated with ismip6shelfMelt_3dThermalForcing field, input to model"
                />
                <var name="ismip6shelfMelt_offset" type="real" dimensions="nCells" units="kg m^{-2} s^{-1}" packages="ismip6Melt" default_value="0.0"
                     description="Optional field of offset that should be applied to the melt field calculated by the ISMIP6 melt method.  Can be used to run in anomaly mode, but this is not the anomaly.  See Registry.xml for details."
                        />
                <!--  description="Optional field of offset that should be appliped to the melt field calculated by the ISMIP6 melt method.  This field is added directly to the melt field calculated by the method and can be used to use the method in anomaly mode.  Note this field is NOT the anomaly.  Let m be the final melt field generated, m_t be the ISMIP6 melt calculation at any time, m_t0 the ISMIP6 melt at time 0, and m_0 a reference melt field (e.g. observed melt field used for initialization).  The melt anomaly would be defined as (delta m)=m_t-m_t0. Then, m=(delta m) + m_0.  Rearranging, m=m_t+(m_0-m_t0).  ismip6shelfMelt_offset is the term in parentheses.  Note that the general usage requires that the first time step be run with ismip6shelfMelt_offset=0 in order to determine m_t0, and then NCO or similar tool used to generate the (m_0-m_t0) field to be input as ismip6shelfMelt_offset in the forward run." -->
=======
                     packages="ismip6ShelfMelt" description="basin number mask for ISMIP6 melt forcing, input to model"
                />
                <var name="ismip6shelfMelt_gamma0" type="real" dimensions="" units="m yr^{-1}" default_value="0.0"
                     packages="ismip6ShelfMelt"
                     description="gamma0 value prescribed for ISMIP6 ice-shelf melting method, input to model.  Defaults to 0 so that missing input value will zero melt field."
                />
                <var name="ismip6shelfMelt_deltaT" type="real" dimensions="nCells" units="K" default_value="0.0"
                     packages="ismip6ShelfMelt"
                     description="basin-by-basin temperature bias correction for ISMIP6 ice-shelf melting method, input to model"
                />
                <var name="ismip6shelfMelt_TFdraft" type="real" dimensions="nCells Time" units="deg. C" packages="ismip6ShelfMelt"
                     description="thermal forcing at ice shelf draft used for ISMIP6 ice-shelf melting method, calculated by param."
                />
                <var name="ismip6shelfMelt_3dThermalForcing" type="real" dimensions="nISMIP6OceanLayers nCells Time" units="deg. C" 
                     default_value="2.0" packages="ismip6ShelfMelt"
                     description="thermal forcing for ISMIP6 ice-shelf melting method, input to model"
                />
                <var name="ismip6shelfMelt_zOcean" type="real" dimensions="nISMIP6OceanLayers" units="m" packages="ismip6ShelfMelt"
                     description="depth coordinate associated with ismip6shelfMelt_3dThermalForcing field, input to model"
                />
                <var name="ismip6shelfMelt_offset" type="real" dimensions="nCells" units="kg m^{-2} s^{-1}" packages="ismip6ShelfMelt" default_value="0.0"
                     description="Optional field of offset that should be applied to the melt field calculated by the ISMIP6 melt method.  Can be used to run in anomaly mode, but this is not the anomaly.  See Registry.xml for details."
                />
                <!-- Variables needed for ISMIP6 grounded face melt parameterization -->
                <var name="frontAblationMask" type="integer" dimensions="nCells Time" units="none" time_levs="1" 
                     description="mask of grid cells at which front ablation will be applied. Determined by settings of applyToGrounded, applyToFloating, and applyToGroundingLine in routines that call li_apply_front_ablation_velocity."
                />
                />
		<var name="faceMeltSpeed" type="real" dimensions="nCells Time" units="m s^{-1}" time_levs="1"
		     description="linear speed of submarine melting at grounded glacier front"
  		/>
                <var name="ismip6Runoff" type="real" dimensions="nCells Time" units="kg m^{-2} s^{-1}" packages="ismip6GroundedFaceMelt" default_value="0.0"
                     description="Runoff forcing for ISMIP6 grounded ice melting method, input to model" 
                />
		<var name="ismip6_2dThermalForcing" type="real" dimensions="nCells Time" units="deg. C" packages="ismip6GroundedFaceMelt" default_value="2.0"
	 	     description="thermal forcing for ISMIP6 grounded marine melt method, input to model"
		/>
		<var name="faceMeltingThickness" type="real" dimensions="nCells Time" units="m" time_levs="1"
                     description="Equivalent plan-view averaged thickness of ice that melts on a given timestep from front ablation (less than or equal to ice thickness)"
		/>
               <var name="unmeltedVolume" type="real" dimensions="nCells Time" units="m^3" time_levs="1"
                     description="volume of ice that was left unmelted from required facemelt flux due to only applying flux over immediate neighbors (diagnostic field to assess if this limitation is a problem)"
		/>
                <!--  description="Optional field of offset that should be appliped to the melt field calculated by the ISMIP6 melt method.  This field is added directly to the melt field calculated by the method and can be used to use the method in anomaly mode.  Note this field is NOT the anomaly.  Let m be the final melt field generated, m_t be the ISMIP6 melt calculation at any time, m_t0 the ISMIP6 melt at time 0, and m_0 a reference melt field (e.g. observed melt field used for initialization).  The melt anomaly would be defined as (delta m)=m_t-m_t0. Then, m=(delta m) + m_0.  Rearranging, m=m_t+(m_0-m_t0).  ismip6shelfMelt_offset is the term in parentheses.  Note that the general usage requires that the first time step be run with ismip6shelfMelt_offset=0 in order to determine m_t0, and then NCO or similar tool used to generate the (m_0-m_t0) field to be input as ismip6shelfMelt_offset in the forward run." -->
                />
                <var name="upliftRate"            type="real"     dimensions="nCells Time"
                     units="m s^{-1}"  description="time rate of change in bedTopography.  This field is prescribed as input and not currently calculated in the model."
                />
>>>>>>> 7c7dbb5b
               <!-- Scratch variables related to geometry -->
	       <var name="cellMaskTemporary" type="integer" dimensions="nCells" units="none"
	       description="temporary copy of cellMask"
	       persistence="scratch"
	       />
        </var_struct>

<!-- ================ -->

	<!-- Variables related to velocity -->
        <var_struct name="velocity" time_levs="1">
                <var name="flowParamA" type="real" dimensions="nVertLevels nCells Time" units="s^{-1} Pa^{-n}"
                     description="flow law parameter, A, used by shallow-ice velocity solver"
                />
                <var name="normalVelocity" type="real" dimensions="nVertInterfaces nEdges Time" units="m s^{-1}"
                     description="horizonal velocity, normal component to an edge, layer interface"
                />
                <var name="layerNormalVelocity" type="real" dimensions="nVertLevels nEdges Time" units="m s^{-1}"
                     description="horizonal velocity, normal component to an edge, layer midpoint"
                />
                <var name="normalVelocityInitial" type="real" dimensions="nVertInterfaces nEdges Time" units="m s^{-1}"
                     description="horizonal velocity, normal component to an edge, computed at initialization"
                />
                <var name="uReconstructX"                     type="real"     dimensions="nVertInterfaces nCells Time"
                     units="m s^{-1}"  description="x-component of velocity reconstructed on cell centers.  Also, for higher-order dycores, on input: value of the x-component of velocity that should be applied where dirichletVelocityMask==1."
                />
                <var name="uReconstructY"                     type="real"     dimensions="nVertInterfaces nCells Time"
                     units="m s^{-1}"  description="y-component of velocity reconstructed on cell centers.    Also, for higher-order dycores, on input: value of the y-component of velocity that should be applied where dirichletVelocityMask==1."
                />
                <var name="uReconstructZ"                     type="real"     dimensions="nVertInterfaces nCells Time"
                     units="m s^{-1}"  description="z-component of velocity reconstructed on cell centers"
                />
                <var name="uReconstructZonal"                 type="real"     dimensions="nVertInterfaces nCells Time"
                     units="m s^{-1}"  description="zonal velocity reconstructed on cell centers"
                />
                <var name="uReconstructMeridional"            type="real"     dimensions="nVertInterfaces nCells Time"
                     units="m s^{-1}"  description="meridional velocity reconstructed on cell centers"
                />
                <var name="surfaceSpeed"                     type="real"     dimensions="nCells Time"
                     units="m s^{-1}"  description="ice surface speed reconstructed at cell centers"
                />
                <var name="basalSpeed"                     type="real"     dimensions="nCells Time"
                     units="m s^{-1}"  description="ice basal speed reconstructed at cell centers"
                />
                <var name="xvelmean"                     type="real"     dimensions="nCells Time"
                     units="m s^{-1}"  description="x-component of vertical mean ice velocity at cell centers"
                />
                <var name="yvelmean"                     type="real"     dimensions="nCells Time"
                     units="m s^{-1}"  description="y-component of vertical mean ice velocity at cell centers"
                />
                <var name="beta" type="real" dimensions="nCells Time" units="Pa yr m^{-1}" default_value="1.0e8"
                     description="input value of basal traction parameter for sliding law used with first-order momentum balance solver (NOTE non-SI units)"
                />
                <var name="betaSolve" type="real" dimensions="nCells Time" units="Pa yr m^{-1}"
                     description="value of basal traction parameter for sliding law used with first-order momentum balance solver (NOTE non-SI units); differs from beta due to any necessary adjustments made for internal consistency (e.g., zeroed out where the ice is found to be floating)"
                />
<<<<<<< HEAD
=======
                <var name="effectivePressureLimited" type="real" dimensions="nCells Time" units="Pa" packages="higherOrderVelocity"
                     description="effective ice pressure in subglacial hydrology system, limited with min/max for velocity solver" />
>>>>>>> 7c7dbb5b
                <var name="drivingStressVert" type="real" dimensions="nVertices Time" units="Pa" default_value="0.0"
                     description="driving stress calculated by Albany, on vertices"
                />
                <var name="drivingStress" type="real" dimensions="nCells Time" units="Pa" default_value="0.0"
                     description="driving stress calculated by Albany, interpolated to cells"
                />
                <var name="muFriction" type="real" dimensions="nCells Time" units="(m yr^{-1})^(1-1/n) for Weertman, unitless for Schoof" default_value="1.0"
                     description="input value of basal traction parameter for sliding law used with first-order momentum balance solver (NOTE non-SI units)"
                />
		<var name="stiffnessFactor" type="real" dimensions="nCells Time" units="none" default_value="1.0"
		     description="stiffness factor applied to effective viscosity in higher-order velocity solve"
		/>
                <var name="exx" type="real" dimensions="nCells Time" units="s^{-1}"
                     description="x-component of depth-integrated strain rate"
                />
                <var name="eyy" type="real" dimensions="nCells Time" units="s^{-1}"
                     description="y-component of depth-integrated strain rate"
                />
                <var name="exy" type="real" dimensions="nCells Time" units="s^{-1}"
                     description="shear component of depth-integrated strain rate"
                />
                <var name="dudy" type="real" dimensions="nCells Time" units="s^{-1}"
                     description="y-derivative of x-component of depth-integrated velocity"
                />
                <var name="dvdx" type="real" dimensions="nCells Time" units="s^{-1}"
                     description="x-derivative of y-component of depth-integrated velocity"
                />
                <var name="eTheta" type="real" dimensions="nCells Time" units="radians"
                     description="orientation of principal depth-integrated strain rate"
                />
                <var name="eMax" type="real" dimensions="nCells Time" units="s^{-1}"
                     description="magnitude of first principal depth-integrated strain rate"
                />
                <var name="eMin" type="real" dimensions="nCells Time" units="s^{-1}"
                     description="magnitude of second principal depth-integrated strain rate"
                />
<<<<<<< HEAD
                <var name="fluxAcrossGroundingLine" type="real" dimensions="nEdges Time" units="m^2 s^{-1}"
                     description="flux across grounding line per unit width.  Positive means flux goes from grounded to floating ice."
                />
=======
                <var name="tauxx" type="real" dimensions="nCells Time" units="Pa"
                     description="deviatoric stress xx"
                />
                <var name="tauyy" type="real" dimensions="nCells Time" units="Pa"
                     description="deviatoric stress yy"
                />
                <var name="tauxy" type="real" dimensions="nCells Time" units="Pa"
                     description="deviatoric stress xy=yx"
                />
                <var name="tauMax" type="real" dimensions="nCells Time" units="Pa"
                     description="maximum deviatoric principal stress"
                />
                <var name="tauMin" type="real" dimensions="nCells Time" units="Pa"
                     description="minimum deviatoric principal stress"
                />
	        <var name="principalStrainRateRatio" type="real" dimensions="nCells" units="none"
	             description="the ratio of the minimum and maximum principal horizontal strain rates"
	        />
                <var name="fluxAcrossGroundingLine" type="real" dimensions="nEdges Time" units="m^2 s^{-1}"
                     description="flux across grounding line per unit width.  Positive means flux goes from grounded to floating ice."
                />
		<var name="vonMisesStress" type="real" dimensions="nCells Time" units="Pa"
		     description="von Mises stress used for calving law"
		/>
>>>>>>> 7c7dbb5b

		<!-- Variables only needed by HO solver -->
                <var name="anyDynamicVertexMaskChanged"              type="integer"  dimensions="Time"
                     units="none"  description="flag needed by external velocity solvers that indicates if the region to solve on the block's domain has changed (treated as a logical)"
                        packages="higherOrderVelocity"
                />
                <var name="dirichletVelocityMask"            type="integer"     dimensions="nVertInterfaces nCells Time"
                        units="none"  time_levs="2"
                        description="mask of where Dirichlet boundary conditions should be applied to the velocity solution.  1 means apply a Dirichlet boundary condition, 0 means do not. (higher-order dycores only)"
                        packages="higherOrderVelocity"
                />
                <var name="dirichletMaskChanged"              type="integer"  dimensions="Time"
                     units="none"  description="flag needed by external velocity solvers that indicates if the Dirichlet boundary condition mask has changed (treated as a logical)"
                        packages="higherOrderVelocity"
                />
        </var_struct>

<!-- ================ -->

	<!-- Variables related to observations -->
        <var_struct name="observations" time_levs="1" package="observations">
                <var name="observedSurfaceVelocityX" type="real" dimensions="nCells Time" units="m s^{-1}"
                     description="X-component of observed surface velocity" />
                <var name="observedSurfaceVelocityY" type="real" dimensions="nCells Time" units="m s^{-1}"
                     description="Y-component of observed surface velocity" />
                <var name="observedSurfaceVelocityUncertainty" type="real" dimensions="nCells Time" units="m s^{-1}" default_value="1.0e20"
                     description="uncertainty in observed surface velocity magnitude" />
                <var name="observedThicknessTendency" type="real" dimensions="nCells Time" units="m s^{-1}"
                        description="observed tendency in thickness (dH/dt)" />
                <var name="observedThicknessTendencyUncertainty" type="real" dimensions="nCells Time" units="m s^{-1}" default_value="1.0e20"
                        description="uncertainty in observed tendency in thickness (dH/dt)" />
                <var name="sfcMassBalUncertainty" type="real" dimensions="nCells Time" units="kg m^{-2} s^{-1}" default_value="1.0e20"
                        description="uncertainty in observed surface mass balance" />
                <var name="thicknessUncertainty" type="real" dimensions="nCells Time" units="m" default_value="0.0"
                        description="uncertainty in observed thickness" />
                <var name="floatingBasalMassBalUncertainty" type="real" dimensions="nCells Time" units="kg m^{-2} s^{-1}" default_value="1.0e20"
                        description="uncertainty in observed floating basal mass balance" />
        </var_struct>

<!-- ================ -->

	<!-- Variables related to thermal state -->
        <var_struct name="thermal" time_levs="1">
                <var name="temperature" type="real" dimensions="nVertLevels nCells Time" units="K" default_value="273.15"
                     description="interior ice temperature"
                />
                <var name="waterFrac" type="real" dimensions="nVertLevels nCells Time" units="unitless"
                     description="interior ice water fraction"
                />
                <var name="enthalpy" type="real" dimensions="nVertLevels nCells Time" units="J m^{-3}"
                     description="interior ice enthalpy"
                />
                <var name="surfaceAirTemperature" type="real" dimensions="nCells Time" units="K" default_value="273.15"
                     description="air temperature at the ice sheet surface"
                />
                <var name="surfaceTemperature" type="real" dimensions="nCells Time" units="K" default_value="273.15"
                     description="temperature at upper ice service"
                />
                <var name="basalTemperature" type="real" dimensions="nCells Time" units="K" default_value="273.15"
                     description="temperature at lower ice surface"
                />
                <var name="pmpTemperature" type="real" dimensions="nVertLevels nCells Time" units="K"
                     description="pressure melt temperature"
                />
                <var name="basalPmpTemperature" type="real" dimensions="nCells Time" units="K"
                     description="pressure melt temperature at lower ice surface"
                />
                <var name="surfaceConductiveFlux" type="real" dimensions="nCells Time" units="W m^{-2}"
                     description="conductive heat flux at the upper ice surface (positive downward)"
                />
                <var name="basalConductiveFlux" type="real" dimensions="nCells Time" units="W m^{-2}"
                     description="conductive heat flux at the lower ice surface (positive downward)"
                />
                <var name="basalHeatFlux" type="real" dimensions="nCells Time" units="W m^{-2}" default_value="0.06"
                     description="basal heat flux into the ice (positive upward)"
                />
                <var name="basalFrictionFlux" type="real" dimensions="nCells Time" units="W m^{-2}"
                     description="basal frictional heat flux into the ice (positive upward)"
                />
                <var name="heatDissipation" type="real" dimensions="nVertLevels nCells Time" units="deg s^{-1}"
                     description="interior heat dissipation rate, divided by rhoi*cp_ice"
                />
        </var_struct>

<!-- ================ -->

	<!-- Scratch Variables -->
	<var_struct name="scratch" time_levs="1">
	  <var name="iceCellMask" type="integer" dimensions="nCells" units="none"
	       description="mask set to 1 in cells where some criterion is satisfied and 0 otherwise"
	       persistence="scratch"
	       />
	  <var name="iceCellMask2" type="integer" dimensions="nCells" units="none"
	       description="mask set to 1 in cells where some criterion is satisfied and 0 otherwise"
	       persistence="scratch"
	       />
	  <var name="iceCellMask3" type="integer" dimensions="nCells" units="none"
	       description="mask set to 1 in cells where some criterion is satisfied and 0 otherwise"
	       persistence="scratch"
	       />
	  <var name="iceEdgeMask" type="integer" dimensions="nEdges" units="none"
	       description="mask set to 1 for edges adjacent to ice-covered cells and 0 otherwise"
	       persistence="scratch"
	       />
	  <var name="workLevelCell" type="real" dimensions="nVertLevels nCells" units="none"
	       description="generic work array with dimensions of (nVertLevels nCells)"
	       persistence="scratch"
	       />
	  <var name="workLevelEdge" type="real" dimensions="nVertLevels nEdges" units="none"
	       description="generic work array with dimensions of (nVertLevels nEdges)"
	       persistence="scratch"
	       />
          <var name="workLevelVertex" type="real" dimensions="nVertLevels nVertices" units="none"
	       description="generic work array with dimensions of (nVertLevels nVertices)"
	       persistence="persistent"
	       />
	  <var name="workCell" type="real" dimensions="nCells" units="none"
	       description="generic work array with dimensions of (nCells)"
	       persistence="scratch"
	       />
	  <var name="workCell2" type="real" dimensions="nCells" units="none"
	       description="generic work array with dimensions of (nCells)"
	       persistence="scratch"
	       />
	  <var name="workCell3" type="real" dimensions="nCells" units="none"
	       description="generic work array with dimensions of (nCells)"
	       persistence="scratch"
	       />
      <var name="meanFlowParamA" type="real" dimensions="nCells" units="Pa^{-3} s^{-1}"
	       description="depth averaged flow parameter A"
	       persistence="scratch"
	       />
	  <var name="workTracerCell" type="real" dimensions="maxTracersAdvect nCells" units="none"
	       description="generic work array with dimensions of (maxTracersAdvect nCells)"
	       persistence="scratch"
	       />
	  <var name="workTracerCell2" type="real" dimensions="maxTracersAdvect nCells" units="none"
	       description="generic work array with dimensions of (maxTracersAdvect nCells)"
	       persistence="scratch"
	       />
	  <var name="workTracerLevelCell" type="real" dimensions="maxTracersAdvect nVertLevels nCells" units="none"
	       description="generic work array with dimensions of (maxTracersAdvect nVertLevels nCells)"
	       persistence="scratch"
	       />
	  <var name="workTracerLevelCell2" type="real" dimensions="maxTracersAdvect nVertLevels nCells" units="none"
	       description="generic work array with dimensions of (maxTracersAdvect nVertLevels nCells)"
	       persistence="scratch"
               />
	  <var name="slopeCellX" type="real" dimensions="nCells" units="none"
	       description="x-component of slope on cell centers"
	       persistence="scratch"
	       />
	  <var name="slopeCellY" type="real" dimensions="nCells" units="none"
	       description="y-component of slope on cell centers"
	       persistence="scratch"
	       />
	  <var name="vertexIndices" type="integer" dimensions="nVertices" units="none"
	       description="local indices of each vertex"
	       persistence="scratch"
               />
	</var_struct>

<!-- ================ -->

	<!-- Region Masks (currently only the regionCellMasks field is used by the regional stats AM) -->
        <var_struct name="regions" time_levs="1">
	  <var name="regionCellMasks" type="integer" dimensions="nRegions nCells" units="unitless" default_value="1"
	       description="masks set to 1 in cells that fall within a given region and 0 otherwise"
	       />
	  <!--var name="nCellsInRegion" type="integer" dimensions="nRegions" units="unitless"
	       description="number of cells that fall within a given region"
	       />
	  <var name="regionVertexMasks" type="integer" dimensions="nRegions nVertices" units="unitless"
	       description="masks set to 1 for vertices that fall within a given region and 0 otherwise"
	       />
	  <var name="nVerticesInRegion" type="integer" dimensions="nRegions" units="unitless"
	       description="number of vertices that fall within a given region"
	       />
	  <var name="nRegionsInGroup" type="integer" dimensions="nRegionGroups" units="unitless"
	       description="number of regions within a given group"
	       />
	  <var name="regionsInGroup" type="integer" dimensions="maxRegionsInGroup nRegionGroups" units="unitless"
	       description="list of region indices in each group"
	       />
	  <var name="regionMaskNames" type="text" dimensions="nRegions" units="unitless"
	       description="name of region masks"
	       />
	  <var name="regionGroupNames" type="text" dimensions="nRegionGroups" units="unitless"
	       description="name of region groups"
	       /-->
	</var_struct>

<!-- ======================================================================= -->

#include "Registry_subglacial_hydro.xml"

#include "analysis_members/Registry_analysis_members.xml"

</registry><|MERGE_RESOLUTION|>--- conflicted
+++ resolved
@@ -90,17 +90,6 @@
 		/>
 		<nml_option name="config_beta_thawed_only" type="logical" default_value=".false." units="unitless"
 		            description="If true, then beta is zeroed wherever the basal temperature is below the pressure-melting temperature"
-<<<<<<< HEAD
-		            possible_values=".true. or .false."
-		/>
-        <nml_option name="config_unrealistic_velocity" type="real" default_value="0.01592356685" units="m s^{-1}"
-		            description="Ice is removed at any locations with surface speed faster than this value and sent to the calving flux. The presence of icebergs can lead to unrealistically large velocities.  A simple method to remove icebergs is to remove ice where the velocity is faster than an arbitrarily large value."
-		            possible_values="Any positive, real number."
-		/>
-		<nml_option name="config_nonconvergence_error" type="logical" default_value=".true." units="unitless"
-		            description="If true, nonconvergence of the velocity solver results in a fatal error.  If false, it is a warning."
-=======
->>>>>>> 7c7dbb5b
 		            possible_values=".true. or .false."
 		/>
         <nml_option name="config_unrealistic_velocity" type="real" default_value="0.01592356685" units="m s^{-1}"
@@ -144,17 +133,12 @@
 
 	<nml_record name="calving" in_defaults="true">
 		<nml_option name="config_calving" type="character" default_value="none" units="unitless"
-<<<<<<< HEAD
-		            description="Selection of the method for calving ice (as defined further below)."
-		            possible_values="'none', 'floating', 'topographic_threshold', 'thickness_threshold', 'eigencalving', 'mask'"
-=======
 		            description="Selection of the method for calving ice (as defined below)."
 		            possible_values="'none', 'floating', 'topographic_threshold', 'thickness_threshold', 'mask', 'eigencalving', 'specified_calving_velocity', 'von_Mises_stress', 'damagecalving'"
 		/>
                 <nml_option name="config_use_Albany_flowA_eqn_for_vM" type="logical" default_value=".false." units="unitless"
 			    description="Not yet supported. Determine whether to use MPAS or Albany calculation for flowParamA used in von Mises stress calving"
 			    possible_values="'.true.', '.false.'"
->>>>>>> 7c7dbb5b
 		/>
 		<nml_option name="config_calving_topography" type="real" default_value="-500.0" units="m"
 		            description="Defines the topographic height below which ice calves (for topographic_threshold option)."
@@ -199,8 +183,6 @@
                 <nml_option name="config_remove_small_islands" type="logical" default_value=".false." units="unitless"
                         description="If true, then ice from small grounded islands is removed.  Specifically, this finds one- and two-cell masses of ice that are surrounded by open ocean and eliminates them by sending them to the calving flux.  Grounded such ice masses would be islands, floating would be icebergs.  The ice removed is added to the calvingThickness field."
 	                possible_values=".true. or .false."
-<<<<<<< HEAD
-=======
 		/>
 		<nml_option name="config_grounded_von_Mises_threshold_stress" type="real" default_value="1.0e6" units="Pa"
 			    description="Threshold von Mises stress value required for calving velocity to exceed ice velocity on grounded ice. sigma_max in Morlighem et al. (2016) eq. 4. 1 MPa default value is from Morlighem et al.'s calibration for Store Glacier."
@@ -249,7 +231,6 @@
     <nml_option name="config_damagecalvingParameter" type="real" default_value="1.0e-4" units="m/s"
                         description="A scalar parameter that specifies a calving rate as proportional to the value of damage above some threshold value when using the 'calving_rate' method for the 'config_damage_calving_method' option (with the threshold damage value specified by 'config_damage_calving_threshold')."
 	                possible_values="any positive real value"
->>>>>>> 7c7dbb5b
 		/>
 	</nml_record>
 
@@ -293,7 +274,6 @@
                 <nml_option name="config_temp_diffusive_factor" type="real" default_value="1.0e-5" units="unitless"
 		            description="the factor to estimate diffusivity (kt) in temperate ice from that in cold ice (kc), kt = f * kc"
 		            possible_values="any positive number within a likely range of [1e-6, 1e-2]"
-<<<<<<< HEAD
 		/>
 		<nml_option name="config_max_water_fraction" type="real" default_value="1.0e-2" units="unitless"
 		            description="the maximum water fraction allowed"
@@ -311,25 +291,6 @@
 		            description="Value of the constant heat flux applied to the base of floating ice (positive upward)."
 		            possible_values="Any positive real value"
 		/>
-=======
-		/>
-		<nml_option name="config_max_water_fraction" type="real" default_value="1.0e-2" units="unitless"
-		            description="the maximum water fraction allowed"
-		            possible_values="theoretically the range is (0, 1), but more realistically about 0.01"
-		/>
-	</nml_record>
-
-
-        <nml_record name="iceshelf_melt" in_defaults="true">
-                <nml_option name="config_basal_mass_bal_float" type="character" default_value="none" units="unitless"
-                            description="Selection of the method for computing the basal mass balance of floating ice.  'none' sets the basalMassBal field to 0 everywhere.  'file' uses without modification whatever value was read in through an input or forcing file or the value set by an ESM coupler.  'constant', 'mismip', 'seroussi' use hardcoded fields defined in the code applicable to Thwaites Glacier. 'temperature_profile' generates a depth-melt relation based on an ocean temperature profile and sill depth. ISMIP6 is the method prescribed by ISMIP6."
-                            possible_values="'none', 'file', 'constant', 'mismip', 'seroussi', 'temperature_profile', 'ismip6'"
-                />
-                <nml_option name="config_bmlt_float_flux" type="real" default_value="0.0" units="W m^{-2}"
-		            description="Value of the constant heat flux applied to the base of floating ice (positive upward)."
-		            possible_values="Any positive real value"
-		/>
->>>>>>> 7c7dbb5b
 		<nml_option name="config_bmlt_float_xlimit" type="real" default_value="0.0" units="m"
 		            description="x value defining region where bmlt_float_flux is applied; melt only where abs(x) is greater than xlimit."
 		            possible_values="Any positive real value"
@@ -395,8 +356,6 @@
 		            description="The fraction of the deepest grounding line depths over which the grounding line depth is averaged to obtain a reference grounding line depth for the 'temperature_profile' melt parameterization."
 		            possible_values="any positive real value"
 		/>
-<<<<<<< HEAD
-=======
                 <!-- Options related to grounded glacier front submarine melt param. -->
                 <nml_option name="config_front_mass_bal_grounded" type="character" default_value="none" units="unitless"
                             description="Selection of the method for computing the frontal mass balance of submarine grounded ice.  'none' sets the front mass balance field to 0 everywhere. 'uniform' sets faceMeltSpeed to the value given by config_uniform_face_melt_rate. 'ismip6' uses the parameterization provided by ISMIP6 and requires an ocean thermal forcing field and subglacial hydrology."
@@ -426,7 +385,6 @@
 			    descrption="Apply a uniform linear submarine melt rate at all grounded marine margins. config_mass_bal_grounded must be set to 'uniform'."
 			    possible_values="any non-negative value"
 		/>
->>>>>>> 7c7dbb5b
         </nml_record>
 
 	<nml_record name="physical_parameters" in_defaults="true">
@@ -620,13 +578,9 @@
 
                 <package name="observations" description="This package includes variables required for observations in Albany."/>
 
-<<<<<<< HEAD
-                <package name="ismip6Melt" description="This package includes variables required for the ISMIP6 melt parameterization."/>
-=======
                 <package name="ismip6ShelfMelt" description="This package includes variables required for the ISMIP6 ice-shelf melt parameterization developed for Antarctica."/>
 
 		<package name="ismip6GroundedFaceMelt" description="This package includes variables required for the ISMIP6 grounded glacier front melt parameterization developed for Greenland." />	
->>>>>>> 7c7dbb5b
 
                 <package name="thermal" description="This package includes variables required for the thermal solver."/>
 
@@ -702,24 +656,18 @@
                         <var name="eigencalvingParameter"/>
                         <var name="stiffnessFactor"/>
                         <var name="calvingMask"/>
-<<<<<<< HEAD
-=======
                         <var name="upliftRate"/>
->>>>>>> 7c7dbb5b
 <!-- The following variables are used by HO only, and only enabled by the higherOrderVelocity package. -->
 <!-- They do not need to be in the input file for the SIA dycore, and will be ignored if they are. -->
 			<var name="beta" packages="higherOrderVelocity"/>
 			<var name="muFriction" packages="higherOrderVelocity"/>
 			<var name="effectivePressure" packages="higherOrderVelocity"/>
 			<var name="dirichletVelocityMask" packages="higherOrderVelocity"/>
-            <var name="uReconstructX" packages="higherOrderVelocity"/>
+                        <var name="uReconstructX" packages="higherOrderVelocity"/>
 			<var name="uReconstructY" packages="higherOrderVelocity"/>
                         <var name="basalFrictionFlux"/>
-<<<<<<< HEAD
-=======
 			<var name="damage"/>
 			<var name="calvingVelocityData"/>
->>>>>>> 7c7dbb5b
 			<var name="basalMeltInput" packages="hydro"/>
 			<var name="externalWaterInput" packages="hydro"/>
 			<var name="waterThickness" packages="hydro"/>
@@ -735,15 +683,6 @@
                         <var name="sfcMassBalUncertainty" packages="observations"/>
                         <var name="thicknessUncertainty" packages="observations"/>
                         <var name="floatingBasalMassBalUncertainty" packages="observations"/>
-<<<<<<< HEAD
-                        <!-- these variables just for ISMIP6 forcing -->
-                        <var name="ismip6shelfMelt_basin" packages="ismip6Melt"/>
-                        <var name="ismip6shelfMelt_gamma0" packages="ismip6Melt"/>
-                        <var name="ismip6shelfMelt_3dThermalForcing" packages="ismip6Melt"/>
-                        <var name="ismip6shelfMelt_deltaT" packages="ismip6Melt"/>
-                        <var name="ismip6shelfMelt_zOcean" packages="ismip6Melt"/>
-                        <var name="ismip6shelfMelt_offset" packages="ismip6Melt"/>
-=======
                         <!-- these variables just for ISMIP6 ice shelf forcing -->
                         <var name="ismip6shelfMelt_basin" packages="ismip6ShelfMelt"/>
                         <var name="ismip6shelfMelt_gamma0" packages="ismip6ShelfMelt"/>
@@ -754,7 +693,6 @@
 			<!-- these variables just for ISMIP6 grounded glacier forcing -->
 			<var name="ismip6Runoff" packages="ismip6GroundedFaceMelt" />
 			<var name="ismip6_2dThermalForcing" packages="ismip6GroundedFaceMelt" />
->>>>>>> 7c7dbb5b
 		</stream>
 
 <!-- An alternate way to allow the HO variables to exist in a separate file.
@@ -794,17 +732,11 @@
 			<var name="temperature"/>
 			<var name="waterFrac" packages="thermal"/>
                         <var name="surfaceAirTemperature" packages="thermal"/>
-<<<<<<< HEAD
-                        <var name="basalHeatFlux" packages="thermal;hydro"/>
-                        <var name="basalFrictionFlux" packages="thermal;hydro"/>
-                        <var name="heatDissipation" packages="thermal"/>
-=======
                         <var name="basalTemperature" packages="thermal"/>
                         <var name="basalHeatFlux" packages="thermal;hydro"/>
                         <var name="basalFrictionFlux" packages="thermal;hydro"/>
                         <var name="heatDissipation" packages="thermal"/>
                         <var name="betaSolve" packages="thermal"/>
->>>>>>> 7c7dbb5b
 			<var name="cellMask"/>
 			<var name="bedTopography"/>
 			<var name="sfcMassBal"/>
@@ -812,10 +744,7 @@
                         <var name="eigencalvingParameter"/>
                         <var name="stiffnessFactor"/>
                         <var name="calvingMask"/>
-<<<<<<< HEAD
-=======
                         <var name="upliftRate"/>
->>>>>>> 7c7dbb5b
 			<!-- normalVelocity is needed for advection on the next timestep -->
 			<var name="normalVelocity"/>
 			<!-- uReconstructX/Y are only needed for exact restarts of HO iterative solvers -->
@@ -837,15 +766,6 @@
 			<var name="waterPressure" packages="hydro"/>
                         <var name="channelArea" packages="hydro"/>  <!-- this is only needed if running with channels - could be package-controlled -->
 			<var name="waterFluxMask" packages="hydro"/>
-<<<<<<< HEAD
-                        <!-- these variables just for ISMIP6 forcing -->
-                        <var name="ismip6shelfMelt_basin" packages="ismip6Melt"/>
-                        <var name="ismip6shelfMelt_gamma0" packages="ismip6Melt"/>
-                        <var name="ismip6shelfMelt_3dThermalForcing" packages="ismip6Melt"/>
-                        <var name="ismip6shelfMelt_deltaT" packages="ismip6Melt"/>
-                        <var name="ismip6shelfMelt_zOcean" packages="ismip6Melt"/>
-                        <var name="ismip6shelfMelt_offset" packages="ismip6Melt"/>
-=======
 			<var name="damage"/>
 			<var name="calvingVelocityData"/>
 			<var name="damageMax"/>
@@ -859,7 +779,6 @@
                         <!-- these variables just for ISMIP6 grounded glacier forcing -->
                         <var name="ismip6Runoff" packages="ismip6GroundedFaceMelt" />
                         <var name="ismip6_2dThermalForcing" packages="ismip6GroundedFaceMelt" />
->>>>>>> 7c7dbb5b
 		</stream>
 
 
@@ -1173,12 +1092,9 @@
                 <var name="calvingMask" type="integer" dimensions="nCells Time" units="m" time_levs="1"
                         description="mask of grid cells that should be calved.  0=no calving, 1=should be calved"
                 />
-<<<<<<< HEAD
-=======
                 <var name="calvingFrontMask" type="integer" dimensions="nCells Time" units="none" time_levs="1"
                         description="mask of the calving front position on cells"
                 />
->>>>>>> 7c7dbb5b
                 <var name="calvingThickness" type="real" dimensions="nCells Time" units="m" time_levs="1"
                         description="thickness of ice that calves on a given timestep (less than or equal to ice thickness)"
                 />
@@ -1268,11 +1184,7 @@
                 <var name="groundedToFloatingThickness" type="real" dimensions="nCells Time"
                         units="m"  description="ice thickness that changed from grounded to floating due to grounding line movement during this time step.  Negative values indicate floating to grounded transition."
                 />
-<<<<<<< HEAD
-                <!-- Variables only needed by SIA solver -->
-=======
 		<!-- Variables only needed by SIA solver -->
->>>>>>> 7c7dbb5b
                 <var name="upperSurfaceVertex" type="real" dimensions="nVertices Time" units="m above datum"
                      description="elevation at top of ice on vertices" packages="SIAvelocity"
                 />
@@ -1284,32 +1196,6 @@
                />
                 <!-- Variables only needed by ISMIP6 ice-shelf melt method -->
                 <var name="ismip6shelfMelt_basin" type="integer" dimensions="nCells" units="" default_value="1" 
-<<<<<<< HEAD
-                     packages="ismip6Melt" description="basin number mask for ISMIP6 melt forcing, input to model"
-                />
-                <var name="ismip6shelfMelt_gamma0" type="real" dimensions="" units="m yr^{-1}" default_value="0.0"
-                     packages="ismip6Melt"
-                     description="gamma0 value prescribed for ISMIP6 ice-shelf melting method, input to model.  Defaults to 0 so that missing input value will zero melt field."
-                />
-                <var name="ismip6shelfMelt_deltaT" type="real" dimensions="nCells" units="K" default_value="0.0"
-                     packages="ismip6Melt"
-                     description="basin-by-basin temperature bias correction for ISMIP6 ice-shelf melting method, input to model"
-                />
-                <var name="ismip6shelfMelt_TFdraft" type="real" dimensions="nCells Time" units="deg. C" packages="ismip6Melt"
-                     description="thermal forcing at ice shelf draft used for ISMIP6 ice-shelf melting method, calculated by param."
-                />
-                <var name="ismip6shelfMelt_3dThermalForcing" type="real" dimensions="nISMIP6OceanLayers nCells Time" units="deg. C" 
-                     default_value="2.0" packages="ismip6Melt"
-                     description="thermal forcing for ISMIP6 ice-shelf melting method, input to model"
-                />
-                <var name="ismip6shelfMelt_zOcean" type="real" dimensions="nISMIP6OceanLayers" units="m" packages="ismip6Melt"
-                     description="depth coordinate associated with ismip6shelfMelt_3dThermalForcing field, input to model"
-                />
-                <var name="ismip6shelfMelt_offset" type="real" dimensions="nCells" units="kg m^{-2} s^{-1}" packages="ismip6Melt" default_value="0.0"
-                     description="Optional field of offset that should be applied to the melt field calculated by the ISMIP6 melt method.  Can be used to run in anomaly mode, but this is not the anomaly.  See Registry.xml for details."
-                        />
-                <!--  description="Optional field of offset that should be appliped to the melt field calculated by the ISMIP6 melt method.  This field is added directly to the melt field calculated by the method and can be used to use the method in anomaly mode.  Note this field is NOT the anomaly.  Let m be the final melt field generated, m_t be the ISMIP6 melt calculation at any time, m_t0 the ISMIP6 melt at time 0, and m_0 a reference melt field (e.g. observed melt field used for initialization).  The melt anomaly would be defined as (delta m)=m_t-m_t0. Then, m=(delta m) + m_0.  Rearranging, m=m_t+(m_0-m_t0).  ismip6shelfMelt_offset is the term in parentheses.  Note that the general usage requires that the first time step be run with ismip6shelfMelt_offset=0 in order to determine m_t0, and then NCO or similar tool used to generate the (m_0-m_t0) field to be input as ismip6shelfMelt_offset in the forward run." -->
-=======
                      packages="ismip6ShelfMelt" description="basin number mask for ISMIP6 melt forcing, input to model"
                 />
                 <var name="ismip6shelfMelt_gamma0" type="real" dimensions="" units="m yr^{-1}" default_value="0.0"
@@ -1358,7 +1244,6 @@
                 <var name="upliftRate"            type="real"     dimensions="nCells Time"
                      units="m s^{-1}"  description="time rate of change in bedTopography.  This field is prescribed as input and not currently calculated in the model."
                 />
->>>>>>> 7c7dbb5b
                <!-- Scratch variables related to geometry -->
 	       <var name="cellMaskTemporary" type="integer" dimensions="nCells" units="none"
 	       description="temporary copy of cellMask"
@@ -1415,11 +1300,8 @@
                 <var name="betaSolve" type="real" dimensions="nCells Time" units="Pa yr m^{-1}"
                      description="value of basal traction parameter for sliding law used with first-order momentum balance solver (NOTE non-SI units); differs from beta due to any necessary adjustments made for internal consistency (e.g., zeroed out where the ice is found to be floating)"
                 />
-<<<<<<< HEAD
-=======
                 <var name="effectivePressureLimited" type="real" dimensions="nCells Time" units="Pa" packages="higherOrderVelocity"
                      description="effective ice pressure in subglacial hydrology system, limited with min/max for velocity solver" />
->>>>>>> 7c7dbb5b
                 <var name="drivingStressVert" type="real" dimensions="nVertices Time" units="Pa" default_value="0.0"
                      description="driving stress calculated by Albany, on vertices"
                 />
@@ -1456,11 +1338,6 @@
                 <var name="eMin" type="real" dimensions="nCells Time" units="s^{-1}"
                      description="magnitude of second principal depth-integrated strain rate"
                 />
-<<<<<<< HEAD
-                <var name="fluxAcrossGroundingLine" type="real" dimensions="nEdges Time" units="m^2 s^{-1}"
-                     description="flux across grounding line per unit width.  Positive means flux goes from grounded to floating ice."
-                />
-=======
                 <var name="tauxx" type="real" dimensions="nCells Time" units="Pa"
                      description="deviatoric stress xx"
                 />
@@ -1485,7 +1362,6 @@
 		<var name="vonMisesStress" type="real" dimensions="nCells Time" units="Pa"
 		     description="von Mises stress used for calving law"
 		/>
->>>>>>> 7c7dbb5b
 
 		<!-- Variables only needed by HO solver -->
                 <var name="anyDynamicVertexMaskChanged"              type="integer"  dimensions="Time"
