module cesm_comp_mod

!-------------------------------------------------------------------------------
!
! Purpose: Main program for NCAR CESM4/cpl7. Can have different
!          land, sea-ice, and ocean models plugged in at compile-time.
!          These models can be either: stub, dead, data, or active
!          components or some combination of the above.
!
!               stub -------- Do nothing.
!               dead -------- Send analytic data back.
!               data -------- Send data back interpolated from input files.
!               prognostic -- Prognostically simulate the given component.
!
! Method: Call appropriate initialization, run (time-stepping), and
!         finalization routines.
!
!-------------------------------------------------------------------------------

   !----------------------------------------------------------------------------
   ! share code & libs
   !----------------------------------------------------------------------------
   use shr_kind_mod,      only: r8 => SHR_KIND_R8
   use shr_kind_mod,      only: cs => SHR_KIND_CS
   use shr_kind_mod,      only: cl => SHR_KIND_CL
   use shr_sys_mod,       only: shr_sys_abort, shr_sys_flush
   use shr_const_mod,     only: shr_const_cday
   use shr_file_mod,      only: shr_file_setLogLevel, shr_file_setLogUnit
   use shr_file_mod,      only: shr_file_setIO, shr_file_getUnit
   use shr_scam_mod,      only: shr_scam_checkSurface
   use shr_map_mod,       only: shr_map_setDopole
   use shr_mpi_mod,       only: shr_mpi_min, shr_mpi_max
   use shr_mem_mod,       only: shr_mem_init, shr_mem_getusage
   use shr_cal_mod,       only: shr_cal_date2ymd, shr_cal_ymd2date, shr_cal_advdateInt
   use shr_orb_mod,       only: shr_orb_params
   use shr_frz_mod,       only: shr_frz_freezetemp_init
   use shr_reprosum_mod,  only: shr_reprosum_setopts
   use mct_mod            ! mct_ wrappers for mct lib
   use perf_mod
   use ESMF

   !----------------------------------------------------------------------------
   ! component model interfaces (init, run, final methods)
   !----------------------------------------------------------------------------

   use atm_comp_mct  , only: atm_init=>atm_init_mct, atm_run=>atm_run_mct, atm_final=>atm_final_mct
   use lnd_comp_mct  , only: lnd_init=>lnd_init_mct, lnd_run=>lnd_run_mct, lnd_final=>lnd_final_mct
   use ocn_comp_mct  , only: ocn_init=>ocn_init_mct, ocn_run=>ocn_run_mct, ocn_final=>ocn_final_mct
   use ice_comp_mct  , only: ice_init=>ice_init_mct, ice_run=>ice_run_mct, ice_final=>ice_final_mct
   use glc_comp_mct  , only: glc_init=>glc_init_mct, glc_run=>glc_run_mct, glc_final=>glc_final_mct
   use wav_comp_mct  , only: wav_init=>wav_init_mct, wav_run=>wav_run_mct, wav_final=>wav_final_mct
   use rof_comp_mct  , only: rof_init=>rof_init_mct, rof_run=>rof_run_mct, rof_final=>rof_final_mct
   use esp_comp_mct  , only: esp_init=>esp_init_mct, esp_run=>esp_run_mct, esp_final=>esp_final_mct

   !----------------------------------------------------------------------------
   ! cpl7 modules
   !----------------------------------------------------------------------------

   ! mpi comm data & routines, plus logunit and loglevel
    use seq_comm_mct, only: CPLID, GLOID, logunit, loglevel
    use seq_comm_mct, only: ATMID, LNDID, OCNID, ICEID, GLCID, ROFID, WAVID, ESPID
    use seq_comm_mct, only: ALLATMID,ALLLNDID,ALLOCNID,ALLICEID,ALLGLCID,ALLROFID,ALLWAVID,ALLESPID
    use seq_comm_mct, only: CPLALLATMID,CPLALLLNDID,CPLALLOCNID,CPLALLICEID
    use seq_comm_mct, only: CPLALLGLCID,CPLALLROFID,CPLALLWAVID,CPLALLESPID
    use seq_comm_mct, only: CPLATMID,CPLLNDID,CPLOCNID,CPLICEID,CPLGLCID,CPLROFID,CPLWAVID,CPLESPID
    use seq_comm_mct, only: num_inst_atm, num_inst_lnd, num_inst_rof
    use seq_comm_mct, only: num_inst_ocn, num_inst_ice, num_inst_glc
    use seq_comm_mct, only: num_inst_wav, num_inst_esp
    use seq_comm_mct, only: num_inst_xao, num_inst_frc, num_inst_phys
    use seq_comm_mct, only: num_inst_total, num_inst_max
    use seq_comm_mct, only: seq_comm_iamin, seq_comm_name, seq_comm_namelen
    use seq_comm_mct, only: seq_comm_init, seq_comm_setnthreads, seq_comm_getnthreads
    use seq_comm_mct, only: seq_comm_getinfo => seq_comm_setptrs
    use seq_comm_mct, only: seq_comm_petlist

   ! clock & alarm routines and variables
   use seq_timemgr_mod, only: seq_timemgr_type
   use seq_timemgr_mod, only: seq_timemgr_clockInit
   use seq_timemgr_mod, only: seq_timemgr_clockAdvance
   use seq_timemgr_mod, only: seq_timemgr_clockPrint
   use seq_timemgr_mod, only: seq_timemgr_EClockGetData
   use seq_timemgr_mod, only: seq_timemgr_alarmIsOn
   use seq_timemgr_mod, only: seq_timemgr_histavg_type
   use seq_timemgr_mod, only: seq_timemgr_type_never
   use seq_timemgr_mod, only: seq_timemgr_alarm_restart
   use seq_timemgr_mod, only: seq_timemgr_alarm_stop
   use seq_timemgr_mod, only: seq_timemgr_alarm_datestop
   use seq_timemgr_mod, only: seq_timemgr_alarm_history
   use seq_timemgr_mod, only: seq_timemgr_alarm_atmrun
   use seq_timemgr_mod, only: seq_timemgr_alarm_lndrun
   use seq_timemgr_mod, only: seq_timemgr_alarm_ocnrun
   use seq_timemgr_mod, only: seq_timemgr_alarm_icerun
   use seq_timemgr_mod, only: seq_timemgr_alarm_glcrun
   use seq_timemgr_mod, only: seq_timemgr_alarm_glcrun_avg
   use seq_timemgr_mod, only: seq_timemgr_alarm_ocnnext
   use seq_timemgr_mod, only: seq_timemgr_alarm_tprof
   use seq_timemgr_mod, only: seq_timemgr_alarm_histavg
   use seq_timemgr_mod, only: seq_timemgr_alarm_rofrun
   use seq_timemgr_mod, only: seq_timemgr_alarm_wavrun
   use seq_timemgr_mod, only: seq_timemgr_alarm_esprun
   use seq_timemgr_mod, only: seq_timemgr_alarm_barrier
   use seq_timemgr_mod, only: seq_timemgr_alarm_pause
   use seq_timemgr_mod, only: seq_timemgr_pause_active
   use seq_timemgr_mod, only: seq_timemgr_pause_component_active
   use seq_timemgr_mod, only: seq_timemgr_pause_component_index

   ! "infodata" gathers various control flags into one datatype
   use seq_infodata_mod, only: seq_infodata_putData, seq_infodata_GetData
   use seq_infodata_mod, only: seq_infodata_init, seq_infodata_exchange
   use seq_infodata_mod, only: seq_infodata_type, seq_infodata_orb_variable_year
   use seq_infodata_mod, only: seq_infodata_print, seq_infodata_init2

   ! domain related routines
   use seq_domain_mct, only : seq_domain_check

   ! history file routines
   use seq_hist_mod, only : seq_hist_write, seq_hist_writeavg, seq_hist_writeaux

   ! restart file routines
   use seq_rest_mod, only : seq_rest_read, seq_rest_write

   ! flux calc routines
   use seq_flux_mct, only: seq_flux_init_mct, seq_flux_initexch_mct, seq_flux_ocnalb_mct
   use seq_flux_mct, only: seq_flux_atmocn_mct, seq_flux_atmocnexch_mct

   ! domain fraction routines
   use seq_frac_mct, only : seq_frac_init, seq_frac_set

   ! i/o subroutines
   use seq_io_mod, only : seq_io_cpl_init

   ! rearrange type routines
   use cplcomp_exchange_mod, only: seq_mctext_decomp

   ! diagnostic routines
   use seq_diag_mct, only : seq_diag_zero_mct , seq_diag_avect_mct, seq_diag_lnd_mct
   use seq_diag_mct, only : seq_diag_rof_mct  , seq_diag_ocn_mct  , seq_diag_atm_mct
   use seq_diag_mct, only : seq_diag_ice_mct  , seq_diag_accum_mct, seq_diag_print_mct

   ! list of fields transferred between components
   use seq_flds_mod, only : seq_flds_a2x_fluxes, seq_flds_x2a_fluxes
   use seq_flds_mod, only : seq_flds_i2x_fluxes, seq_flds_x2i_fluxes
   use seq_flds_mod, only : seq_flds_l2x_fluxes, seq_flds_x2l_fluxes
   use seq_flds_mod, only : seq_flds_o2x_fluxes, seq_flds_x2o_fluxes
   use seq_flds_mod, only : seq_flds_g2x_fluxes, seq_flds_x2g_fluxes
   use seq_flds_mod, only : seq_flds_w2x_fluxes, seq_flds_x2w_fluxes
   use seq_flds_mod, only : seq_flds_r2x_fluxes, seq_flds_x2r_fluxes
   use seq_flds_mod, only : seq_flds_set

   ! component type and accessor functions
   use component_type_mod , only: component_get_iamin_compid, component_get_suffix
   use component_type_mod , only: component_get_name, component_get_c2x_cx
   use component_type_mod , only: atm, lnd, ice, ocn, rof, glc, wav, esp
   use component_mod      , only: component_init_pre
   use component_mod      , only: component_init_cc, component_init_cx, component_run, component_final
   use component_mod      , only: component_init_areacor, component_init_aream
   use component_mod      , only: component_exch, component_diag

   ! prep routines (includes mapping routines between components and merging routines)
   use prep_lnd_mod
   use prep_ice_mod
   use prep_wav_mod
   use prep_rof_mod
   use prep_glc_mod
   use prep_ocn_mod
   use prep_atm_mod
   use prep_aoflux_mod

   !--- mapping routines ---
   use seq_map_type_mod
   use seq_map_mod      ! generic mapping

   ! --- timing routines ---
   use t_drv_timers_mod

   implicit none

   private

   public cesm_pre_init1, cesm_pre_init2, cesm_init, cesm_run, cesm_final
   public timing_dir, mpicom_GLOID

#include <mpif.h>

   !----------------------------------------------------------------------------
   ! temporary variables
   !----------------------------------------------------------------------------

   !- from prep routines (arrays of instances)
   type(mct_aVect) , pointer :: a2x_ox(:) => null()
   type(mct_aVect) , pointer :: o2x_ax(:) => null()
   type(mct_aVect) , pointer :: xao_ox(:) => null()
   type(mct_aVect) , pointer :: xao_ax(:) => null()

   !- from component type (single instance inside array of components)
   type(mct_aVect) , pointer :: o2x_ox => null()
   type(mct_aVect) , pointer :: a2x_ax => null()

   character(len=CL) :: suffix
   logical           :: iamin_id
   logical           :: iamroot_id
   integer           :: mpicom
   character(len=seq_comm_namelen) :: compname

   !----------------------------------------------------------------------------
   ! domains & related
   !----------------------------------------------------------------------------

   !--- domain fractions (only defined on cpl pes) ---
   type(mct_aVect) , pointer :: fractions_ax(:)   ! Fractions on atm grid, cpl processes
   type(mct_aVect) , pointer :: fractions_lx(:)   ! Fractions on lnd grid, cpl processes
   type(mct_aVect) , pointer :: fractions_ix(:)   ! Fractions on ice grid, cpl processes
   type(mct_aVect) , pointer :: fractions_ox(:)   ! Fractions on ocn grid, cpl processes
   type(mct_aVect) , pointer :: fractions_gx(:)   ! Fractions on glc grid, cpl processes
   type(mct_aVect) , pointer :: fractions_rx(:)   ! Fractions on rof grid, cpl processes
   type(mct_aVect) , pointer :: fractions_wx(:)   ! Fractions on wav grid, cpl processes

   !--- domain equivalent 2d grid size ---
   integer  :: atm_nx, atm_ny  ! nx, ny of 2d grid, if known
   integer  :: lnd_nx, lnd_ny
   integer  :: ice_nx, ice_ny
   integer  :: ocn_nx, ocn_ny
   integer  :: rof_nx, rof_ny
   integer  :: glc_nx, glc_ny
   integer  :: wav_nx, wav_ny

   !----------------------------------------------------------------------------
   ! Infodata: inter-model control flags, domain info
   !----------------------------------------------------------------------------

   type (seq_infodata_type), target :: infodata ! single instance for cpl and all comps

   !----------------------------------------------------------------------------
   ! time management
   !----------------------------------------------------------------------------

   type (seq_timemgr_type), SAVE :: seq_SyncClock ! array of all clocks & alarm
   type (ESMF_Clock), target :: EClock_d      ! driver clock
   type (ESMF_Clock), target :: EClock_a      ! atmosphere clock
   type (ESMF_Clock), target :: EClock_l      ! land clock
   type (ESMF_Clock), target :: EClock_o      ! ocean clock
   type (ESMF_Clock), target :: EClock_i      ! ice clock
   type (ESMF_Clock), target :: EClock_g      ! glc clock
   type (ESMF_Clock), target :: EClock_r      ! rof clock
   type (ESMF_Clock), target :: EClock_w      ! wav clock
   type (ESMF_Clock), target :: EClock_e      ! esp clock

   logical  :: restart_alarm          ! restart alarm
   logical  :: history_alarm          ! history alarm
   logical  :: histavg_alarm          ! history alarm
   logical  :: stop_alarm             ! stop alarm
   logical  :: atmrun_alarm           ! atm run alarm
   logical  :: lndrun_alarm           ! lnd run alarm
   logical  :: icerun_alarm           ! ice run alarm
   logical  :: ocnrun_alarm           ! ocn run alarm
   logical  :: ocnnext_alarm          ! ocn run alarm on next timestep
   logical  :: glcrun_alarm           ! glc run alarm
   logical  :: glcrun_avg_alarm       ! glc run averaging alarm
   logical  :: rofrun_alarm           ! rof run alarm
   logical  :: wavrun_alarm           ! wav run alarm
   logical  :: esprun_alarm           ! esp run alarm
   logical  :: tprof_alarm            ! timing profile alarm
   logical  :: barrier_alarm          ! barrier alarm
   logical  :: t1hr_alarm             ! alarm every hour
   logical  :: t2hr_alarm             ! alarm every two hours
   logical  :: t3hr_alarm             ! alarm every three hours
   logical  :: t6hr_alarm             ! alarm every six hours
   logical  :: t12hr_alarm            ! alarm every twelve hours
   logical  :: t24hr_alarm            ! alarm every twentyfour hours
   logical  :: t1yr_alarm             ! alarm every year, at start of year
   logical  :: pause_alarm            ! pause alarm
   integer  :: drv_index              ! seq_timemgr index for driver

   real(r8) :: days_per_year = 365.0  ! days per year

   integer  :: dtime                  ! dt of one coupling interval
   integer  :: ncpl                   ! number of coupling intervals per day
   integer  :: ymd                    ! Current date (YYYYMMDD)
   integer  :: year                   ! Current date (YYYY)
   integer  :: month                  ! Current date (MM)
   integer  :: day                    ! Current date (DD)
   integer  :: tod                    ! Current time of day (seconds)
   integer  :: ymdtmp                 ! temporary date (YYYYMMDD)
   integer  :: todtmp                 ! temporary time of day (seconds)
   character(CL) :: orb_mode          ! orbital mode
   character(CS) :: tfreeze_option    ! Freezing point calculation
   integer  :: orb_iyear              ! orbital year
   integer  :: orb_iyear_align        ! associated with model year
   integer  :: orb_cyear              ! orbital year for current orbital computation
   integer  :: orb_nyear              ! orbital year associated with currrent model year
   real(r8) :: orb_eccen              ! orbital eccentricity
   real(r8) :: orb_obliq              ! obliquity in degrees
   real(r8) :: orb_mvelp              ! moving vernal equinox long
   real(r8) :: orb_obliqr             ! Earths obliquity in rad
   real(r8) :: orb_lambm0             ! Mean long of perihelion at vernal equinox (radians)
   real(r8) :: orb_mvelpp             ! moving vernal equinox long
   real(r8) :: wall_time_limit        ! wall time limit in hours
   real(r8) :: wall_time              ! current wall time used
   character(CS) :: force_stop_at     ! force stop at next (month, day, etc)
   logical  :: force_stop             ! force the model to stop
   integer  :: force_stop_ymd         ! force stop ymd
   integer  :: force_stop_tod         ! force stop tod

   !--- for documenting speed of the model ---
   character( 8) :: dstr              ! date string
   character(10) :: tstr              ! time string
   integer       :: begStep, endStep  ! Begining and ending step number
   character(CL) :: calendar          ! calendar name
   real(r8)      :: simDays           ! Number of simulated days
   real(r8)      :: SYPD              ! Simulated years per day
   real(r8)      :: Time_begin        ! Start time
   real(r8)      :: Time_end          ! Ending time
   real(r8)      :: Time_bstep        ! Start time
   real(r8)      :: Time_estep        ! Ending time
   real(r8)      :: time_brun         ! Start time
   real(r8)      :: time_erun         ! Ending time
   real(r8)      :: cktime            ! delta time
   real(r8)      :: cktime_acc(10)    ! cktime accumulator array 1 = all, 2 = atm, etc
   integer       :: cktime_cnt(10)    ! cktime counter array
   real(r8)      :: max_cplstep_time
   character(CL) :: timing_file       ! Local path to tprof filename
   character(CL) :: timing_dir        ! timing directory
   character(CL) :: tchkpt_dir        ! timing checkpoint directory

   !----------------------------------------------------------------------------
   ! control flags
   !----------------------------------------------------------------------------

   logical  :: atm_present            ! .true.  => atm is present
   logical  :: lnd_present            ! .true.  => land is present
   logical  :: ice_present            ! .true.  => ice is present
   logical  :: ocn_present            ! .true.  => ocn is present
   logical  :: glc_present            ! .true.  => glc is present
   logical  :: glclnd_present         ! .true.  => glc is computing land coupling
   logical  :: glcocn_present         ! .true.  => glc is computing ocean runoff
   logical  :: glcice_present         ! .true.  => glc is computing icebergs
   logical  :: rofice_present         ! .true.  => rof is computing icebergs
   logical  :: rof_present            ! .true.  => rof is present
   logical  :: flood_present          ! .true.  => rof is computing flood
   logical  :: wav_present            ! .true.  => wav is present
   logical  :: esp_present            ! .true.  => esp is present

   logical  :: atm_prognostic         ! .true.  => atm comp expects input
   logical  :: lnd_prognostic         ! .true.  => lnd comp expects input
   logical  :: ice_prognostic         ! .true.  => ice comp expects input
   logical  :: iceberg_prognostic     ! .true.  => ice comp can handle iceberg input
   logical  :: ocn_prognostic         ! .true.  => ocn comp expects input
   logical  :: ocnrof_prognostic      ! .true.  => ocn comp expects runoff input
   logical  :: glc_prognostic         ! .true.  => glc comp expects input
   logical  :: rof_prognostic         ! .true.  => rof comp expects input
   logical  :: wav_prognostic         ! .true.  => wav comp expects input
   logical  :: esp_prognostic         ! .true.  => esp comp expects input

   logical  :: atm_c2_lnd             ! .true.  => atm to lnd coupling on
   logical  :: atm_c2_ocn             ! .true.  => atm to ocn coupling on
   logical  :: atm_c2_ice             ! .true.  => atm to ice coupling on
   logical  :: atm_c2_wav             ! .true.  => atm to wav coupling on
   logical  :: lnd_c2_atm             ! .true.  => lnd to atm coupling on
   logical  :: lnd_c2_rof             ! .true.  => lnd to rof coupling on
   logical  :: lnd_c2_glc             ! .true.  => lnd to glc coupling on
   logical  :: ocn_c2_atm             ! .true.  => ocn to atm coupling on
   logical  :: ocn_c2_ice             ! .true.  => ocn to ice coupling on
   logical  :: ocn_c2_wav             ! .true.  => ocn to wav coupling on
   logical  :: ice_c2_atm             ! .true.  => ice to atm coupling on
   logical  :: ice_c2_ocn             ! .true.  => ice to ocn coupling on
   logical  :: ice_c2_wav             ! .true.  => ice to wav coupling on
   logical  :: rof_c2_lnd             ! .true.  => rof to lnd coupling on
   logical  :: rof_c2_ocn             ! .true.  => rof to ocn coupling on
   logical  :: rof_c2_ice             ! .true.  => rof to ice coupling on
   logical  :: glc_c2_lnd             ! .true.  => glc to lnd coupling on
   logical  :: glc_c2_ocn             ! .true.  => glc to ocn coupling on
   logical  :: glc_c2_ice             ! .true.  => glc to ice coupling on
   logical  :: wav_c2_ocn             ! .true.  => wav to ocn coupling on

   logical  :: dead_comps             ! .true.  => dead components
   logical  :: esmf_map_flag          ! .true.  => use esmf for mapping

   logical  :: areafact_samegrid      ! areafact samegrid flag
   logical  :: single_column          ! scm mode logical
   real(r8) :: scmlon                 ! single column lon
   real(r8) :: scmlat                 ! single column lat
   logical  :: aqua_planet            ! aqua planet mode
   real(r8) :: nextsw_cday            ! radiation control
   logical  :: atm_aero               ! atm provides aerosol data

   character(CL) :: cpl_seq_option    ! coupler sequencing option
   logical  :: skip_ocean_run         ! skip the ocean model first pass
   logical  :: cpl2ocn_first          ! use to call initial cpl2ocn timer
   logical  :: run_barriers           ! barrier the component run calls

   character(CS) :: aoflux_grid       ! grid for a/o flux calc: atm xor ocn
   character(CS) :: vect_map          ! vector mapping type

   character(CL) :: atm_gnam          ! atm grid
   character(CL) :: lnd_gnam          ! lnd grid
   character(CL) :: ocn_gnam          ! ocn grid
   character(CL) :: ice_gnam          ! ice grid
   character(CL) :: rof_gnam          ! rof grid
   character(CL) :: glc_gnam          ! glc grid
   character(CL) :: wav_gnam          ! wav grid

   logical  :: samegrid_ao            ! samegrid atm and ocean
   logical  :: samegrid_al            ! samegrid atm and land
   logical  :: samegrid_lr            ! samegrid land and rof
   logical  :: samegrid_oi            ! samegrid ocean and ice
   logical  :: samegrid_ro            ! samegrid runoff and ocean
   logical  :: samegrid_aw            ! samegrid atm and wave
   logical  :: samegrid_ow            ! samegrid ocean and wave
   logical  :: samegrid_lg            ! samegrid glc and land
   logical  :: samegrid_og            ! samegrid glc and ocean
   logical  :: samegrid_ig            ! samegrid glc and ice
   logical  :: samegrid_alo           ! samegrid atm, lnd, ocean

   logical       :: read_restart      ! local read restart flag
   character(CL) :: rest_file         ! restart file path + filename

   logical  :: shr_map_dopole         ! logical for dopole in shr_map_mod
   logical  :: domain_check           ! .true.  => check consistency of domains
   logical  :: reprosum_use_ddpdd     ! setup reprosum, use ddpdd
   real(r8) :: reprosum_diffmax       ! setup reprosum, set rel_diff_max
   logical  :: reprosum_recompute     ! setup reprosum, recompute if tolerance exceeded

   logical  :: output_perf = .false.  ! require timing data output for this pe

   !--- history & budgets ---
   logical :: do_budgets              ! heat/water budgets on
   logical :: do_histinit             ! initial hist file
   logical :: do_histavg              ! histavg on or off
   logical :: do_hist_r2x             ! create aux files: r2x
   logical :: do_hist_l2x             ! create aux files: l2x
   logical :: do_hist_a2x24hr         ! create aux files: a2x
   logical :: do_hist_l2x1yr          ! create aux files: l2x
   logical :: do_hist_a2x             ! create aux files: a2x
   logical :: do_hist_a2x3hrp         ! create aux files: a2x 3hr precip
   logical :: do_hist_a2x3hr          ! create aux files: a2x 3hr states
   logical :: do_hist_a2x1hri         ! create aux files: a2x 1hr instantaneous
   logical :: do_hist_a2x1hr          ! create aux files: a2x 1hr
   integer :: budget_inst             ! instantaneous budget flag
   integer :: budget_daily            ! daily budget flag
   integer :: budget_month            ! monthly budget flag
   integer :: budget_ann              ! annual budget flag
   integer :: budget_ltann            ! long term budget flag for end of year writing
   integer :: budget_ltend            ! long term budget flag for end of run writing

!  character(CL) :: hist_r2x_flds     = 'all'
!  character(CL) :: hist_l2x_flds     = 'all'
!  character(CL) :: hist_a2x24hr_flds = 'all'

   character(CL) :: hist_a2x_flds     = &
        'Faxa_swndr:Faxa_swvdr:Faxa_swndf:Faxa_swvdf'

   character(CL) :: hist_a2x3hrp_flds = &
        'Faxa_rainc:Faxa_rainl:Faxa_snowc:Faxa_snowl'

   character(CL) :: hist_a2x24hr_flds = &
        'Faxa_bcphiwet:Faxa_bcphodry:Faxa_bcphidry:Faxa_ocphiwet:Faxa_ocphidry:&
        &Faxa_ocphodry:Faxa_dstwet1:Faxa_dstdry1:Faxa_dstwet2:Faxa_dstdry2:Faxa_dstwet3:&
        &Faxa_dstdry3:Faxa_dstwet4:Faxa_dstdry4:Sa_co2prog:Sa_co2diag'

   character(CL) :: hist_a2x1hri_flds = &
        'Faxa_swndr:Faxa_swvdr:Faxa_swndf:Faxa_swvdf'

   character(CL) :: hist_a2x1hr_flds  = &
        'Sa_u:Sa_v'

   character(CL) :: hist_a2x3hr_flds  = &
        'Sa_z:Sa_topo:Sa_u:Sa_v:Sa_tbot:Sa_ptem:Sa_shum:Sa_dens:Sa_pbot:Sa_pslv:Faxa_lwdn:&
        &Faxa_rainc:Faxa_rainl:Faxa_snowc:Faxa_snowl:&
        &Faxa_swndr:Faxa_swvdr:Faxa_swndf:Faxa_swvdf:&
        &Sa_co2diag:Sa_co2prog'

   ! --- other ---
   integer  :: ka,km,k1,k2,k3         ! aVect field indices
   integer  :: ocnrun_count           ! number of times ocn run alarm went on
   logical  :: exists                 ! true if file exists
   integer  :: ierr                   ! MPI error return
   integer  :: rc                     ! return code
   logical  :: cdf64                  ! true => use 64 bit addressing in netCDF files

   character(*), parameter :: NLFileName = "drv_in"  ! input namelist filename

   integer  :: info_debug = 0         ! local info_debug level

   !----------------------------------------------------------------------------
   ! memory monitoring
   !----------------------------------------------------------------------------
   real(r8) :: msize,msize0,msize1     ! memory size (high water)
   real(r8) :: mrss ,mrss0 ,mrss1      ! resident size (current memory use)

   !----------------------------------------------------------------------------
   ! threading control
   !----------------------------------------------------------------------------
   integer  :: nthreads_GLOID         ! OMP global number of threads
   integer  :: nthreads_CPLID         ! OMP cpl number of threads
   integer  :: nthreads_ATMID         ! OMP atm number of threads
   integer  :: nthreads_LNDID         ! OMP lnd number of threads
   integer  :: nthreads_ICEID         ! OMP ice number of threads
   integer  :: nthreads_OCNID         ! OMP ocn number of threads
   integer  :: nthreads_GLCID         ! OMP glc number of threads
   integer  :: nthreads_ROFID         ! OMP glc number of threads
   integer  :: nthreads_WAVID         ! OMP wav number of threads
   integer  :: nthreads_ESPID         ! OMP esp number of threads

   integer  :: pethreads_GLOID        ! OMP number of threads per task

   logical  :: drv_threading          ! driver threading control

   !----------------------------------------------------------------------------
   ! communicator groups and related
   !----------------------------------------------------------------------------
   integer  :: Global_Comm

   integer  :: mpicom_GLOID          ! MPI global communicator
   integer  :: mpicom_CPLID          ! MPI cpl communicator
   integer  :: mpicom_OCNID          ! MPI ocn communicator for ensemble member 1

   integer  :: mpicom_CPLALLATMID    ! MPI comm for CPLALLATMID
   integer  :: mpicom_CPLALLLNDID    ! MPI comm for CPLALLLNDID
   integer  :: mpicom_CPLALLICEID    ! MPI comm for CPLALLICEID
   integer  :: mpicom_CPLALLOCNID    ! MPI comm for CPLALLOCNID
   integer  :: mpicom_CPLALLGLCID    ! MPI comm for CPLALLGLCID
   integer  :: mpicom_CPLALLROFID    ! MPI comm for CPLALLROFID
   integer  :: mpicom_CPLALLWAVID    ! MPI comm for CPLALLWAVID

   integer  :: iam_GLOID             ! pe number in global id
   logical  :: iamin_CPLID           ! pe associated with CPLID
   logical  :: iamroot_GLOID         ! GLOID masterproc
   logical  :: iamroot_CPLID         ! CPLID masterproc

   logical  :: iamin_CPLALLATMID     ! pe associated with CPLALLATMID
   logical  :: iamin_CPLALLLNDID     ! pe associated with CPLALLLNDID
   logical  :: iamin_CPLALLICEID     ! pe associated with CPLALLICEID
   logical  :: iamin_CPLALLOCNID     ! pe associated with CPLALLOCNID
   logical  :: iamin_CPLALLGLCID     ! pe associated with CPLALLGLCID
   logical  :: iamin_CPLALLROFID     ! pe associated with CPLALLROFID
   logical  :: iamin_CPLALLWAVID     ! pe associated with CPLALLWAVID

   !----------------------------------------------------------------------------
   ! complist: list of comps on this pe
   !----------------------------------------------------------------------------

   ! allow enough room for names of all physical components + coupler,
   ! where each string can be up to (max_inst_name_len+1) characters
   ! long (+1 allows for a space before each name)
   character(len=(seq_comm_namelen+1)*(num_inst_phys+1)) :: complist

   !----------------------------------------------------------------------------
   ! comp_num_<comp>: unique component number for each component type
   !----------------------------------------------------------------------------
   integer, parameter :: comp_num_atm = 1
   integer, parameter :: comp_num_lnd = 2
   integer, parameter :: comp_num_ice = 3
   integer, parameter :: comp_num_ocn = 4
   integer, parameter :: comp_num_glc = 5
   integer, parameter :: comp_num_rof = 6
   integer, parameter :: comp_num_wav = 7
   integer, parameter :: comp_num_esp = 8

   !----------------------------------------------------------------------------
   ! misc
   !----------------------------------------------------------------------------

   integer, parameter :: ens1=1         ! use first instance of ensemble only
   integer, parameter :: fix1=1         ! temporary hard-coding to first ensemble, needs to be fixed
   integer :: eai, eli, eoi, eii, egi, eri, ewi, eei, exi, efi  ! component instance counters

   !----------------------------------------------------------------------------
   ! formats
   !----------------------------------------------------------------------------
   character(*), parameter :: subname = '(seq_mct_drv)'
   character(*), parameter :: F00 = "('"//subname//" : ', 4A )"
   character(*), parameter :: F0L = "('"//subname//" : ', A, L6 )"
   character(*), parameter :: F0I = "('"//subname//" : ', A, 2i8 )"
   character(*), parameter :: F01 = "('"//subname//" : ', A, 2i8, 3x, A )"
   character(*), parameter :: F0R = "('"//subname//" : ', A, 2g23.15 )"
   character(*), parameter :: FormatA = '(A,": =============== ", A41,          " ===============")'
   character(*), parameter :: FormatD = '(A,": =============== ", A20,2I8,5x,   " ===============")'
   character(*), parameter :: FormatR = '(A,": =============== ", A31,F9.3,1x,  " ===============")'
   character(*), parameter :: FormatQ = '(A,": =============== ", A20,2F10.2,1x," ===============")'
!===============================================================================
contains
!===============================================================================

!===============================================================================
!*******************************************************************************
!===============================================================================

subroutine cesm_pre_init1()
   use shr_pio_mod, only : shr_pio_init1, shr_pio_init2

   !----------------------------------------------------------
   !| Initialize MCT and MPI communicators and IO
   !----------------------------------------------------------

   integer, dimension(num_inst_total) :: comp_id, comp_comm, comp_comm_iam
   logical :: comp_iamin(num_inst_total)
   character(len=seq_comm_namelen) :: comp_name(num_inst_total)
   integer :: i, it

   call mpi_init(ierr)
   call shr_mpi_chkerr(ierr,subname//' mpi_init')

   Global_Comm=MPI_COMM_WORLD
   comp_comm = MPI_COMM_NULL
   time_brun = mpi_wtime()

   call shr_pio_init1(num_inst_total,NLFileName, Global_Comm)
   !
   ! If pio_async_interface is true Global_Comm is MPI_COMM_NULL on the servernodes
   ! and server nodes do not return from shr_pio_init2
   !
   !   if (Global_Comm /= MPI_COMM_NULL) then

   call seq_comm_init(Global_Comm, NLFileName)

   !--- set task based threading counts ---
   call seq_comm_getinfo(GLOID,pethreads=pethreads_GLOID,iam=iam_GLOID)
   call seq_comm_setnthreads(pethreads_GLOID)

   !--- get some general data ---
   it=1
   call seq_comm_getinfo(GLOID,mpicom=mpicom_GLOID,&
        iamroot=iamroot_GLOID,nthreads=nthreads_GLOID)
   if (iamroot_GLOID) output_perf = .true.

   call seq_comm_getinfo(CPLID,mpicom=mpicom_CPLID,&
        iamroot=iamroot_CPLID,nthreads=nthreads_CPLID,&
        iam=comp_comm_iam(it))
   if (iamroot_CPLID) output_perf = .true.

   if (iamin_CPLID) complist = trim(complist)//' cpl'

   comp_id(it)    = CPLID
   comp_comm(it)  = mpicom_CPLID
   iamin_CPLID    = seq_comm_iamin(CPLID)
   comp_iamin(it) = seq_comm_iamin(comp_id(it))
   comp_name(it)  = seq_comm_name(comp_id(it))

   do eai = 1,num_inst_atm
      it=it+1
      comp_id(it)    = ATMID(eai)
      comp_iamin(it) = seq_comm_iamin(comp_id(it))
      comp_name(it)  = seq_comm_name(comp_id(it))
      call seq_comm_getinfo(ATMID(eai), mpicom=comp_comm(it), &
           nthreads=nthreads_ATMID, iam=comp_comm_iam(it))
      if (seq_comm_iamin(ATMID(eai))) then
         complist = trim(complist)//' '//trim(seq_comm_name(ATMID(eai)))
      endif
      if (seq_comm_iamroot(ATMID(eai))) output_perf = .true.
   enddo
   call seq_comm_getinfo(CPLALLATMID, mpicom=mpicom_CPLALLATMID)
   iamin_CPLALLATMID = seq_comm_iamin(CPLALLATMID)

   do eli = 1,num_inst_lnd
      it=it+1
      comp_id(it)    = LNDID(eli)
      comp_iamin(it) = seq_comm_iamin(comp_id(it))
      comp_name(it)  = seq_comm_name(comp_id(it))
      call seq_comm_getinfo(LNDID(eli), mpicom=comp_comm(it), &
           nthreads=nthreads_LNDID, iam=comp_comm_iam(it))
      if (seq_comm_iamin(LNDID(eli))) then
         complist = trim(complist)//' '//trim(seq_comm_name(LNDID(eli)))
      endif
      if (seq_comm_iamroot(LNDID(eli))) output_perf = .true.
   enddo
   call seq_comm_getinfo(CPLALLLNDID, mpicom=mpicom_CPLALLLNDID)
   iamin_CPLALLLNDID = seq_comm_iamin(CPLALLLNDID)

   do eoi = 1,num_inst_ocn
      it=it+1
      comp_id(it)    = OCNID(eoi)
      comp_iamin(it) = seq_comm_iamin(comp_id(it))
      comp_name(it)  = seq_comm_name(comp_id(it))
      call seq_comm_getinfo(OCNID(eoi), mpicom=comp_comm(it), &
           nthreads=nthreads_OCNID, iam=comp_comm_iam(it))
      if (seq_comm_iamin (OCNID(eoi))) then
         complist = trim(complist)//' '//trim(seq_comm_name(OCNID(eoi)))
      endif
      if (seq_comm_iamroot(OCNID(eoi))) output_perf = .true.
   enddo
   call seq_comm_getinfo(CPLALLOCNID, mpicom=mpicom_CPLALLOCNID)
   iamin_CPLALLOCNID = seq_comm_iamin(CPLALLOCNID)

   do eii = 1,num_inst_ice
      it=it+1
      comp_id(it)    = ICEID(eii)
      comp_iamin(it) = seq_comm_iamin(comp_id(it))
      comp_name(it)  = seq_comm_name(comp_id(it))
      call seq_comm_getinfo(ICEID(eii), mpicom=comp_comm(it), &
           nthreads=nthreads_ICEID, iam=comp_comm_iam(it))
      if (seq_comm_iamin (ICEID(eii))) then
         complist = trim(complist)//' '//trim(seq_comm_name(ICEID(eii)))
      endif
      if (seq_comm_iamroot(ICEID(eii))) output_perf = .true.
   enddo
   call seq_comm_getinfo(CPLALLICEID, mpicom=mpicom_CPLALLICEID)
   iamin_CPLALLICEID = seq_comm_iamin(CPLALLICEID)

   do egi = 1,num_inst_glc
      it=it+1
      comp_id(it)    = GLCID(egi)
      comp_iamin(it) = seq_comm_iamin(comp_id(it))
      comp_name(it)  = seq_comm_name(comp_id(it))
      call seq_comm_getinfo(GLCID(egi), mpicom=comp_comm(it), nthreads=nthreads_GLCID, iam=comp_comm_iam(it))
      if (seq_comm_iamin (GLCID(egi))) then
         complist = trim(complist)//' '//trim(seq_comm_name(GLCID(egi)))
      endif
      if (seq_comm_iamroot(GLCID(egi))) output_perf = .true.
   enddo
   call seq_comm_getinfo(CPLALLGLCID, mpicom=mpicom_CPLALLGLCID)
   iamin_CPLALLGLCID = seq_comm_iamin(CPLALLGLCID)

   do eri = 1,num_inst_rof
      it=it+1
      comp_id(it)    = ROFID(eri)
      comp_iamin(it) = seq_comm_iamin(comp_id(it))
      comp_name(it)  = seq_comm_name(comp_id(it))
      call seq_comm_getinfo(ROFID(eri), mpicom=comp_comm(it), &
           nthreads=nthreads_ROFID, iam=comp_comm_iam(it))
      if (seq_comm_iamin(ROFID(eri))) then
         complist = trim(complist)//' '//trim( seq_comm_name(ROFID(eri)))
      endif
      if (seq_comm_iamroot(ROFID(eri))) output_perf = .true.
   enddo
   call seq_comm_getinfo(CPLALLROFID, mpicom=mpicom_CPLALLROFID)
   iamin_CPLALLROFID = seq_comm_iamin(CPLALLROFID)

   do ewi = 1,num_inst_wav
      it=it+1
      comp_id(it)    = WAVID(ewi)
      comp_iamin(it) = seq_comm_iamin(comp_id(it))
      comp_name(it)  = seq_comm_name(comp_id(it))
      call seq_comm_getinfo(WAVID(ewi), mpicom=comp_comm(it), &
           nthreads=nthreads_WAVID, iam=comp_comm_iam(it))
      if (seq_comm_iamin(WAVID(ewi))) then
         complist = trim(complist)//' '//trim(seq_comm_name(WAVID(ewi)))
      endif
      if (seq_comm_iamroot(WAVID(ewi))) output_perf = .true.
   enddo
   call seq_comm_getinfo(CPLALLWAVID, mpicom=mpicom_CPLALLWAVID)
   iamin_CPLALLWAVID = seq_comm_iamin(CPLALLWAVID)

   do eei = 1,num_inst_esp
      it=it+1
      comp_id(it)    = ESPID(eei)
      comp_iamin(it) = seq_comm_iamin(comp_id(it))
      comp_name(it)  = seq_comm_name(comp_id(it))
      call seq_comm_getinfo(ESPID(eei), mpicom=comp_comm(it), &
           nthreads=nthreads_ESPID, iam=comp_comm_iam(it))
      if (seq_comm_iamin (ESPID(eei))) then
         complist = trim(complist)//' '//trim(seq_comm_name(ESPID(eei)))
      endif
   enddo
   ! ESP components do not use the coupler (they are 'external')

   !----------------------------------------------------------
   !| Set logging parameters both for shr code and locally
   !----------------------------------------------------------

   if (iamroot_CPLID) then
      inquire(file='cpl_modelio.nml',exist=exists)
      if (exists) then
         logunit = shr_file_getUnit()
         call shr_file_setIO('cpl_modelio.nml',logunit)
         call shr_file_setLogUnit(logunit)
         loglevel = 1
         call shr_file_setLogLevel(loglevel)
      endif
   else
      loglevel = 0
      call shr_file_setLogLevel(loglevel)
   endif

   !----------------------------------------------------------
   ! Log info about the environment settings
   !----------------------------------------------------------

   if (iamroot_CPLID) then
#ifdef USE_ESMF_LIB
      write(logunit,'(2A)') subname,' USE_ESMF_LIB is set'
#else
      write(logunit,'(2A)') subname,' USE_ESMF_LIB is NOT set, using esmf_wrf_timemgr'
#endif
      write(logunit,'(2A)') subname,' MCT_INTERFACE is set'
   endif

   !
   !  When using io servers (pio_async_interface=.true.) the server tasks do not return from
   !  shr_pio_init2
   !
   call shr_pio_init2(comp_id,comp_name,comp_iamin,comp_comm,comp_comm_iam)

end subroutine cesm_pre_init1

!===============================================================================
!*******************************************************************************
!===============================================================================

subroutine cesm_pre_init2()
   use pio, only : file_desc_t, pio_closefile, pio_file_is_open
   use shr_const_mod, only: shr_const_tkfrz, shr_const_tktrip, &
        shr_const_mwwv, shr_const_mwdair
   use shr_wv_sat_mod, only: shr_wv_sat_set_default, shr_wv_sat_init, &
        ShrWVSatTableSpec, shr_wv_sat_make_tables

   type(file_desc_t) :: pioid
   integer :: maxthreads

   character(CS) :: wv_sat_scheme
   real(r8) :: wv_sat_transition_start
   logical :: wv_sat_use_tables
   real(r8) :: wv_sat_table_spacing
   character(CL) :: errstring

   type(ShrWVSatTableSpec) :: liquid_spec, ice_spec, mixed_spec

   real(r8), parameter :: epsilo = shr_const_mwwv/shr_const_mwdair

   !----------------------------------------------------------
   ! Print Model heading and copyright message
   !----------------------------------------------------------

   if (iamroot_CPLID) call seq_cesm_printlogheader()

   !----------------------------------------------------------
   !| Timer initialization (has to be after mpi init)
   !----------------------------------------------------------
   maxthreads = max(nthreads_GLOID,nthreads_CPLID,nthreads_ATMID, &
        nthreads_LNDID,nthreads_ICEID,nthreads_OCNID,nthreads_GLCID, &
        nthreads_ROFID, nthreads_WAVID, nthreads_ESPID, pethreads_GLOID )

   call t_initf(NLFileName, LogPrint=.true., mpicom=mpicom_GLOID, &
        MasterTask=iamroot_GLOID,MaxThreads=maxthreads)

   if (iamin_CPLID) then
      call seq_io_cpl_init()
   endif

   call t_startf('CPL:INIT')
   call t_adj_detailf(+1)

   call t_startf('CPL:cesm_pre_init2')
   !----------------------------------------------------------
   !| Memory test
   !----------------------------------------------------------

!mt   call shr_mem_init(prt=.true.)
   call shr_mem_init(prt=iamroot_CPLID)

   !----------------------------------------------------------
   !| Initialize infodata
   !----------------------------------------------------------

   call seq_infodata_init(infodata,nlfilename, GLOID, pioid)

   !----------------------------------------------------------
   !| Initialize coupled fields (depends on infodata)
   !----------------------------------------------------------

   call seq_flds_set(nlfilename, GLOID, infodata)

   !----------------------------------------------------------
   !| Obtain infodata info
   !----------------------------------------------------------

   call seq_infodata_GetData(infodata, &
        info_debug=info_debug)

   if (info_debug > 1 .and. iamroot_CPLID) then
      write(logunit,*) ' '
      write(logunit,'(2A)') 'Status of infodata after seq_infodata_init'
      call seq_infodata_print( infodata )
      write(logunit,*) ' '
   endif

   call seq_infodata_GetData(infodata             , &
        read_restart=read_restart                 , &
        restart_file=rest_file                    , &
        timing_dir=timing_dir                     , &
        tchkpt_dir=tchkpt_dir                     , &
        info_debug=info_debug                     , &
        atm_present=atm_present                   , &
        lnd_present=lnd_present                   , &
        ice_present=ice_present                   , &
        ocn_present=ocn_present                   , &
        glc_present=glc_present                   , &
        rof_present=rof_present                   , &
        wav_present=wav_present                   , &
        esp_present=esp_present                   , &
        single_column=single_column               , &
        aqua_planet=aqua_planet                   , &
        cpl_seq_option=cpl_seq_option             , &
        drv_threading=drv_threading               , &
        do_histinit=do_histinit                   , &
        do_budgets=do_budgets                     , &
        budget_inst=budget_inst                   , &
        budget_daily=budget_daily                 , &
        budget_month=budget_month                 , &
        budget_ann=budget_ann                     , &
        budget_ltann=budget_ltann                 , &
        budget_ltend=budget_ltend                 , &
        histaux_a2x=do_hist_a2x                   , &
        histaux_a2x1hri=do_hist_a2x1hri           , &
        histaux_a2x1hr=do_hist_a2x1hr             , &
        histaux_a2x3hr =do_hist_a2x3hr            , &
        histaux_a2x3hrp=do_hist_a2x3hrp           , &
        histaux_a2x24hr=do_hist_a2x24hr           , &
        histaux_l2x=do_hist_l2x                   , &
        histaux_l2x1yr=do_hist_l2x1yr             , &
        histaux_r2x=do_hist_r2x                   , &
        run_barriers=run_barriers                 , &
        mct_usealltoall=mct_usealltoall           , &
        mct_usevector=mct_usevector               , &
        aoflux_grid=aoflux_grid                   , &
        vect_map=vect_map                         , &
        atm_gnam=atm_gnam                         , &
        lnd_gnam=lnd_gnam                         , &
        ocn_gnam=ocn_gnam                         , &
        ice_gnam=ice_gnam                         , &
        rof_gnam=rof_gnam                         , &
        glc_gnam=glc_gnam                         , &
        wav_gnam=wav_gnam                         , &
        tfreeze_option = tfreeze_option           , &
        cpl_decomp=seq_mctext_decomp              , &
        shr_map_dopole=shr_map_dopole             , &
        wall_time_limit=wall_time_limit           , &
        force_stop_at=force_stop_at               , &
        reprosum_use_ddpdd=reprosum_use_ddpdd     , &
        reprosum_diffmax=reprosum_diffmax         , &
        reprosum_recompute=reprosum_recompute, &
        max_cplstep_time=max_cplstep_time)

   ! above - cpl_decomp is set to pass the cpl_decomp value to seq_mctext_decomp
   ! (via a use statement)

   call shr_map_setDopole(shr_map_dopole)

   call shr_reprosum_setopts(&
        repro_sum_use_ddpdd_in    = reprosum_use_ddpdd, &
        repro_sum_rel_diff_max_in = reprosum_diffmax, &
        repro_sum_recompute_in    = reprosum_recompute)

   ! Check cpl_seq_option

   if (trim(cpl_seq_option) /= 'CESM1_ORIG' .and. &
       trim(cpl_seq_option) /= 'CESM1_ORIG_TIGHT' .and. &
       trim(cpl_seq_option) /= 'CESM1_MOD' .and. &
       trim(cpl_seq_option) /= 'CESM1_MOD_TIGHT' .and. &
       trim(cpl_seq_option) /= 'RASM_OPTION1' .and. &
       trim(cpl_seq_option) /= 'RASM_OPTION2' ) then
      call shr_sys_abort(subname//' invalid cpl_seq_option = '//trim(cpl_seq_option))
   endif

   !----------------------------------------------------------
   !| Test Threading Setup in driver
   !  happens to be valid on all pes for all IDs
   !----------------------------------------------------------

   if (drv_threading) then
      if (iamroot_GLOID) write(logunit,*) ' '
      if (iamroot_GLOID) write(logunit,'(2A)    ') subname,' Test Threading in driver'
      call seq_comm_setnthreads(nthreads_GLOID)
      if (iamroot_GLOID) write(logunit,'(2A,2I4)') subname,'    nthreads_GLOID = ',&
           nthreads_GLOID,seq_comm_getnthreads()
      call seq_comm_setnthreads(nthreads_CPLID)
      if (iamroot_GLOID) write(logunit,'(2A,2I4)') subname,'    nthreads_CPLID = ',&
           nthreads_CPLID,seq_comm_getnthreads()
      call seq_comm_setnthreads(nthreads_ATMID)
      if (iamroot_GLOID) write(logunit,'(2A,2I4)') subname,'    nthreads_ATMID = ',&
           nthreads_ATMID,seq_comm_getnthreads()
      call seq_comm_setnthreads(nthreads_LNDID)
      if (iamroot_GLOID) write(logunit,'(2A,2I4)') subname,'    nthreads_LNDID = ',&
           nthreads_LNDID,seq_comm_getnthreads()
      call seq_comm_setnthreads(nthreads_OCNID)
      if (iamroot_GLOID) write(logunit,'(2A,2I4)') subname,'    nthreads_OCNID = ',&
           nthreads_OCNID,seq_comm_getnthreads()
      call seq_comm_setnthreads(nthreads_ICEID)
      if (iamroot_GLOID) write(logunit,'(2A,2I4)') subname,'    nthreads_ICEID = ',&
           nthreads_ICEID,seq_comm_getnthreads()
      call seq_comm_setnthreads(nthreads_GLCID)
      if (iamroot_GLOID) write(logunit,'(2A,2I4)') subname,'    nthreads_GLCID = ',&
           nthreads_GLCID,seq_comm_getnthreads()
      call seq_comm_setnthreads(nthreads_ROFID)
      if (iamroot_GLOID) write(logunit,'(2A,2I4)') subname,'    nthreads_ROFID = ',&
           nthreads_ROFID,seq_comm_getnthreads()
      call seq_comm_setnthreads(nthreads_WAVID)
      if (iamroot_GLOID) write(logunit,'(2A,2I4)') subname,'    nthreads_WAVID = ',&
           nthreads_WAVID,seq_comm_getnthreads()
      call seq_comm_setnthreads(nthreads_ESPID)
      if (iamroot_GLOID) write(logunit,'(2A,2I4)') subname,'    nthreads_ESPID = ',&
           nthreads_ESPID,seq_comm_getnthreads()
      if (iamroot_GLOID) write(logunit,*) ' '

      call seq_comm_setnthreads(nthreads_GLOID)
   endif

   !----------------------------------------------------------
   !| Initialize time manager
   !----------------------------------------------------------

   call seq_timemgr_clockInit(seq_SyncClock, nlfilename, &
        read_restart, rest_file, pioid, mpicom_gloid,           &
        EClock_d, EClock_a, EClock_l, EClock_o,          &
        EClock_i, Eclock_g, Eclock_r, Eclock_w, Eclock_e)

   if (iamroot_CPLID) then
      call seq_timemgr_clockPrint(seq_SyncClock)
   endif

   !----------------------------------------------------------
   !| Initialize infodata items which need the clocks
   !----------------------------------------------------------
   call seq_infodata_init2(infodata, GLOID)

   call seq_infodata_getData(infodata,   &
        orb_iyear=orb_iyear,             &
        orb_iyear_align=orb_iyear_align, &
        orb_mode=orb_mode)

   !----------------------------------------------------------
   ! Initialize freezing point calculation for all components
   !----------------------------------------------------------

   call shr_frz_freezetemp_init(tfreeze_option)

   if (trim(orb_mode) == trim(seq_infodata_orb_variable_year)) then
      call seq_timemgr_EClockGetData( EClock_d, curr_ymd=ymd)

      call shr_cal_date2ymd(ymd,year,month,day)
      orb_cyear = orb_iyear + (year - orb_iyear_align)

      call shr_orb_params(orb_cyear, orb_eccen, orb_obliq, orb_mvelp, &
           orb_obliqr, orb_lambm0, orb_mvelpp, iamroot_CPLID)

      call seq_infodata_putData(infodata, &
           orb_eccen=orb_eccen,           &
           orb_obliqr=orb_obliqr,         &
           orb_lambm0=orb_lambm0,         &
           orb_mvelpp=orb_mvelpp)
   endif

   call seq_infodata_getData(infodata,                   &
        wv_sat_scheme=wv_sat_scheme,                     &
        wv_sat_transition_start=wv_sat_transition_start, &
        wv_sat_use_tables=wv_sat_use_tables,             &
        wv_sat_table_spacing=wv_sat_table_spacing)

   if (.not. shr_wv_sat_set_default(wv_sat_scheme)) then
      call shr_sys_abort('Invalid wv_sat_scheme.')
   end if

   call shr_wv_sat_init(shr_const_tkfrz, shr_const_tktrip, &
        wv_sat_transition_start, epsilo, errstring)

   if (errstring /= "") then
      call shr_sys_abort('shr_wv_sat_init: '//trim(errstring))
   end if

   ! The below produces internal lookup tables in the range 175-374K for
   ! liquid water, and 125-274K for ice, with a resolution set by the
   ! option wv_sat_table_spacing.
   ! In theory these ranges could be specified in the namelist, but in
   ! practice users will want to change them *very* rarely if ever, which
   ! is why only the spacing is in the namelist.
   if (wv_sat_use_tables) then
      liquid_spec = ShrWVSatTableSpec(ceiling(200._r8/wv_sat_table_spacing), &
           175._r8, wv_sat_table_spacing)
      ice_spec = ShrWVSatTableSpec(ceiling(150._r8/wv_sat_table_spacing), &
           125._r8, wv_sat_table_spacing)
      mixed_spec = ShrWVSatTableSpec(ceiling(250._r8/wv_sat_table_spacing), &
           125._r8, wv_sat_table_spacing)
      call shr_wv_sat_make_tables(liquid_spec, ice_spec, mixed_spec)
   end if

   call seq_infodata_putData(infodata, &
        atm_phase=1,                   &
        lnd_phase=1,                   &
        ocn_phase=1,                   &
        ice_phase=1,                   &
        glc_phase=1,                   &
        wav_phase=1,                   &
        esp_phase=1)

   !----------------------------------------------------------
   !| Set aqua_planet and single_column flags
   !  If in single column mode, overwrite flags according to focndomain file
   !  in ocn_in namelist. SCAM can reset the "present" flags for lnd,
   !  ocn, ice, rof, and flood.
   !----------------------------------------------------------

   if (.not.aqua_planet .and. single_column) then
      call seq_infodata_getData( infodata, &
           scmlon=scmlon, scmlat=scmlat)

      call seq_comm_getinfo(OCNID(ens1), mpicom=mpicom_OCNID)

      call shr_scam_checkSurface(scmlon, scmlat, &
           OCNID(ens1), mpicom_OCNID,            &
           lnd_present=lnd_present,              &
           ocn_present=ocn_present,              &
           ice_present=ice_present,              &
           rof_present=rof_present,              &
           flood_present=flood_present,          &
           rofice_present=rofice_present)

      call seq_infodata_putData(infodata,  &
           lnd_present=lnd_present,        &
           ocn_present=ocn_present,        &
           ice_present=ice_present,        &
           rof_present=rof_present,        &
           flood_present=flood_present,    &
           rofice_present=rofice_present)
   endif
   if(PIO_FILE_IS_OPEN(pioid)) then
      call pio_closefile(pioid)
   endif

   call t_stopf('CPL:cesm_pre_init2')

   call t_adj_detailf(-1)
   call t_stopf('CPL:INIT')

end subroutine cesm_pre_init2

!===============================================================================
!*******************************************************************************
!===============================================================================

subroutine cesm_init()

 101  format( A, 2i8, 12A, A, F8.2, A, F8.2 )
 102  format( A, 2i8, A, 8L3 )
 103  format( 5A )
 104  format( A, 2i8)
 105  format( A, 2i8, A, f10.2, A, f10.2, A, A, i5, A, A)
 106  format( A, f23.12)

   !-----------------------------------------------------------------------------
   !| Component Initialization
   !  Note that within each component initialization, the relevant x_present flag
   !  part of CESMInit can be modified
   !  By default, all these flags are set to true
   !  The atm can reset the lnd_present, ice_present and ocn_present flags based
   !  on aqua_planet, ideal_phys and adiabatic modes
   !  The stub components will reset the present flags to false, all other
   !  components will set them to true for the purposes of symmetry
   !-----------------------------------------------------------------------------

   call t_startf('cesm_init')
   call t_adj_detailf(+1)

   call t_startf('CPL:init_comps')
   if (iamroot_CPLID )then
      write(logunit,*) ' '
      write(logunit,F00) 'Initialize each component: atm, lnd, rof, ocn, ice, glc, wav, esp'
      call shr_sys_flush(logunit)
   endif

   call t_startf('comp_init_pre_all')
   call component_init_pre(atm, ATMID, CPLATMID, CPLALLATMID, infodata, ntype='atm')
   call component_init_pre(lnd, LNDID, CPLLNDID, CPLALLLNDID, infodata, ntype='lnd')
   call component_init_pre(rof, ROFID, CPLROFID, CPLALLROFID, infodata, ntype='rof')
   call component_init_pre(ocn, OCNID, CPLOCNID, CPLALLOCNID, infodata, ntype='ocn')
   call component_init_pre(ice, ICEID, CPLICEID, CPLALLICEID, infodata, ntype='ice')
   call component_init_pre(glc, GLCID, CPLGLCID, CPLALLGLCID, infodata, ntype='glc')
   call component_init_pre(wav, WAVID, CPLWAVID, CPLALLWAVID, infodata, ntype='wav')
   call component_init_pre(esp, ESPID, CPLESPID, CPLALLESPID, infodata, ntype='esp')
   call t_stopf('comp_init_pre_all')

   call t_startf('comp_init_cc_atm')
   call t_adj_detailf(+2)

   call component_init_cc(Eclock_a, atm, atm_init, infodata, NLFilename)
   call t_adj_detailf(-2)
   call t_stopf('comp_init_cc_atm')

   call t_startf('comp_init_cc_lnd')
   call t_adj_detailf(+2)
   call component_init_cc(Eclock_l, lnd, lnd_init, infodata, NLFilename)
   call t_adj_detailf(-2)
   call t_stopf('comp_init_cc_lnd')

   call t_startf('comp_init_cc_rof')
   call t_adj_detailf(+2)
   call component_init_cc(Eclock_r, rof, rof_init, infodata, NLFilename)
   call t_adj_detailf(-2)
   call t_stopf('comp_init_cc_rof')

   call t_startf('comp_init_cc_ocn')
   call t_adj_detailf(+2)
   call component_init_cc(Eclock_o, ocn, ocn_init, infodata, NLFilename)
   call t_adj_detailf(-2)
   call t_stopf('comp_init_cc_ocn')

   call t_startf('comp_init_cc_ice')
   call t_adj_detailf(+2)
   call component_init_cc(Eclock_i, ice, ice_init, infodata, NLFilename)
   call t_adj_detailf(-2)
   call t_stopf('comp_init_cc_ice')

   call t_startf('comp_init_cc_glc')
   call t_adj_detailf(+2)
   call component_init_cc(Eclock_g, glc, glc_init, infodata, NLFilename)
   call t_adj_detailf(-2)
   call t_stopf('comp_init_cc_glc')

   call t_startf('comp_init_cc_wav')
   call t_adj_detailf(+2)
   call component_init_cc(Eclock_w, wav, wav_init, infodata, NLFilename)
   call t_adj_detailf(-2)
   call t_stopf('comp_init_cc_wav')

   call t_startf('comp_init_cc_esp')
   call t_adj_detailf(+2)
   call component_init_cc(Eclock_e, esp, esp_init, infodata, NLFilename)
   call t_adj_detailf(-2)
   call t_stopf('comp_init_cc_esp')

   call t_startf('comp_init_cx_all')
   call t_adj_detailf(+2)
   call component_init_cx(atm, infodata)
   call component_init_cx(lnd, infodata)
   call component_init_cx(rof, infodata)
   call component_init_cx(ocn, infodata)
   call component_init_cx(ice, infodata)
   call component_init_cx(glc, infodata)
   call component_init_cx(wav, infodata)
   call t_adj_detailf(-2)
   call t_stopf('comp_init_cx_all')

   ! Determine complist (list of comps for each id)

   call t_startf('comp_list_all')
   call t_adj_detailf(+2)
   complist = " "
   if (iamin_CPLID) complist = trim(complist)//' cpl'

   do eai = 1,num_inst_atm
      iamin_ID = component_get_iamin_compid(atm(eai))
      if (iamin_ID) then
         compname = component_get_name(atm(eai))
         complist = trim(complist)//' '//trim(compname)
      endif
   enddo
   do eli = 1,num_inst_lnd
      iamin_ID = component_get_iamin_compid(lnd(eli))
      if (iamin_ID) then
         compname = component_get_name(lnd(eli))
         complist = trim(complist)//' '//trim(compname)
      endif
   enddo
   do eii = 1,num_inst_ice
      iamin_ID = component_get_iamin_compid(ice(eii))
      if (iamin_ID) then
         compname = component_get_name(ice(eii))
         complist = trim(complist)//' '//trim(compname)
      endif
   enddo
   do eoi = 1,num_inst_ocn
      iamin_ID = component_get_iamin_compid(ocn(eoi))
      if (iamin_ID) then
         compname = component_get_name(ocn(eoi))
         complist = trim(complist)//' '//trim(compname)
      endif
   enddo
   do egi = 1,num_inst_glc
      iamin_ID = component_get_iamin_compid(glc(egi))
      if (iamin_ID) then
         compname = component_get_name(glc(egi))
         complist = trim(complist)//' '//trim(compname)
      endif
   enddo
   do ewi = 1,num_inst_wav
      iamin_ID = component_get_iamin_compid(wav(ewi))
      if (iamin_ID) then
         compname = component_get_name(wav(ewi))
         complist = trim(complist)//' '//trim(compname)
      endif
   enddo

   do eei = 1,num_inst_esp
      iamin_ID = component_get_iamin_compid(esp(eei))
      if (iamin_ID) then
         compname = component_get_name(esp(eei))
         complist = trim(complist)//' '//trim(compname)
      endif
   enddo

   call t_adj_detailf(-2)
   call t_stopf('comp_list_all')

   call t_stopf('CPL:init_comps')
   !----------------------------------------------------------
   !| Determine coupling interactions based on present and prognostic flags
   !----------------------------------------------------------

   if (iamin_CPLALLATMID) call seq_infodata_exchange(infodata,CPLALLATMID,'cpl2atm_init')
   if (iamin_CPLALLLNDID) call seq_infodata_exchange(infodata,CPLALLLNDID,'cpl2lnd_init')
   if (iamin_CPLALLOCNID) call seq_infodata_exchange(infodata,CPLALLOCNID,'cpl2ocn_init')
   if (iamin_CPLALLICEID) call seq_infodata_exchange(infodata,CPLALLICEID,'cpl2ice_init')
   if (iamin_CPLALLGLCID) call seq_infodata_exchange(infodata,CPLALLGLCID,'cpl2glc_init')
   if (iamin_CPLALLROFID) call seq_infodata_exchange(infodata,CPLALLROFID,'cpl2rof_init')
   if (iamin_CPLALLWAVID) call seq_infodata_exchange(infodata,CPLALLWAVID,'cpl2wav_init')

   if (iamroot_CPLID) then
      write(logunit,F00) 'Determine final settings for presence of surface components'
      call shr_sys_flush(logunit)
   endif

   call seq_infodata_getData(infodata,         &
        atm_present=atm_present,               &
        lnd_present=lnd_present,               &
        ice_present=ice_present,               &
        ocn_present=ocn_present,               &
        glc_present=glc_present,               &
        glclnd_present=glclnd_present,         &
        glcocn_present=glcocn_present,         &
        glcice_present=glcice_present,         &
        rof_present=rof_present,               &
        rofice_present=rofice_present,         &
        wav_present=wav_present,               &
        esp_present=esp_present,               &
        flood_present=flood_present,           &
        atm_prognostic=atm_prognostic,         &
        lnd_prognostic=lnd_prognostic,         &
        ice_prognostic=ice_prognostic,         &
        iceberg_prognostic=iceberg_prognostic, &
        ocn_prognostic=ocn_prognostic,         &
        ocnrof_prognostic=ocnrof_prognostic,   &
        glc_prognostic=glc_prognostic,         &
        rof_prognostic=rof_prognostic,         &
        wav_prognostic=wav_prognostic,         &
        esp_prognostic=esp_prognostic,         &
        dead_comps=dead_comps,                 &
        esmf_map_flag=esmf_map_flag,           &
        atm_nx=atm_nx, atm_ny=atm_ny,          &
        lnd_nx=lnd_nx, lnd_ny=lnd_ny,          &
        rof_nx=rof_nx, rof_ny=rof_ny,          &
        ice_nx=ice_nx, ice_ny=ice_ny,          &
        glc_nx=glc_nx, glc_ny=glc_ny,          &
        ocn_nx=ocn_nx, ocn_ny=ocn_ny,          &
        wav_nx=wav_nx, wav_ny=wav_ny,          &
        cpl_cdf64=cdf64,                       &
        atm_aero=atm_aero )

   ! derive samegrid flags

   samegrid_ao  = .true.
   samegrid_al  = .true.
   samegrid_lr  = .true.
   samegrid_oi  = .true.
   samegrid_ro  = .true.
   samegrid_aw  = .true.
   samegrid_ow  = .true.
   samegrid_lg  = .true.
   samegrid_og  = .true.
   samegrid_ig  = .true.
   samegrid_alo = .true.

   ! set samegrid to true for single column
   if (.not. single_column) then
      if (trim(atm_gnam) /= trim(ocn_gnam)) samegrid_ao = .false.
      if (trim(atm_gnam) /= trim(lnd_gnam)) samegrid_al = .false.
      if (trim(lnd_gnam) /= trim(rof_gnam)) samegrid_lr = .false.
      if (trim(rof_gnam) /= trim(ocn_gnam)) samegrid_ro = .false.
      if (trim(ocn_gnam) /= trim(ice_gnam)) samegrid_oi = .false.
      if (trim(atm_gnam) /= trim(wav_gnam)) samegrid_aw = .false.
      if (trim(ocn_gnam) /= trim(wav_gnam)) samegrid_ow = .false.
      if (trim(lnd_gnam) /= trim(glc_gnam)) samegrid_lg = .false.
      if (trim(ocn_gnam) /= trim(glc_gnam)) samegrid_og = .false.
      if (trim(ice_gnam) /= trim(glc_gnam)) samegrid_ig = .false.
      samegrid_alo = (samegrid_al .and. samegrid_ao)
   endif

   ! derive coupling connection flags

   atm_c2_lnd = .false.
   atm_c2_ocn = .false.
   atm_c2_ice = .false.
   atm_c2_wav = .false.
   lnd_c2_atm = .false.
   lnd_c2_rof = .false.
   lnd_c2_glc = .false.
   ocn_c2_atm = .false.
   ocn_c2_ice = .false.
   ocn_c2_wav = .false.
   ice_c2_atm = .false.
   ice_c2_ocn = .false.
   ice_c2_wav = .false.
   rof_c2_lnd = .false.
   rof_c2_ocn = .false.
   rof_c2_ice = .false.
   glc_c2_lnd = .false.
   glc_c2_ocn = .false.
   glc_c2_ice = .false.
   wav_c2_ocn = .false.

   if (atm_present) then
      if (lnd_prognostic) atm_c2_lnd = .true.
      if (ocn_prognostic) atm_c2_ocn = .true.
      if (ocn_present   ) atm_c2_ocn = .true. ! needed for aoflux calc if aoflux=ocn
      if (ice_prognostic) atm_c2_ice = .true.
      if (wav_prognostic) atm_c2_wav = .true.
   endif
   if (lnd_present) then
      if (atm_prognostic) lnd_c2_atm = .true.
      if (rof_prognostic) lnd_c2_rof = .true.
      if (glc_prognostic) lnd_c2_glc = .true.
   endif
   if (ocn_present) then
      if (atm_prognostic) ocn_c2_atm = .true.
      if (atm_present   ) ocn_c2_atm = .true. ! needed for aoflux calc if aoflux=atm
      if (ice_prognostic) ocn_c2_ice = .true.
      if (wav_prognostic) ocn_c2_wav = .true.
   endif
   if (ice_present) then
      if (atm_prognostic) ice_c2_atm = .true.
      if (ocn_prognostic) ice_c2_ocn = .true.
      if (wav_prognostic) ice_c2_wav = .true.
   endif
   if (rof_present) then
      if (lnd_prognostic   ) rof_c2_lnd = .true.
      if (ocnrof_prognostic) rof_c2_ocn = .true.
      if (rofice_present .and. iceberg_prognostic) rof_c2_ice = .true.
   endif
   if (glc_present) then
      if (glclnd_present .and. lnd_prognostic) glc_c2_lnd = .true.
      if (glcocn_present .and. ocn_prognostic) glc_c2_ocn = .true.
      if (glcice_present .and. iceberg_prognostic) glc_c2_ice = .true.
   endif
   if (wav_present) then
      if (ocn_prognostic) wav_c2_ocn = .true.
   endif

   !----------------------------------------------------------
   ! Set domain check and other flag
   !----------------------------------------------------------

   domain_check = .true.
   if (single_column         ) domain_check = .false.
   if (dead_comps            ) domain_check = .false.

   ! set skip_ocean_run flag, used primarily for ocn run on first timestep
   ! use reading a restart as a surrogate from whether this is a startup run

   skip_ocean_run = .true.
   if ( read_restart) skip_ocean_run = .false.
   ocnrun_count = 0
   cpl2ocn_first = .true.

   do_histavg = .true.
   if (seq_timemgr_histavg_type == seq_timemgr_type_never) then
      do_histavg = .false.
   endif

   !----------------------------------------------------------
   !| Write component and coupler setup information
   !----------------------------------------------------------

   if (iamroot_CPLID) then
      write(logunit,*  )' '
      write(logunit,F00)'After component initialization:'
      write(logunit,F0L)'atm model present     = ',atm_present
      write(logunit,F0L)'lnd model present     = ',lnd_present
      write(logunit,F0L)'ocn model present     = ',ocn_present
      write(logunit,F0L)'ice model present     = ',ice_present
      write(logunit,F0L)'glc model present     = ',glc_present
      write(logunit,F0L)'glc/lnd   present     = ',glclnd_present
      write(logunit,F0L)'glc/ocn   present     = ',glcocn_present
      write(logunit,F0L)'glc/ice   present     = ',glcice_present
      write(logunit,F0L)'rof model present     = ',rof_present
      write(logunit,F0L)'rof/ice   present     = ',rofice_present
      write(logunit,F0L)'rof/flood present     = ',flood_present
      write(logunit,F0L)'wav model present     = ',wav_present
      write(logunit,F0L)'esp model present     = ',esp_present

      write(logunit,F0L)'atm model prognostic  = ',atm_prognostic
      write(logunit,F0L)'lnd model prognostic  = ',lnd_prognostic
      write(logunit,F0L)'ocn model prognostic  = ',ocn_prognostic
      write(logunit,F0L)'ice model prognostic  = ',ice_prognostic
      write(logunit,F0L)'iceberg   prognostic  = ',iceberg_prognostic
      write(logunit,F0L)'glc model prognostic  = ',glc_prognostic
      write(logunit,F0L)'rof model prognostic  = ',rof_prognostic
      write(logunit,F0L)'ocn rof   prognostic  = ',ocnrof_prognostic
      write(logunit,F0L)'wav model prognostic  = ',wav_prognostic
      write(logunit,F0L)'esp model prognostic  = ',esp_prognostic

      write(logunit,F0L)'atm_c2_lnd            = ',atm_c2_lnd
      write(logunit,F0L)'atm_c2_ocn            = ',atm_c2_ocn
      write(logunit,F0L)'atm_c2_ice            = ',atm_c2_ice
      write(logunit,F0L)'atm_c2_wav            = ',atm_c2_wav
      write(logunit,F0L)'lnd_c2_atm            = ',lnd_c2_atm
      write(logunit,F0L)'lnd_c2_rof            = ',lnd_c2_rof
      write(logunit,F0L)'lnd_c2_glc            = ',lnd_c2_glc
      write(logunit,F0L)'ocn_c2_atm            = ',ocn_c2_atm
      write(logunit,F0L)'ocn_c2_ice            = ',ocn_c2_ice
      write(logunit,F0L)'ocn_c2_wav            = ',ocn_c2_wav
      write(logunit,F0L)'ice_c2_atm            = ',ice_c2_atm
      write(logunit,F0L)'ice_c2_ocn            = ',ice_c2_ocn
      write(logunit,F0L)'ice_c2_wav            = ',ice_c2_wav
      write(logunit,F0L)'rof_c2_lnd            = ',rof_c2_lnd
      write(logunit,F0L)'rof_c2_ocn            = ',rof_c2_ocn
      write(logunit,F0L)'rof_c2_ice            = ',rof_c2_ice
      write(logunit,F0L)'glc_c2_lnd            = ',glc_c2_lnd
      write(logunit,F0L)'glc_c2_ocn            = ',glc_c2_ocn
      write(logunit,F0L)'glc_c2_ice            = ',glc_c2_ice
      write(logunit,F0L)'wav_c2_ocn            = ',wav_c2_ocn

      write(logunit,F0L)'dead components       = ',dead_comps
      write(logunit,F0L)'domain_check          = ',domain_check
      write(logunit,F01)'atm_nx,atm_ny         = ',atm_nx,atm_ny,trim(atm_gnam)
      write(logunit,F01)'lnd_nx,lnd_ny         = ',lnd_nx,lnd_ny,trim(lnd_gnam)
      write(logunit,F01)'rof_nx,rof_ny         = ',rof_nx,rof_ny,trim(rof_gnam)
      write(logunit,F01)'ice_nx,ice_ny         = ',ice_nx,ice_ny,trim(ice_gnam)
      write(logunit,F01)'ocn_nx,ocn_ny         = ',ocn_nx,ocn_ny,trim(ocn_gnam)
      write(logunit,F01)'glc_nx,glc_ny         = ',glc_nx,glc_ny,trim(glc_gnam)
      write(logunit,F01)'wav_nx,wav_ny         = ',wav_nx,wav_ny,trim(wav_gnam)
      write(logunit,F0L)'samegrid_ao           = ',samegrid_ao
      write(logunit,F0L)'samegrid_al           = ',samegrid_al
      write(logunit,F0L)'samegrid_ro           = ',samegrid_ro
      write(logunit,F0L)'samegrid_aw           = ',samegrid_aw
      write(logunit,F0L)'samegrid_ow           = ',samegrid_ow
      write(logunit,F0L)'skip init ocean run   = ',skip_ocean_run
      write(logunit,F00)'cpl sequence option   = ',trim(cpl_seq_option)
      write(logunit,F0L)'cpl_cdf64             = ',cdf64
      write(logunit,F0L)'do_histavg            = ',do_histavg
      write(logunit,F0L)'atm_aero              = ',atm_aero
      write(logunit,*  )' '
      call shr_sys_flush(logunit)
   endif

   !----------------------------------------------------------
   !| Present and prognostic consistency checks
   !----------------------------------------------------------

   if (atm_prognostic .and. .not.atm_present) then
      call shr_sys_abort(subname//' ERROR: if prognostic atm must also have atm present')
   endif
   if (ocn_prognostic .and. .not.ocn_present) then
      call shr_sys_abort(subname//' ERROR: if prognostic ocn must also have ocn present')
   endif
   if (lnd_prognostic .and. .not.lnd_present) then
      call shr_sys_abort(subname//' ERROR: if prognostic lnd must also have lnd present')
   endif
   if (ice_prognostic .and. .not.ice_present) then
      call shr_sys_abort(subname//' ERROR: if prognostic ice must also have ice present')
   endif
   if (iceberg_prognostic .and. .not.ice_prognostic) then
      call shr_sys_abort(subname//' ERROR: if prognostic iceberg must also have ice prognostic')
   endif
   if (glc_prognostic .and. .not.glc_present) then
      call shr_sys_abort(subname//' ERROR: if prognostic glc must also have glc present')
   endif
   if (rof_prognostic .and. .not.rof_present) then
      call shr_sys_abort(subname//' ERROR: if prognostic rof must also have rof present')
   endif
   if (wav_prognostic .and. .not.wav_present) then
      call shr_sys_abort(subname//' ERROR: if prognostic wav must also have wav present')
   endif
   if (esp_prognostic .and. .not.esp_present) then
      call shr_sys_abort(subname//' ERROR: if prognostic esp must also have esp present')
   endif
#ifndef CPL_BYPASS
   if ((ice_prognostic .or. ocn_prognostic .or. lnd_prognostic) .and. .not. atm_present) then
      call shr_sys_abort(subname//' ERROR: if prognostic surface model must also have atm present')
   endif
#endif
   if ((glclnd_present .or. glcocn_present .or. glcice_present) .and. .not.glc_present) then
      call shr_sys_abort(subname//' ERROR: if glcxxx present must also have glc present')
   endif
   if (rofice_present .and. .not.rof_present) then
      call shr_sys_abort(subname//' ERROR: if rofice present must also have rof present')
   endif
   if (ocnrof_prognostic .and. .not.rof_present) then
      if (iamroot_CPLID) then
         write(logunit,F00) 'WARNING: ocnrof_prognostic is TRUE but rof_present is FALSE'
         call shr_sys_flush(logunit)
      endif
   endif

   !----------------------------------------------------------
   !| Samegrid checks
   !----------------------------------------------------------

   if (.not. samegrid_oi) then
      call shr_sys_abort(subname//' ERROR: samegrid_oi is false')
   endif

   !----------------------------------------------------------
   !| Check instances of prognostic components
   !----------------------------------------------------------

   if (atm_prognostic .and. num_inst_atm /= num_inst_max) &
      call shr_sys_abort(subname//' ERROR: atm_prognostic but num_inst_atm not num_inst_max')
   if (lnd_prognostic .and. num_inst_lnd /= num_inst_max) &
      call shr_sys_abort(subname//' ERROR: lnd_prognostic but num_inst_lnd not num_inst_max')
   if (ocn_prognostic .and. (num_inst_ocn /= num_inst_max .and. num_inst_ocn /= 1)) &
      call shr_sys_abort(subname//' ERROR: ocn_prognostic but num_inst_ocn not 1 or num_inst_max')
   if (ice_prognostic .and. num_inst_ice /= num_inst_max) &
      call shr_sys_abort(subname//' ERROR: ice_prognostic but num_inst_ice not num_inst_max')
   if (glc_prognostic .and. num_inst_glc /= num_inst_max) &
      call shr_sys_abort(subname//' ERROR: glc_prognostic but num_inst_glc not num_inst_max')
   if (rof_prognostic .and. num_inst_rof /= num_inst_max) &
      call shr_sys_abort(subname//' ERROR: rof_prognostic but num_inst_rof not num_inst_max')
   if (wav_prognostic .and. num_inst_wav /= num_inst_max) &
      call shr_sys_abort(subname//' ERROR: wav_prognostic but num_inst_wav not num_inst_max')

   !----------------------------------------------------------
   !| Initialize attribute vectors for prep_c2C_init_avs routines and fractions
   !| Initialize mapping between components
   !----------------------------------------------------------

   if (iamin_CPLID) then

      call t_startf('CPL:init_maps')
      call t_adj_detailf(+2)
      if (drv_threading) call seq_comm_setnthreads(nthreads_CPLID)

      call prep_atm_init(infodata, ocn_c2_atm, ice_c2_atm, lnd_c2_atm)

      call prep_lnd_init(infodata, atm_c2_lnd, rof_c2_lnd, glc_c2_lnd)

      call prep_ocn_init(infodata, atm_c2_ocn, atm_c2_ice, ice_c2_ocn, rof_c2_ocn, wav_c2_ocn, glc_c2_ocn)

      call prep_ice_init(infodata, ocn_c2_ice, glc_c2_ice, rof_c2_ice )

      call prep_rof_init(infodata, lnd_c2_rof)

      call prep_glc_init(infodata, lnd_c2_glc)

      call prep_wav_init(infodata, atm_c2_wav, ocn_c2_wav, ice_c2_wav)

      if (drv_threading) call seq_comm_setnthreads(nthreads_GLOID)
      call t_adj_detailf(-2)
      call t_stopf('CPL:init_maps')

   endif

   !----------------------------------------------------------
   !| Update aream in domains where appropriate
   !----------------------------------------------------------

   if (iamin_CPLID) then
      call t_startf ('CPL:init_aream')
      call t_adj_detailf(+2)

      if (drv_threading) call seq_comm_setnthreads(nthreads_CPLID)

      call component_init_aream(infodata, rof_c2_ocn, samegrid_ao, samegrid_al, &
           samegrid_ro, samegrid_lg)

      if (drv_threading) call seq_comm_setnthreads(nthreads_GLOID)

      call t_adj_detailf(-2)
      call t_stopf ('CPL:init_aream')
   endif ! iamin_CPLID

   !----------------------------------------------------------
   !| Check domains
   !  This must be done after the mappers are initialized since
   !  checking is done on each processor and not with a global gather
   !----------------------------------------------------------

   if (iamin_CPLID) then
      call t_startf ('CPL:init_domain_check')
      call t_adj_detailf(+2)

      if (drv_threading) call seq_comm_setnthreads(nthreads_CPLID)
      if (domain_check) then
         if (iamroot_CPLID) then
            write(logunit,*) ' '
            write(logunit,F00) 'Performing domain checking'
            call shr_sys_flush(logunit)
         endif

         call seq_domain_check( infodata,                                             &
              atm(ens1), ice(ens1), lnd(ens1), ocn(ens1), rof(ens1), glc(ens1),       &
              samegrid_al, samegrid_ao, samegrid_ro, samegrid_lg)

      endif
      if (drv_threading) call seq_comm_setnthreads(nthreads_GLOID)

      call t_adj_detailf(-2)
      call t_stopf ('CPL:init_domain_check')
   endif ! iamin_CPLID

   !----------------------------------------------------------
   !| Initialize area corrections based on aream (read in map_init) and area
   !| Area correct component initialization output fields
   !| Map initial component AVs from component to coupler pes
   !----------------------------------------------------------

   areafact_samegrid = .false.
#if (defined BFB_CAM_SCAM_IOP )
   if (.not.samegrid_alo) then
      call shr_sys_abort(subname//' ERROR: samegrid_alo is false - Must run with same atm/ocn/lnd grids when configured for scam iop')
   else
      areafact_samegrid = .true.
   endif
#endif
   if (single_column) areafact_samegrid = .true.

   call t_startf ('CPL:init_areacor')
   call t_adj_detailf(+2)

   call mpi_barrier(mpicom_GLOID,ierr)
   if (atm_present) call component_init_areacor(atm, areafact_samegrid, seq_flds_a2x_fluxes)

   call mpi_barrier(mpicom_GLOID,ierr)
   if (lnd_present) call component_init_areacor(lnd, areafact_samegrid, seq_flds_l2x_fluxes)

   call mpi_barrier(mpicom_GLOID,ierr)
   if (rof_present) call component_init_areacor(rof, areafact_samegrid, seq_flds_r2x_fluxes)

   call mpi_barrier(mpicom_GLOID,ierr)
   if (ocn_present) call component_init_areacor(ocn, areafact_samegrid, seq_flds_o2x_fluxes)

   call mpi_barrier(mpicom_GLOID,ierr)
   if (ice_present) call component_init_areacor(ice, areafact_samegrid, seq_flds_i2x_fluxes)

   call mpi_barrier(mpicom_GLOID,ierr)
   if (glc_present) call component_init_areacor(glc, areafact_samegrid, seq_flds_g2x_fluxes)

   call mpi_barrier(mpicom_GLOID,ierr)
   if (wav_present) call component_init_areacor(wav, areafact_samegrid, seq_flds_w2x_fluxes)

   call t_adj_detailf(-2)
   call t_stopf ('CPL:init_areacor')

   !----------------------------------------------------------
   !| global sum diagnostics for IC data
   !----------------------------------------------------------

   if (iamin_CPLID .and. info_debug > 1) then
      call t_startf ('CPL:init_diag')
      call t_adj_detailf(+2)

      if (drv_threading) call seq_comm_setnthreads(nthreads_CPLID)
      if (atm_present) then
         call component_diag(infodata, atm, flow='c2x', comment='recv IC atm', &
              info_debug=info_debug)
      endif
      if (ice_present) then
         call component_diag(infodata, ice, flow='c2x', comment='recv IC ice', &
              info_debug=info_debug)
      endif
      if (lnd_present) then
         call component_diag(infodata, lnd, flow='c2x', comment='recv IC lnd', &
              info_debug=info_debug)
      endif
      if (rof_present) then
         call component_diag(infodata, rof, flow='c2x', comment='recv IC rof', &
              info_debug=info_debug)
      endif
      if (ocn_present) then
         call component_diag(infodata, ocn, flow='c2x', comment='recv IC ocn', &
              info_debug=info_debug)
      endif
      if (glc_present) then
         call component_diag(infodata, glc, flow='c2x', comment='recv IC glc', &
              info_debug=info_debug)
      endif
      if (wav_present) then
         call component_diag(infodata, wav, flow='c2x', comment='recv IC wav', &
              info_debug=info_debug)
      endif
      if (drv_threading) call seq_comm_setnthreads(nthreads_GLOID)

      call t_adj_detailf(-2)
      call t_stopf ('CPL:init_diag')
   endif

   !----------------------------------------------------------
   !| Initialize fractions
   !----------------------------------------------------------

   if (iamin_CPLID) then
      call t_startf ('CPL:init_fracs')
      call t_adj_detailf(+2)

      allocate(fractions_ax(num_inst_frc))
      allocate(fractions_lx(num_inst_frc))
      allocate(fractions_ox(num_inst_frc))
      allocate(fractions_ix(num_inst_frc))
      allocate(fractions_gx(num_inst_frc))
      allocate(fractions_rx(num_inst_frc))
      allocate(fractions_wx(num_inst_frc))

      if (drv_threading) call seq_comm_setnthreads(nthreads_CPLID)
      do efi = 1,num_inst_frc
         eii = mod((efi-1),num_inst_ice) + 1

         if (iamroot_CPLID) then
            write(logunit,*) ' '
            if (efi == 1) write(logunit,F00) 'Initializing fractions'
         endif

         call seq_frac_init(infodata,                                  &
              atm(ens1), ice(ens1), lnd(ens1),                         &
              ocn(ens1), glc(ens1), rof(ens1),                         &
              wav(ens1),                                               &
              fractions_ax(efi), fractions_ix(efi), fractions_lx(efi), &
              fractions_ox(efi), fractions_gx(efi), fractions_rx(efi), &
              fractions_wx(efi))

         if (iamroot_CPLID) then
            write(logunit,*) ' '
            if (efi == 1) write(logunit,F00) 'Setting fractions'
         endif

         call seq_frac_set(infodata, ice(eii), &
              fractions_ax(efi), fractions_ix(efi), fractions_ox(efi))

      enddo
      if (drv_threading) call seq_comm_setnthreads(nthreads_GLOID)

      call t_adj_detailf(-2)
      call t_stopf ('CPL:init_fracs')
   endif

   !----------------------------------------------------------
   !| Initialize prep_aoflux_mod module variables
   !----------------------------------------------------------

   if (iamin_CPLID) then
      call prep_aoflux_init(infodata, fractions_ox, fractions_ax)
   endif

   !----------------------------------------------------------
   !| Initialize atm/ocn flux component and compute ocean albedos
   !----------------------------------------------------------

   if (iamin_CPLID) then
      if (ocn_present) then
         call t_startf ('CPL:init_aoflux')
         call t_adj_detailf(+2)

         if (drv_threading) call seq_comm_setnthreads(nthreads_CPLID)
         if (iamroot_CPLID) then
            write(logunit,*) ' '
            write(logunit,F00) 'Initializing atm/ocn flux component'
         endif

         if (trim(aoflux_grid) == 'ocn') then

            call seq_flux_init_mct(ocn(ens1), fractions_ox(ens1))

         elseif (trim(aoflux_grid) == 'atm') then

            call seq_flux_init_mct(atm(ens1), fractions_ax(ens1))

         elseif (trim(aoflux_grid) == 'exch') then

            call shr_sys_abort(subname//' aoflux_grid = exch not validated')
            call seq_flux_initexch_mct(atm(ens1), ocn(ens1), mpicom_cplid, cplid)

         else
            call shr_sys_abort(subname//' aoflux_grid = '//trim(aoflux_grid)//' not available')

         endif

         do exi = 1,num_inst_xao
            !tcx is this correct? relation between xao and frc for ifrad and ofrad
            efi = mod((exi-1),num_inst_frc) + 1
            eai = mod((exi-1),num_inst_atm) + 1
            xao_ox => prep_aoflux_get_xao_ox()        ! array over all instances
            a2x_ox => prep_ocn_get_a2x_ox()
            call seq_flux_ocnalb_mct(infodata, ocn(1), a2x_ox(eai), fractions_ox(efi), xao_ox(exi))
         enddo

         if (drv_threading) call seq_comm_setnthreads(nthreads_GLOID)

         call t_adj_detailf(-2)
         call t_stopf ('CPL:init_aoflux')
      endif
   endif

   !----------------------------------------------------------
   !| ATM PREP for recalculation of initial solar
   !  Note that ocean albedos are ALWAYS CALCULATED on the ocean grid
   !  If aoflux_grid = 'ocn' , xao_ox is input for atm/ocn fluxes and xao_ax is output
   !  If aoflux_grid = 'atm' , xao_ax is input for atm/ocn fluxes and xao_ox is not used
   !  If aoflux_grid = 'exch', xao_ax is input for atm/ocn /fluxes and xao_ox is not used
   !  Merge atmosphere input state and run atmospheric radiation
   !----------------------------------------------------------

   if (atm_prognostic) then
      if (iamin_CPLID) then

         if (lnd_present) then
            ! Get lnd output on atm grid
            call prep_atm_calc_l2x_ax(fractions_lx, timer='CPL:init_atminit')
         endif

         if (ice_present) then
            ! Get ice output on atm grid
            call prep_atm_calc_i2x_ax(fractions_ix, timer='CPL:init_atminit')
         endif

         if (ocn_present) then
            ! Get ocn output on atm grid
            call prep_atm_calc_o2x_ax(fractions_ox, timer='CPL:init_atminit')
         endif

         if (ocn_present) then
            ! Get albedos on atm grid
            call prep_aoflux_calc_xao_ax(fractions_ox, flds='albedos', timer='CPL:init_atminit')

            ! Get atm/ocn fluxes on atm grid
            if (trim(aoflux_grid) == 'ocn') then
               call prep_aoflux_calc_xao_ax(fractions_ox, flds='states_and_fluxes', &
                    timer='CPL:init_atminit')
            endif
         endif

         if (lnd_present .or. ocn_present) then
            ! Merge input to atmosphere on coupler pes
            xao_ax => prep_aoflux_get_xao_ax()
            if (associated(xao_ax)) then
               call  prep_atm_mrg(infodata, &
                    fractions_ax=fractions_ax, xao_ax=xao_ax, timer_mrg='CPL:init_atminit')
            endif
         endif

         call component_diag(infodata, atm, flow='x2c', comment='send atm', info_debug=info_debug)

      endif

   endif  ! atm_prognostic

   !----------------------------------------------------------
   !| Second phase of atmosphere component initialization
   !  Recalculate solar based on input albedo's from surface components.
   !  Data or dead atmosphere may just return on this phase.
   !----------------------------------------------------------

   if (atm_present) then
      call t_startf('comp_init_cc_atm2')
      call t_adj_detailf(+2)

      if (iamroot_CPLID) then
         write(logunit,F00) 'Calling atm_init_mct phase 2'
      endif

      ! Send atm input data from coupler pes to atm pes
      if (atm_prognostic) then
         call component_exch(atm, flow='x2c', infodata=infodata, &
              infodata_string='cpl2atm_init')
      endif

      ! Set atm init phase to 2 for all atm instances on component instance pes
      do eai = 1,num_inst_atm
         if (component_get_iamin_compid(atm(eai))) then
            call seq_infodata_putData(infodata, atm_phase=2)
         endif
      enddo

      ! Run atm_init_mct with init phase of 2
      call component_init_cc(Eclock_a, atm, atm_init,                   &
           infodata, NLFilename,                                        &
           seq_flds_x2c_fluxes=seq_flds_x2a_fluxes,                     &
           seq_flds_c2x_fluxes=seq_flds_a2x_fluxes)

      ! Map atm output data from atm pes to cpl pes
      call component_exch(atm, flow='c2x', infodata=infodata, &
           infodata_string='atm2cpl_init')

      if (iamin_CPLID) then
         if (drv_threading) call seq_comm_setnthreads(nthreads_CPLID)
         call component_diag(infodata, atm, flow='c2x', comment= 'recv IC2 atm', &
              info_debug=info_debug)
         if (drv_threading) call seq_comm_setnthreads(nthreads_GLOID)
      endif

      call t_adj_detailf(-2)
      call t_stopf('comp_init_cc_atm2')
   endif   ! atm present

   !----------------------------------------------------------
   !| Get time manager's index for driver
   !----------------------------------------------------------
   drv_index = seq_timemgr_pause_component_index('drv')

   !----------------------------------------------------------
   !| Read driver restart file, overwrite anything previously sent or computed
   !----------------------------------------------------------

   call t_startf('CPL:init_readrestart')
   call t_adj_detailf(+2)

   call seq_diag_zero_mct(mode='all')
   if (read_restart .and. iamin_CPLID) then
      call seq_rest_read(rest_file, infodata, &
           atm, lnd, ice, ocn, rof, glc, wav, esp, &
           fractions_ax, fractions_lx, fractions_ix, fractions_ox, &
           fractions_rx, fractions_gx, fractions_wx)
   endif

   call t_adj_detailf(-2)
   call t_stopf  ('CPL:init_readrestart')

   !----------------------------------------------------------
   !| Map initial r2x_rx and g2x_gx to _ox, _ix and _lx
   !----------------------------------------------------------

   if (iamin_CPLID ) then
      if (rof_c2_ocn) then
         call prep_ocn_calc_r2x_ox(timer='CPL:init_rof2ocn')
      endif
      if (glc_c2_ocn) then
         call prep_ocn_calc_g2x_ox(timer='CPL:init_glc2ocn')
      endif
      if (rof_c2_ice) then
         call prep_ice_calc_r2x_ix(timer='CPL:init_rof2ice')
      endif
      if (glc_c2_ice) then
         call prep_ice_calc_g2x_ix(timer='CPL:init_glc2ice')
      endif
      if (rof_c2_lnd) then
         call prep_lnd_calc_r2x_lx(timer='CPL:init_rof2lnd')
      endif
      if (glc_c2_lnd) then
         call prep_lnd_calc_g2x_lx(timer='CPL:init_gllndnd')
      endif
   endif

   !----------------------------------------------------------
   !| Write histinit output file
   !----------------------------------------------------------

   if (do_histinit) then
      if (iamin_CPLID) then
         call t_startf('CPL:init_histinit')
         call t_adj_detailf(+2)

         if (drv_threading) call seq_comm_setnthreads(nthreads_CPLID)
         if (iamroot_CPLID) then
            call seq_timemgr_EClockGetData( EClock_d, curr_ymd=ymd, curr_tod=tod )
            write(logunit,104) ' Write history file at ',ymd,tod
            call shr_sys_flush(logunit)
         endif
         call seq_hist_write(infodata, EClock_d, &
              atm, lnd, ice, ocn, rof, glc, wav, &
              fractions_ax, fractions_lx, fractions_ix, fractions_ox, &
              fractions_rx, fractions_gx, fractions_wx)
         if (drv_threading) call seq_comm_setnthreads(nthreads_GLOID)

         call t_adj_detailf(-2)
         call t_stopf('CPL:init_histinit')
      endif
   endif

   if (iamroot_CPLID )then
      write(logunit,*) ' '
      write(logunit,F00) 'Model initialization complete '
      write(logunit,*) ' '
      call shr_sys_flush(logunit)
   endif

   call t_adj_detailf(-1)
   call t_stopf('cesm_init')

end subroutine cesm_init

 !===============================================================================
 !*******************************************************************************
 !===============================================================================

 subroutine cesm_run()
   use seq_comm_mct,   only: atm_layout, lnd_layout, ice_layout, glc_layout,  &
        rof_layout, ocn_layout, wav_layout, esp_layout
   use shr_string_mod, only: shr_string_listGetIndexF

   ! gptl timer lookup variables
   integer, parameter :: hashcnt=7
   integer            :: hashint(hashcnt)
   ! Driver pause/resume
   logical            :: drv_pause  ! Driver writes pause restart file
   character(len=CL)  :: drv_resume ! Driver resets state from restart file
   integer            :: iamroot_ESPID

101 format( A, 2i8, 12A, A, F8.2, A, F8.2 )
102 format( A, 2i8, A, 8L3 )
103 format( 5A )
104 format( A, 2i8)
105 format( A, 2i8, A, f10.2, A, f10.2, A, A, i5, A, A)
106 format( A, f23.12)
107 format( A, 2i8, A, f12.4, A, f12.4 )
108 format( A, f10.2, A, i8.8)
109 format( A, 2f10.3)
110 format( A, 2i8, A, 9L3 )


   hashint = 0


   call seq_infodata_putData(infodata,atm_phase=1,lnd_phase=1,ocn_phase=1,ice_phase=1)
   call seq_timemgr_EClockGetData( EClock_d, stepno=begstep)
   call seq_timemgr_EClockGetData( EClock_d, dtime=dtime)
   call seq_timemgr_EClockGetData( EClock_d, calendar=calendar)
   ncpl = 86400/dtime
   cktime_acc = 0._r8
   cktime_cnt = 0
   stop_alarm = seq_timemgr_alarmIsOn(EClock_d,seq_timemgr_alarm_stop)
   if (seq_timemgr_alarmIsOn(EClock_d,seq_timemgr_alarm_datestop)) then
      if (iamroot_CPLID) then
         write(logunit,*) ' '
         write(logunit,103) subname,' NOTE: Stopping from alarm STOP DATE'
         write(logunit,*) ' '
      endif
      stop_alarm = .true.
   endif
   force_stop = .false.
   force_stop_ymd = -1
   force_stop_tod = -1

   !|----------------------------------------------------------
   !| Beginning of driver time step loop
   !|----------------------------------------------------------

   call t_startf ('CPL:RUN_LOOP_BSTART')
   call mpi_barrier(mpicom_GLOID,ierr)
   call t_stopf ('CPL:RUN_LOOP_BSTART')
   Time_begin = mpi_wtime()
   Time_bstep = mpi_wtime()
   do while ( .not. stop_alarm)

      call t_startf('CPL:RUN_LOOP', hashint(1))
      call t_startf('CPL:CLOCK_ADVANCE')

      !----------------------------------------------------------
      !| Advance Clock
      !  (this is time that models should have before they return
      !  to the driver).  Write timestamp and run alarm status
      !----------------------------------------------------------
      ! Note that the glcrun_avg_alarm just controls what is passed to glc in terms
      ! of averaged fields - it does NOT control when glc is called currently -
      ! glc will be called on the glcrun_alarm setting - but it might not be passed relevant 
      ! info if the time averaging period to accumulate information passed to glc is greater 
      ! than the glcrun interval

      call seq_timemgr_clockAdvance( seq_SyncClock, force_stop, force_stop_ymd, force_stop_tod)
      call seq_timemgr_EClockGetData( EClock_d, curr_ymd=ymd, curr_tod=tod )
      call shr_cal_date2ymd(ymd,year,month,day)
      stop_alarm    = seq_timemgr_alarmIsOn(EClock_d,seq_timemgr_alarm_stop)
      atmrun_alarm  = seq_timemgr_alarmIsOn(EClock_d,seq_timemgr_alarm_atmrun)
      lndrun_alarm  = seq_timemgr_alarmIsOn(EClock_d,seq_timemgr_alarm_lndrun)
      rofrun_alarm  = seq_timemgr_alarmIsOn(EClock_d,seq_timemgr_alarm_rofrun)
      icerun_alarm  = seq_timemgr_alarmIsOn(EClock_d,seq_timemgr_alarm_icerun)
      glcrun_alarm  = seq_timemgr_alarmIsOn(EClock_d,seq_timemgr_alarm_glcrun)
      glcrun_avg_alarm = seq_timemgr_alarmIsOn(EClock_d,seq_timemgr_alarm_glcrun_avg)
      wavrun_alarm  = seq_timemgr_alarmIsOn(EClock_d,seq_timemgr_alarm_wavrun)
      esprun_alarm  = seq_timemgr_alarmIsOn(EClock_d,seq_timemgr_alarm_esprun)
      ocnrun_alarm  = seq_timemgr_alarmIsOn(EClock_d,seq_timemgr_alarm_ocnrun)
      ocnnext_alarm = seq_timemgr_alarmIsOn(EClock_d,seq_timemgr_alarm_ocnnext)
      restart_alarm = seq_timemgr_alarmIsOn(EClock_d,seq_timemgr_alarm_restart)
      history_alarm = seq_timemgr_alarmIsOn(EClock_d,seq_timemgr_alarm_history)
      histavg_alarm = seq_timemgr_alarmIsOn(EClock_d,seq_timemgr_alarm_histavg)
      tprof_alarm   = seq_timemgr_alarmIsOn(EClock_d,seq_timemgr_alarm_tprof)
      barrier_alarm = seq_timemgr_alarmIsOn(EClock_d,seq_timemgr_alarm_barrier)
      pause_alarm   = seq_timemgr_alarmIsOn(EClock_d,seq_timemgr_alarm_pause)

<<<<<<< HEAD
      ! Check alarm consistency
      if (glcrun_avg_alarm .and. .not. glcrun_alarm) then
         write(logunit,*) 'ERROR: glcrun_avg_alarm is true, but glcrun_alarm is false'
         write(logunit,*) 'Make sure that NCPL_BASE_PERIOD, GLC_NCPL and GLC_AVG_PERIOD'
         write(logunit,*) 'are set so that glc averaging only happens at glc coupling times.'
         write(logunit,*) '(It is allowable for glc coupling to be more frequent than glc averaging,'
         write(logunit,*) 'but not for glc averaging to be more frequent than glc coupling.)'
         call shr_sys_abort(subname//' glcrun_avg_alarm is true, but glcrun_alarm is false')
      end if

      ! Determine wich components need to write pause (restart) files
      if (pause_alarm) then
        if (trim(pause_component_list) == 'all') then
          drv_pause = .true.
          call seq_infodata_putData(infodata, atm_pause=.true.,               &
               lnd_pause=.true., ocn_pause=.true., ice_pause=.true.,          &
               glc_pause=.true., rof_pause=.true., wav_pause=.true.,          &
               cpl_pause=.true.)
        else if (trim(pause_component_list) /= 'none') then
          if (shr_string_listGetIndexF(pause_component_list, 'atm') > 0) then
            call seq_infodata_putData(infodata, atm_pause=.true.)
          end if
          if (shr_string_listGetIndexF(pause_component_list, 'lnd') > 0) then
            call seq_infodata_putData(infodata, lnd_pause=.true.)
          end if
          if (shr_string_listGetIndexF(pause_component_list, 'ocn') > 0) then
            call seq_infodata_putData(infodata, ocn_pause=.true.)
          end if
          if (shr_string_listGetIndexF(pause_component_list, 'ice') > 0) then
            call seq_infodata_putData(infodata, ice_pause=.true.)
          end if
          if (shr_string_listGetIndexF(pause_component_list, 'glc') > 0) then
            call seq_infodata_putData(infodata, glc_pause=.true.)
          end if
          if (shr_string_listGetIndexF(pause_component_list, 'rof') > 0) then
            call seq_infodata_putData(infodata, rof_pause=.true.)
          end if
          if (shr_string_listGetIndexF(pause_component_list, 'wav') > 0) then
            call seq_infodata_putData(infodata, wav_pause=.true.)
          end if
          if ( (shr_string_listGetIndexF(pause_component_list, 'cpl') > 0) .or.&
               (shr_string_listGetIndexF(pause_component_list, 'drv') > 0)) then
            drv_pause = .true.
            call seq_infodata_putData(infodata, cpl_pause=.true.)
          end if
        end if
      else
        drv_pause = .false.
        call seq_infodata_putData(infodata, atm_pause=.false.,                &
             lnd_pause=.false., ocn_pause=.false., ice_pause=.false.,         &
             glc_pause=.false., rof_pause=.false., wav_pause=.false.,         &
             cpl_pause=.false.)
      end if ! pause alarm
=======
      ! Does the driver need to pause?
      drv_pause = pause_alarm .and. seq_timemgr_pause_component_active(drv_index)
>>>>>>> da9d3b89
      
      ! this probably belongs in seq_timemgr somewhere using proper clocks
      t1hr_alarm = .false.
      t2hr_alarm = .false.
      t3hr_alarm = .false.
      t6hr_alarm = .false.
      t12hr_alarm = .false.
      t24hr_alarm = .false.
      t1yr_alarm = .false.
      if (mod(tod, 3600) == 0) t1hr_alarm = .true.
      if (mod(tod, 7200) == 0) t2hr_alarm = .true.
      if (mod(tod,10800) == 0) t3hr_alarm = .true.
      if (mod(tod,21600) == 0) t6hr_alarm = .true.
      if (mod(tod,43200) == 0) t12hr_alarm = .true.
      if (tod            == 0) t24hr_alarm = .true.
      if (month==1 .and. day==1 .and. tod==0) t1yr_alarm = .true.

      ! TODO(wjs, 2017-04-05) I think glcrun_alarm can be removed from infodata: It used
      ! to be needed by CLM, but no longer is needed.
      call seq_infodata_putData(infodata, glcrun_alarm=glcrun_alarm)

      if (seq_timemgr_alarmIsOn(EClock_d,seq_timemgr_alarm_datestop)) then
         if (iamroot_CPLID) then
            write(logunit,*) ' '
            write(logunit,103) subname,' NOTE: Stopping from alarm STOP DATE'
            write(logunit,*) ' '
         endif
         stop_alarm = .true.
      endif

      ! update the orbital data as needed
      if (trim(orb_mode) == trim(seq_infodata_orb_variable_year)) then
         orb_nyear =  orb_iyear + (year - orb_iyear_align)
         if (orb_nyear /= orb_cyear) then
            orb_cyear = orb_nyear
            call shr_orb_params(orb_cyear, orb_eccen, orb_obliq, orb_mvelp, &
                 orb_obliqr, orb_lambm0, orb_mvelpp, iamroot_CPLID)
            call seq_infodata_putData(infodata,orb_eccen=orb_eccen,orb_obliqr=orb_obliqr, &
                 orb_lambm0=orb_lambm0,orb_mvelpp=orb_mvelpp)
         endif
      endif

      ! override ocnrun_alarm and ocnnext_alarm for first ocn run
      ! skip_ocean_run is initialized above to true if it's a startup
      ! if it's not a startup, ignore all of this
      ! stop the overide on the second ocnrun_alarm

      if (ocnrun_alarm) ocnrun_count = ocnrun_count + 1
      if (ocnrun_count > 1) skip_ocean_run = .false.
      if (skip_ocean_run) then
         ocnrun_alarm = .false.
         ocnnext_alarm = .false.
      endif

      if (iamroot_CPLID) then
         if (loglevel > 1) then
            write(logunit,102) ' Alarm_state: model date = ',ymd,tod, &
                 ' aliogrw run alarms = ',  atmrun_alarm, lndrun_alarm, &
                 icerun_alarm, ocnrun_alarm, glcrun_alarm, &
                 rofrun_alarm, wavrun_alarm, esprun_alarm
            write(logunit,102) ' Alarm_state: model date = ',ymd,tod, &
                 ' 1.2.3.6.12.24 run alarms = ',  t1hr_alarm, t2hr_alarm, &
                 t3hr_alarm, t6hr_alarm, t12hr_alarm, t24hr_alarm
            call shr_sys_flush(logunit)
         endif
      endif

      call t_stopf ('CPL:CLOCK_ADVANCE')

      !----------------------------------------------------------
      !| MAP ATM to OCN
      !  Set a2x_ox as a module variable in prep_ocn_mod
      !  This will be used later in the ice prep and in the
      !  atm/ocn flux calculation
      !----------------------------------------------------------

      if (iamin_CPLID .and. (atm_c2_ocn .or. atm_c2_ice)) then
         call cesm_comp_barriers(mpicom=mpicom_CPLID, timer='CPL:OCNPRE1_BARRIER')
         call t_drvstartf ('CPL:OCNPRE1',cplrun=.true.,barrier=mpicom_CPLID,hashint=hashint(3))
         if (drv_threading) call seq_comm_setnthreads(nthreads_CPLID)

         call prep_ocn_calc_a2x_ox(timer='CPL:ocnpre1_atm2ocn')

         if (drv_threading) call seq_comm_setnthreads(nthreads_GLOID)
         call t_drvstopf  ('CPL:OCNPRE1',cplrun=.true.,hashint=hashint(3))
      endif

      !----------------------------------------------------------
      !| ATM/OCN SETUP (rasm_option1)
      !----------------------------------------------------------

      if ((trim(cpl_seq_option) == 'RASM_OPTION1') .and. &
           iamin_CPLID .and. ocn_present) then

         call cesm_comp_barriers(mpicom=mpicom_CPLID, timer='CPL:ATMOCN1_BARRIER')
         call t_drvstartf ('CPL:ATMOCN1',cplrun=.true.,barrier=mpicom_CPLID,hashint=hashint(4))
         if (drv_threading) call seq_comm_setnthreads(nthreads_CPLID)

         if (ocn_prognostic) then
            ! Map ice to ocn
            if (ice_c2_ocn) call prep_ocn_calc_i2x_ox(timer='CPL:atmocnp_ice2ocn')

            ! Map wav to ocn
            if (wav_c2_ocn) call prep_ocn_calc_w2x_ox(timer='CPL:atmocnp_wav2ocn')
         endif

         !----------------------------------------------------------
         !| atm/ocn flux on atm grid (rasm_option1 and aoflux='atm')
         !----------------------------------------------------------

         if (trim(aoflux_grid) == 'atm') then
            ! compute o2x_ax for flux_atmocn, will be updated before atm merge
            ! do not use fractions because fractions here are NOT consistent with fractions in atm_mrg
            if (ocn_c2_atm) call prep_atm_calc_o2x_ax(timer='CPL:atmoca_ocn2atm')

            call t_drvstartf ('CPL:atmocna_fluxa',barrier=mpicom_CPLID)
            do exi = 1,num_inst_xao
               eai = mod((exi-1),num_inst_atm) + 1
               eoi = mod((exi-1),num_inst_ocn) + 1
               efi = mod((exi-1),num_inst_frc) + 1
               a2x_ax => component_get_c2x_cx(atm(eai))
               o2x_ax => prep_atm_get_o2x_ax()    ! array over all instances
               xao_ax => prep_aoflux_get_xao_ax() ! array over all instances
               call seq_flux_atmocn_mct(infodata, tod, dtime, a2x_ax, o2x_ax(eoi), xao_ax(exi))
            enddo
            call t_drvstopf  ('CPL:atmocna_fluxa')

            if (atm_c2_ocn) call prep_aoflux_calc_xao_ox(timer='CPL:atmocna_atm2ocn')
         endif  ! aoflux_grid

         !----------------------------------------------------------
         !| atm/ocn flux on ocn grid (rasm_option1 and aoflux='ocn')
         !----------------------------------------------------------

         if (trim(aoflux_grid) == 'ocn') then
            call t_drvstartf ('CPL:atmocnp_fluxo',barrier=mpicom_CPLID,hashint=hashint(6))
            do exi = 1,num_inst_xao
               eai = mod((exi-1),num_inst_atm) + 1
               eoi = mod((exi-1),num_inst_ocn) + 1
               efi = mod((exi-1),num_inst_frc) + 1
               a2x_ox => prep_ocn_get_a2x_ox()
               o2x_ox => component_get_c2x_cx(ocn(eoi))
               xao_ox => prep_aoflux_get_xao_ox()
               call seq_flux_atmocn_mct(infodata, tod, dtime, a2x_ox(eai), o2x_ox, xao_ox(exi))
            enddo
            call t_drvstopf  ('CPL:atmocnp_fluxo',hashint=hashint(6))
         endif

         !----------------------------------------------------------
         !| ocn prep-merge (rasm_option1)
         !----------------------------------------------------------

         xao_ox => prep_aoflux_get_xao_ox()
         call prep_ocn_mrg(infodata, fractions_ox, xao_ox=xao_ox, timer_mrg='CPL:atmocnp_mrgx2o')

         ! Accumulate ocn inputs - form partial sum of tavg ocn inputs (virtual "send" to ocn)
         call prep_ocn_accum(timer='CPL:atmocnp_accum')

         !----------------------------------------------------------
         !| ocn albedos (rasm_option1)
         !  (MUST BE AFTER prep_ocn_mrg for swnet to ocn to be computed properly
         !----------------------------------------------------------

         call t_drvstartf ('CPL:atmocnp_ocnalb', barrier=mpicom_CPLID,hashint=hashint(5))
         do exi = 1,num_inst_xao
            efi = mod((exi-1),num_inst_frc) + 1
            eai = mod((exi-1),num_inst_atm) + 1
            xao_ox => prep_aoflux_get_xao_ox()        ! array over all instances
            a2x_ox => prep_ocn_get_a2x_ox()
            call seq_flux_ocnalb_mct(infodata, ocn(1), a2x_ox(eai), fractions_ox(efi), xao_ox(exi))
         enddo
         call t_drvstopf  ('CPL:atmocnp_ocnalb',hashint=hashint(5))

         !----------------------------------------------------------
         !| ocn budget (rasm_option1)
         !----------------------------------------------------------

         if (do_budgets) then
            call cesm_comp_barriers(mpicom=mpicom_CPLID, timer='CPL:BUDGET0_BARRIER')
            call t_drvstartf ('CPL:BUDGET0',cplrun=.true.,budget=.true.,barrier=mpicom_CPLID)
            xao_ox => prep_aoflux_get_xao_ox() ! array over all instances
            call seq_diag_ocn_mct(ocn(ens1), xao_ox(1), fractions_ox(ens1), infodata, &
                 do_o2x=.true., do_x2o=.true., do_xao=.true.)
            call t_drvstopf ('CPL:BUDGET0',cplrun=.true.,budget=.true.)
         endif

         if (drv_threading) call seq_comm_setnthreads(nthreads_GLOID)
         call t_drvstopf  ('CPL:ATMOCN1',cplrun=.true.,hashint=hashint(4))
      endif

      !----------------------------------------------------------
      !| ATM/OCN SETUP-SEND (cesm1_orig, cesm1_orig_tight, cesm1_mod, cesm1_mod_tight, or rasm_option1)
      !----------------------------------------------------------

      if ((trim(cpl_seq_option) == 'CESM1_ORIG' .or. &
           trim(cpl_seq_option) == 'CESM1_ORIG_TIGHT' .or. &
           trim(cpl_seq_option) == 'CESM1_MOD'  .or. &
           trim(cpl_seq_option) == 'CESM1_MOD_TIGHT'  .or. &
           trim(cpl_seq_option) == 'RASM_OPTION1'  ) .and. &
           ocn_present .and. ocnrun_alarm) then

         !----------------------------------------------------
         ! "startup" wait (cesm1_orig, cesm1_mod, or rasm_option1)
         !----------------------------------------------------

         if (iamin_CPLALLOCNID) then
            ! want to know the time the ocean pes waited for the cpl pes
            ! at the first ocnrun_alarm, min ocean wait is wait time
            ! do not use t_barrierf here since it can be "off", use mpi_barrier
            do eoi = 1,num_inst_ocn
               if (ocn(eoi)%iamin_compid) call t_drvstartf ('CPL:C2O_INITWAIT')
            enddo
            call mpi_barrier(mpicom_CPLALLOCNID,ierr)
            do eoi = 1,num_inst_ocn
               if (ocn(eoi)%iamin_compid) call t_drvstopf  ('CPL:C2O_INITWAIT')
            enddo
            cpl2ocn_first = .false.
         endif

         !----------------------------------------------------
         !| ocn average (cesm1_orig, cesm1_orig_tight, cesm1_mod, cesm1_mod_tight, or rasm_option1)
         !----------------------------------------------------

         if (iamin_CPLID .and. ocn_prognostic) then
            call cesm_comp_barriers(mpicom=mpicom_CPLID, timer='CPL:OCNPREP_BARRIER')
            call t_drvstartf ('CPL:OCNPREP',cplrun=.true.,barrier=mpicom_CPLID)
            if (drv_threading) call seq_comm_setnthreads(nthreads_CPLID)

            ! finish accumulating ocean inputs
            ! reset the value of x2o_ox with the value in x2oacc_ox
            ! (module variable in prep_ocn_mod)
            call prep_ocn_accum_avg(timer_accum='CPL:ocnprep_avg')

            call component_diag(infodata, ocn, flow='x2c', comment= 'send ocn', &
                 info_debug=info_debug, timer_diag='CPL:ocnprep_diagav')

            if (drv_threading) call seq_comm_setnthreads(nthreads_GLOID)
            call t_drvstopf  ('CPL:OCNPREP',cplrun=.true.)
         endif

         !----------------------------------------------------
         !| cpl -> ocn (cesm1_orig, cesm1_orig_tight, cesm1_mod, cesm1_mod_tight, or rasm_option1)
         !----------------------------------------------------

         if (iamin_CPLALLOCNID .and. ocn_prognostic) then
            call component_exch(ocn, flow='x2c', &
                 infodata=infodata, infodata_string='cpl2ocn_run', &
                 mpicom_barrier=mpicom_CPLALLOCNID, run_barriers=run_barriers, &
                 timer_barrier='CPL:C2O_BARRIER', timer_comp_exch='CPL:C2O', &
                 timer_map_exch='CPL:c2o_ocnx2ocno', timer_infodata_exch='CPL:c2o_infoexch')
         endif

      endif ! end of OCN SETUP

      !----------------------------------------------------------
      !| LND SETUP-SEND
      !----------------------------------------------------------

      if (lnd_present .and. lndrun_alarm) then

         !----------------------------------------------------
         !| lnd prep-merge
         !----------------------------------------------------

         if (iamin_CPLID) then
            call cesm_comp_barriers(mpicom=mpicom_CPLID, timer='CPL:LNDPREP_BARRIER')
            call t_drvstartf ('CPL:LNDPREP',cplrun=.true.,barrier=mpicom_CPLID)
            if (drv_threading) call seq_comm_setnthreads(nthreads_CPLID)

            if (atm_c2_lnd) then
               call prep_lnd_calc_a2x_lx(timer='CPL:lndprep_atm2lnd')
            endif

            if (lnd_prognostic) then
               call prep_lnd_mrg(infodata, timer_mrg='CPL:lndprep_mrgx2l')

               call component_diag(infodata, lnd, flow='x2c', comment= 'send lnd', &
                    info_debug=info_debug, timer_diag='CPL:lndprep_diagav')
            endif

            if (drv_threading) call seq_comm_setnthreads(nthreads_GLOID)
            call t_drvstopf  ('CPL:LNDPREP',cplrun=.true.)
         endif

         !----------------------------------------------------
         !| cpl -> lnd
         !----------------------------------------------------

         if (iamin_CPLALLLNDID) then
            call component_exch(lnd, flow='x2c', &
                 infodata=infodata, infodata_string='cpl2lnd_run', &
                 mpicom_barrier=mpicom_CPLALLLNDID, run_barriers=run_barriers, &
                 timer_barrier='CPL:C2L_BARRIER', timer_comp_exch='CPL:C2L', &
                 timer_map_exch='CPL:c2l_lndx2lndl', timer_infodata_exch='CPL:c2l_infoexch')
         endif

      endif

      !----------------------------------------------------------
      !| ICE SETUP-SEND
      !  Note that for atm->ice mapping below will leverage the assumption that the
      !  ice and ocn are on the same grid and that mapping of atm to ocean is
      !  done already for use by atmocn flux and ice model prep
      !----------------------------------------------------------

      if (ice_present .and. icerun_alarm) then

         !----------------------------------------------------
         !| ice prep-merge
         !----------------------------------------------------

         if (iamin_CPLID .and. ice_prognostic) then
            call cesm_comp_barriers(mpicom=mpicom_CPLID, timer='CPL:ICEPREP_BARRIER')

            call t_drvstartf ('CPL:ICEPREP',cplrun=.true.,barrier=mpicom_CPLID)
            if (drv_threading) call seq_comm_setnthreads(nthreads_CPLID)


            if (ocn_c2_ice) then
               call prep_ice_calc_o2x_ix(timer='CPL:iceprep_ocn2ice')
            endif

            if (atm_c2_ice) then
               ! This is special to avoid remapping atm to ocn
               ! Note it is constrained that different prep modules cannot
               ! use or call each other
               a2x_ox => prep_ocn_get_a2x_ox() ! array
               call prep_ice_calc_a2x_ix(a2x_ox, timer='CPL:iceprep_atm2ice')
            endif

            call prep_ice_mrg(infodata, timer_mrg='CPL:iceprep_mrgx2i')

            call component_diag(infodata, ice, flow='x2c', comment= 'send ice', &
                 info_debug=info_debug, timer_diag='CPL:iceprep_diagav')

            if (drv_threading) call seq_comm_setnthreads(nthreads_GLOID)
            call t_drvstopf  ('CPL:ICEPREP',cplrun=.true.)
         endif

         !----------------------------------------------------
         !| cpl -> ice
         !----------------------------------------------------

         if (iamin_CPLALLICEID .and. ice_prognostic) then
            call component_exch(ice, flow='x2c', &
                 infodata=infodata, infodata_string='cpl2ice_run', &
                 mpicom_barrier=mpicom_CPLALLICEID, run_barriers=run_barriers, &
                 timer_barrier='CPL:C2I_BARRIER', timer_comp_exch='CPL:C2I', &
                 timer_map_exch='CPL:c2i_icex2icei', timer_infodata_exch='CPL:ice_infoexch')
         endif

      endif

      !----------------------------------------------------------
      !| WAV SETUP-SEND
      !----------------------------------------------------------

      if (wav_present .and. wavrun_alarm) then

         !----------------------------------------------------------
         !| wav prep-merge
         !----------------------------------------------------------

         if (iamin_CPLID .and. wav_prognostic) then
            call cesm_comp_barriers(mpicom=mpicom_CPLID, timer='CPL:WAVPREP_BARRIER')

            call t_drvstartf ('CPL:WAVPREP',cplrun=.true.,barrier=mpicom_CPLID)
            if (drv_threading) call seq_comm_setnthreads(nthreads_CPLID)

            if (atm_c2_wav) then
               call prep_wav_calc_a2x_wx(timer='CPL:wavprep_atm2wav')
            endif

            if (ocn_c2_wav) then
               call prep_wav_calc_o2x_wx(timer='CPL:wavprep_ocn2wav')
            endif

            if (ice_c2_wav) then
               call prep_wav_calc_i2x_wx(timer='CPL:wavprep_ice2wav')
            endif

            call prep_wav_mrg(infodata, fractions_wx, timer_mrg='CPL:wavprep_mrgx2w')

            call component_diag(infodata, wav, flow='x2c', comment= 'send wav', &
                 info_debug=info_debug, timer_diag='CPL:wavprep_diagav')

            if (drv_threading) call seq_comm_setnthreads(nthreads_GLOID)
            call t_drvstopf  ('CPL:WAVPREP',cplrun=.true.)
         endif

         !----------------------------------------------------------
         !| cpl -> wav
         !----------------------------------------------------------

         if (iamin_CPLALLWAVID .and. wav_prognostic) then
            call component_exch(wav, flow='x2c', &
                 infodata=infodata, infodata_string='cpl2wav_run', &
                 mpicom_barrier=mpicom_CPLALLWAVID, run_barriers=run_barriers, &
                 timer_barrier='CPL:C2W_BARRIER', timer_comp_exch='CPL:C2W', &
                 timer_map_exch='CPL:c2w_wavx2wavw', timer_infodata_exch='CPL:c2w_infoexch')
         endif

      endif

      !----------------------------------------------------------
      !| ROF SETUP-SEND
      !----------------------------------------------------------

      if (rof_present .and. rofrun_alarm) then

         !----------------------------------------------------
         !| rof prep-merge
         !----------------------------------------------------

         if (iamin_CPLID .and. rof_prognostic) then
            call cesm_comp_barriers(mpicom=mpicom_CPLID, timer='CPL:ROFPREP_BARRIER')

            call t_drvstartf ('CPL:ROFPREP', cplrun=.true., barrier=mpicom_CPLID)
            if (drv_threading) call seq_comm_setnthreads(nthreads_CPLID)

            call prep_rof_accum_avg(timer='CPL:rofprep_l2xavg')

            if (lnd_c2_rof) then
               call prep_rof_calc_l2r_rx(fractions_lx, timer='CPL:rofprep_lnd2rof')
            endif

            call prep_rof_mrg(infodata, fractions_rx, timer_mrg='CPL:rofprep_mrgx2r')

            call component_diag(infodata, rof, flow='x2c', comment= 'send rof', &
                 info_debug=info_debug, timer_diag='CPL:rofprep_diagav')

            if (drv_threading) call seq_comm_setnthreads(nthreads_GLOID)
            call t_drvstopf  ('CPL:ROFPREP',cplrun=.true.)
         endif

         !----------------------------------------------------
         !| cpl -> rof
         !----------------------------------------------------

         if (iamin_CPLALLROFID .and. rof_prognostic) then
            call component_exch(rof, flow='x2c', &
                 infodata=infodata, infodata_string='cpl2rof_run', &
                 mpicom_barrier=mpicom_CPLALLLNDID, run_barriers=run_barriers, &
                 timer_barrier='CPL:C2R_BARRIER', timer_comp_exch='CPL:C2R', &
                 timer_map_exch='CPL:c2r_rofx2rofr', timer_infodata_exch='CPL:c2r_infoexch')
         endif

      endif

      !----------------------------------------------------------
      !| RUN ICE MODEL
      !----------------------------------------------------------

      if (ice_present .and. icerun_alarm) then
         call component_run(Eclock_i, ice, ice_run, infodata, &
              seq_flds_x2c_fluxes=seq_flds_x2i_fluxes, &
              seq_flds_c2x_fluxes=seq_flds_i2x_fluxes, &
              comp_prognostic=ice_prognostic, comp_num=comp_num_ice, &
              timer_barrier= 'CPL:ICE_RUN_BARRIER', timer_comp_run='CPL:ICE_RUN', &
              run_barriers=run_barriers, ymd=ymd, tod=tod,comp_layout=ice_layout)
      endif

      !----------------------------------------------------------
      !| RUN LND MODEL
      !----------------------------------------------------------

      if (lnd_present .and. lndrun_alarm) then
         call component_run(Eclock_l, lnd, lnd_run, infodata, &
              seq_flds_x2c_fluxes=seq_flds_x2l_fluxes, &
              seq_flds_c2x_fluxes=seq_flds_l2x_fluxes, &
              comp_prognostic=lnd_prognostic, comp_num=comp_num_lnd, &
              timer_barrier= 'CPL:LND_RUN_BARRIER', timer_comp_run='CPL:LND_RUN', &
              run_barriers=run_barriers, ymd=ymd, tod=tod,comp_layout=lnd_layout)
      endif

      !----------------------------------------------------------
      !| RUN ROF MODEL
      !----------------------------------------------------------

      if (rof_present .and. rofrun_alarm) then
         call component_run(Eclock_r, rof, rof_run, infodata, &
              seq_flds_x2c_fluxes=seq_flds_x2r_fluxes, &
              seq_flds_c2x_fluxes=seq_flds_r2x_fluxes, &
              comp_prognostic=rof_prognostic, comp_num=comp_num_rof, &
              timer_barrier= 'CPL:ROF_RUN_BARRIER', timer_comp_run='CPL:ROF_RUN', &
              run_barriers=run_barriers, ymd=ymd, tod=tod,comp_layout=rof_layout)
      endif

      !----------------------------------------------------------
      !| RUN WAV MODEL
      !----------------------------------------------------------

      if (wav_present .and. wavrun_alarm) then
         call component_run(Eclock_w, wav, wav_run, infodata, &
              seq_flds_x2c_fluxes=seq_flds_x2w_fluxes, &
              seq_flds_c2x_fluxes=seq_flds_w2x_fluxes, &
              comp_prognostic=wav_prognostic, comp_num=comp_num_wav, &
              timer_barrier= 'CPL:WAV_RUN_BARRIER', timer_comp_run='CPL:WAV_RUN', &
              run_barriers=run_barriers, ymd=ymd, tod=tod,comp_layout=wav_layout)
      endif

      !----------------------------------------------------------
      !| RUN OCN MODEL (cesm1_orig_tight or cesm1_mod_tight)
      !----------------------------------------------------------

      if ((trim(cpl_seq_option) == 'CESM1_ORIG_TIGHT' .or. &
           trim(cpl_seq_option) == 'CESM1_MOD_TIGHT'   ) .and. &
          ocn_present .and. ocnrun_alarm) then
         call component_run(Eclock_o, ocn, ocn_run, infodata, &
              seq_flds_x2c_fluxes=seq_flds_x2o_fluxes, &
              seq_flds_c2x_fluxes=seq_flds_o2x_fluxes, &
              comp_prognostic=ocn_prognostic, comp_num=comp_num_ocn, &
              timer_barrier= 'CPL:OCNT_RUN_BARRIER', timer_comp_run='CPL:OCNT_RUN', &
              run_barriers=run_barriers, ymd=ymd, tod=tod,comp_layout=ocn_layout)
      endif

      !----------------------------------------------------------
      !| OCN RECV-POST (cesm1_orig_tight or cesm1_mod_tight)
      !----------------------------------------------------------

      if ((trim(cpl_seq_option) == 'CESM1_ORIG_TIGHT' .or. &
           trim(cpl_seq_option) == 'CESM1_MOD_TIGHT'   ) .and. &
          ocn_present .and. ocnnext_alarm) then

         !----------------------------------------------------------
         !| ocn -> cpl (cesm1_orig_tight or cesm1_mod_tight)
         !----------------------------------------------------------

         if (iamin_CPLALLOCNID) then
            call component_exch(ocn, flow='c2x', &
                 infodata=infodata, infodata_string='ocn2cpl_run', &
                 mpicom_barrier=mpicom_CPLALLOCNID, run_barriers=run_barriers, &
                 timer_barrier='CPL:O2CT_BARRIER', timer_comp_exch='CPL:O2CT', &
                 timer_map_exch='CPL:o2c_ocno2ocnx', timer_infodata_exch='CPL:o2c_infoexch')
         endif

         !----------------------------------------------------------
         !| ocn post (cesm1_orig_tight or cesm1_mod_tight)
         !----------------------------------------------------------

         if (iamin_CPLID) then
            call cesm_comp_barriers(mpicom=mpicom_CPLID, timer='CPL:OCNPOSTT_BARRIER')
            call t_drvstartf  ('CPL:OCNPOSTT',cplrun=.true.,barrier=mpicom_CPLID)
            if (drv_threading) call seq_comm_setnthreads(nthreads_CPLID)

            call component_diag(infodata, ocn, flow='c2x', comment= 'recv ocn', &
                 info_debug=info_debug, timer_diag='CPL:ocnpost_diagav')

            if (drv_threading) call seq_comm_setnthreads(nthreads_GLOID)
            call t_drvstopf  ('CPL:OCNPOSTT',cplrun=.true.)
        endif

      endif

      !----------------------------------------------------------
      !| ATM/OCN SETUP (cesm1_orig, cesm1_orig_tight, cesm1_mod or cesm1_mod_tight)
      !----------------------------------------------------------

      if ((trim(cpl_seq_option) == 'CESM1_ORIG'       .or. &
           trim(cpl_seq_option) == 'CESM1_ORIG_TIGHT' .or. &
           trim(cpl_seq_option) == 'CESM1_MOD'        .or. &
           trim(cpl_seq_option) == 'CESM1_MOD_TIGHT' ) .and. &
           iamin_CPLID .and. ocn_present) then

         call cesm_comp_barriers(mpicom=mpicom_CPLID, timer='CPL:ATMOCNP_BARRIER')
         call t_drvstartf ('CPL:ATMOCNP',cplrun=.true.,barrier=mpicom_CPLID,hashint=hashint(7))
         if (drv_threading) call seq_comm_setnthreads(nthreads_CPLID)

         !----------------------------------------------------------
         !| ocn prep-merge (cesm1_orig or cesm1_orig_tight)
         !----------------------------------------------------------

         if (ocn_prognostic) then
            ! Map ice to ocn
            if (ice_c2_ocn) call prep_ocn_calc_i2x_ox(timer='CPL:atmocnp_ice2ocn')

            ! Map wav to ocn
            if (wav_c2_ocn) call prep_ocn_calc_w2x_ox(timer='CPL:atmocnp_wav2ocn')

            if (cpl_seq_option == 'CESM1_ORIG' .or. &
                cpl_seq_option == 'CESM1_ORIG_TIGHT') then
               xao_ox => prep_aoflux_get_xao_ox()
               call prep_ocn_mrg(infodata, fractions_ox, xao_ox=xao_ox, timer_mrg='CPL:atmocnp_mrgx2o')

               ! Accumulate ocn inputs - form partial sum of tavg ocn inputs (virtual "send" to ocn)
               call prep_ocn_accum(timer='CPL:atmocnp_accum')
            endif
         endif

         !----------------------------------------------------------
         !| atm/ocn flux on atm grid ((cesm1_orig, cesm1_orig_tight, cesm1_mod or cesm1_mod_tight) and aoflux='atm')
         !----------------------------------------------------------

         if (trim(aoflux_grid) == 'atm') then
            ! compute o2x_ax for flux_atmocn, will be updated before atm merge
            ! do not use fractions because fractions here are NOT consistent with fractions in atm_mrg
            if (ocn_c2_atm) call prep_atm_calc_o2x_ax(timer='CPL:atmoca_ocn2atm')

            call t_drvstartf ('CPL:atmocna_fluxa',barrier=mpicom_CPLID)
            do exi = 1,num_inst_xao
               eai = mod((exi-1),num_inst_atm) + 1
               eoi = mod((exi-1),num_inst_ocn) + 1
               efi = mod((exi-1),num_inst_frc) + 1
               a2x_ax => component_get_c2x_cx(atm(eai))
               o2x_ax => prep_atm_get_o2x_ax()    ! array over all instances
               xao_ax => prep_aoflux_get_xao_ax() ! array over all instances
               call seq_flux_atmocn_mct(infodata, tod, dtime, a2x_ax, o2x_ax(eoi), xao_ax(exi))
            enddo
            call t_drvstopf  ('CPL:atmocna_fluxa')

            if (atm_c2_ocn) call prep_aoflux_calc_xao_ox(timer='CPL:atmocna_atm2ocn')
         endif  ! aoflux_grid

         !----------------------------------------------------------
         !| atm/ocn flux on ocn grid ((cesm1_orig, cesm1_orig_tight, cesm1_mod or cesm1_mod_tight) and aoflux='ocn')
         !----------------------------------------------------------

         if (trim(aoflux_grid) == 'ocn') then
            call t_drvstartf ('CPL:atmocnp_fluxo',barrier=mpicom_CPLID)
            do exi = 1,num_inst_xao
               eai = mod((exi-1),num_inst_atm) + 1
               eoi = mod((exi-1),num_inst_ocn) + 1
               efi = mod((exi-1),num_inst_frc) + 1
               a2x_ox => prep_ocn_get_a2x_ox()
               o2x_ox => component_get_c2x_cx(ocn(eoi))
               xao_ox => prep_aoflux_get_xao_ox()
               call seq_flux_atmocn_mct(infodata, tod, dtime, a2x_ox(eai), o2x_ox, xao_ox(exi))
            enddo
            call t_drvstopf  ('CPL:atmocnp_fluxo')
!         else if (trim(aoflux_grid) == 'atm') then
!            !--- compute later ---
!
!         else if (trim(aoflux_grid) == 'exch') then
!            xao_ax   => prep_aoflux_get_xao_ax()
!            xao_ox   => prep_aoflux_get_xao_ox()
!
!            call t_drvstartf ('CPL:atmocnp_fluxe',barrier=mpicom_CPLID)
!            call seq_flux_atmocnexch_mct( infodata, atm(eai), ocn(eoi), &
!                 fractions_ax(efi), fractions_ox(efi), xao_ax(exi), xao_ox(exi) )
!            call t_drvstopf  ('CPL:atmocnp_fluxe')
         endif  ! aoflux_grid

         !----------------------------------------------------------
         !| ocn prep-merge (cesm1_mod or cesm1_mod_tight)
         !----------------------------------------------------------

         if (ocn_prognostic) then
            if (cpl_seq_option == 'CESM1_MOD' .or. &
                cpl_seq_option == 'CESM1_MOD_TIGHT') then

               xao_ox => prep_aoflux_get_xao_ox()
               call prep_ocn_mrg(infodata, fractions_ox, xao_ox=xao_ox, timer_mrg='CPL:atmocnp_mrgx2o')

               ! Accumulate ocn inputs - form partial sum of tavg ocn inputs (virtual "send" to ocn)
               call prep_ocn_accum(timer='CPL:atmocnp_accum')
            endif
         endif

         !----------------------------------------------------------
         !| ocn albedos (cesm1_orig, cesm1_orig_tight, cesm1_mod or cesm1_mod_tight)
         !  (MUST BE AFTER prep_ocn_mrg for swnet to ocn to be computed properly
         !----------------------------------------------------------

         call t_drvstartf ('CPL:atmocnp_ocnalb', barrier=mpicom_CPLID)
         do exi = 1,num_inst_xao
            efi = mod((exi-1),num_inst_frc) + 1
            eai = mod((exi-1),num_inst_atm) + 1
            xao_ox => prep_aoflux_get_xao_ox()        ! array over all instances
            a2x_ox => prep_ocn_get_a2x_ox()
            call seq_flux_ocnalb_mct(infodata, ocn(1), a2x_ox(eai), fractions_ox(efi), xao_ox(exi))
         enddo
         call t_drvstopf  ('CPL:atmocnp_ocnalb')

         !----------------------------------------------------------
         !| ocn budget (cesm1_orig, cesm1_orig_tight, cesm1_mod or cesm1_mod_tight)
         !----------------------------------------------------------

         if (do_budgets) then
            call cesm_comp_barriers(mpicom=mpicom_CPLID, timer='CPL:BUDGET0_BARRIER')
            call t_drvstartf ('CPL:BUDGET0',cplrun=.true.,budget=.true.,barrier=mpicom_CPLID)
            xao_ox => prep_aoflux_get_xao_ox() ! array over all instances
            call seq_diag_ocn_mct(ocn(ens1), xao_ox(1), fractions_ox(ens1), infodata, &
                 do_o2x=.true., do_x2o=.true., do_xao=.true.)
            call t_drvstopf ('CPL:BUDGET0',cplrun=.true.,budget=.true.)
         endif

         if (drv_threading) call seq_comm_setnthreads(nthreads_GLOID)
         call t_drvstopf  ('CPL:ATMOCNP',cplrun=.true.,hashint=hashint(7))
      endif

      !----------------------------------------------------------
      !| LND RECV-POST
      !----------------------------------------------------------

      if (lnd_present .and. lndrun_alarm) then

         !----------------------------------------------------------
         !| lnd -> cpl
         !----------------------------------------------------------

         if (iamin_CPLALLLNDID) then
            call component_exch(lnd, flow='c2x', infodata=infodata, infodata_string='lnd2cpl_run', &
                 mpicom_barrier=mpicom_CPLALLLNDID, run_barriers=run_barriers, &
                 timer_barrier='CPL:L2C_BARRIER', timer_comp_exch='CPL:L2C', &
                 timer_map_exch='CPL:l2c_lndl2lndx', timer_infodata_exch='lnd2cpl_run')
         endif

         !----------------------------------------------------------
         !| lnd post
         !----------------------------------------------------------

         if (iamin_CPLID) then
            call cesm_comp_barriers(mpicom=mpicom_CPLID, timer='CPL:LNDPOST_BARRIER')
            call t_drvstartf  ('CPL:LNDPOST',cplrun=.true.,barrier=mpicom_CPLID)
            if (drv_threading) call seq_comm_setnthreads(nthreads_CPLID)

            call component_diag(infodata, lnd, flow='c2x', comment='recv lnd', &
                 info_debug=info_debug, timer_diag='CPL:lndpost_diagav')

            ! Accumulate rof and glc inputs (module variables in prep_rof_mod and prep_glc_mod)
            if (lnd_c2_rof) then
               call prep_rof_accum(timer='CPL:lndpost_accl2r')
            endif
            if (lnd_c2_glc) then
               call prep_glc_accum(timer='CPL:lndpost_accl2g' )
            endif

            if (drv_threading) call seq_comm_setnthreads(nthreads_GLOID)
            call t_drvstopf  ('CPL:LNDPOST',cplrun=.true.)
         endif
      endif

      !----------------------------------------------------------
      !| GLC SETUP-SEND
      !----------------------------------------------------------

      if (glc_present .and. glcrun_alarm) then

         !----------------------------------------------------
         !| glc prep-merge
         !----------------------------------------------------

         if (iamin_CPLID .and. glc_prognostic) then
            call cesm_comp_barriers(mpicom=mpicom_CPLID, timer='CPL:GLCPREP_BARRIER')
            call t_drvstartf ('CPL:GLCPREP',cplrun=.true.,barrier=mpicom_CPLID)
            if (drv_threading) call seq_comm_setnthreads(nthreads_CPLID)

            if (lnd_c2_glc) then
               ! NOTE - only create appropriate input to glc if the avg_alarm is on
               if (glcrun_avg_alarm) then
                  call prep_glc_accum_avg(timer='CPL:glcprep_avg')

                  ! Note that l2x_gx is obtained from mapping the module variable l2gacc_lx
                  call prep_glc_calc_l2x_gx(fractions_lx, timer='CPL:glcprep_lnd2glc')

                  call prep_glc_mrg(infodata, fractions_gx, timer_mrg='CPL:glcprep_mrgx2g')

                  call component_diag(infodata, glc, flow='x2c', comment='send glc', &
                       info_debug=info_debug, timer_diag='CPL:glcprep_diagav')

               else
                  call prep_glc_zero_fields()
               end if  ! glcrun_avg_alarm
            end if  ! lnd_c2_glc

            if (drv_threading) call seq_comm_setnthreads(nthreads_GLOID)
            call t_drvstopf  ('CPL:GLCPREP',cplrun=.true.)

         end if  ! iamin_CPLID .and. glc_prognostic

         ! Set the infodata field on all tasks (not just those with iamin_CPLID).
         if (glc_prognostic) then
            if (glcrun_avg_alarm) then
               call seq_infodata_PutData(infodata, glc_valid_input=.true.)
            else
               call seq_infodata_PutData(infodata, glc_valid_input=.false.)
            end if
         end if

         !----------------------------------------------------
         !| cpl -> glc
         !----------------------------------------------------

         if (iamin_CPLALLGLCID .and. glc_prognostic) then
            call component_exch(glc, flow='x2c', &
                 infodata=infodata, infodata_string='cpl2glc_run', &
                 mpicom_barrier=mpicom_CPLALLGLCID, run_barriers=run_barriers, &
                 timer_barrier='CPL:C2G_BARRIER', timer_comp_exch='CPL:C2G', &
                 timer_map_exch='CPL:c2g_glcx2glcg', timer_infodata_exch='CPL:c2g_infoexch')
         endif

      endif

      !----------------------------------------------------------
      !| ROF RECV-POST
      !----------------------------------------------------------

      if (rof_present .and. rofrun_alarm) then

         !----------------------------------------------------------
         !| rof -> cpl
         !----------------------------------------------------------

         if (iamin_CPLALLROFID) then
            call component_exch(rof, flow='c2x', &
                 infodata=infodata, infodata_string='rof2cpl_run', &
                 mpicom_barrier=mpicom_CPLALLROFID, run_barriers=run_barriers, &
                 timer_barrier='CPL:R2C_BARRIER', timer_comp_exch='CPL:R2C', &
                 timer_map_exch='CPL:r2c_rofr2rofx', timer_infodata_exch='CPL:r2c_infoexch')
         endif

         !----------------------------------------------------------
         !| rof post
         !----------------------------------------------------------

         if (iamin_CPLID) then
            call cesm_comp_barriers(mpicom=mpicom_CPLID, timer='CPL:ROFPOST_BARRIER')
            call t_drvstartf  ('CPL:ROFPOST',cplrun=.true.,barrier=mpicom_CPLID)
            if (drv_threading) call seq_comm_setnthreads(nthreads_CPLID)

            call component_diag(infodata, rof, flow='c2x', comment= 'recv rof', &
                 info_debug=info_debug, timer_diag='CPL:rofpost_diagav')

            if (rof_c2_lnd) then
               call prep_lnd_calc_r2x_lx(timer='CPL:rofpost_rof2lnd')
            endif

            if (rof_c2_ice) then
               call prep_ice_calc_r2x_ix(timer='CPL:rofpost_rof2ice')
            endif

            if (rof_c2_ocn) then
               call prep_ocn_calc_r2x_ox(timer='CPL:rofpost_rof2ocn')
            endif

            call t_drvstopf  ('CPL:ROFPOST', cplrun=.true.)
         endif
      endif

      if (rof_present) then
         if (iamin_CPLID) then
            call cesm_comp_barriers(mpicom=mpicom_CPLID, timer='DRIVER_ROFPOST_BARRIER')
            call t_drvstartf  ('DRIVER_ROFPOST',cplrun=.true.,barrier=mpicom_CPLID)
            if (drv_threading) call seq_comm_setnthreads(nthreads_CPLID)
            if (do_hist_r2x) then
               call t_drvstartf ('driver_rofpost_histaux', barrier=mpicom_CPLID)
               do eri = 1,num_inst_rof
                  suffix =  component_get_suffix(rof(eri)) 
                  call seq_hist_writeaux(infodata, EClock_d, rof(eri), flow='c2x', &
                       aname='r2x'//trim(suffix), dname='domrb', &
                       nx=rof_nx, ny=rof_ny, nt=1, write_now=t24hr_alarm)
               enddo
               call t_drvstopf ('driver_rofpost_histaux')
            endif
            call t_drvstopf  ('DRIVER_ROFPOST', cplrun=.true.)
         endif
      endif

      !----------------------------------------------------------
      !| Budget with old fractions
      !----------------------------------------------------------

      ! WJS (2-17-11): I am just using the first instance for the budgets because we
      ! don't expect budgets to be conserved for our case (I case). Also note that we
      ! don't expect budgets to be conserved for the interactive ensemble use case either.
      ! tcraig (aug 2012): put this after rof->cpl so the budget sees the new r2x_rx.
      ! it will also use the current r2x_ox here which is the value from the last timestep
      ! consistent with the ocean coupling

      if (iamin_CPLID .and. do_budgets) then
         call cesm_comp_barriers(mpicom=mpicom_CPLID, timer='CPL:BUDGET1_BARRIER')
         call t_drvstartf ('CPL:BUDGET1',cplrun=.true.,budget=.true.,barrier=mpicom_CPLID)
         if (lnd_present) then
            call seq_diag_lnd_mct(lnd(ens1), fractions_lx(ens1), infodata, &
                 do_l2x=.true., do_x2l=.true.)
         endif
         if (rof_present) then
            call seq_diag_rof_mct(rof(ens1), fractions_rx(ens1), infodata)
         endif
         if (ice_present) then
            call seq_diag_ice_mct(ice(ens1), fractions_ix(ens1), infodata, &
                 do_x2i=.true.)
         endif
         call t_drvstopf  ('CPL:BUDGET1',cplrun=.true.,budget=.true.)
      endif


      !----------------------------------------------------------
      !| ICE RECV-POST
      !----------------------------------------------------------

      if (ice_present .and. icerun_alarm) then

         !----------------------------------------------------------
         !| ice -> cpl
         !----------------------------------------------------------

         if (iamin_CPLALLICEID) then
            call component_exch(ice, flow='c2x', &
                 infodata=infodata, infodata_string='ice2cpl_run', &
                 mpicom_barrier=mpicom_CPLALLICEID, run_barriers=run_barriers, &
                 timer_barrier='CPL:I2C_BARRIER', timer_comp_exch='CPL:I2C', &
                 timer_map_exch='CPL:i2c_icei2icex', timer_infodata_exch='CPL:i2c_infoexch')
         endif

         !----------------------------------------------------------
         !| ice post
         !----------------------------------------------------------

         if (iamin_CPLID) then
            call cesm_comp_barriers(mpicom=mpicom_CPLID, timer='CPL:ICEPOST_BARRIER')
            call t_drvstartf  ('CPL:ICEPOST',cplrun=.true.,barrier=mpicom_CPLID)
            if (drv_threading) call seq_comm_setnthreads(nthreads_CPLID)

            call component_diag(infodata, ice, flow='c2x', comment= 'recv ice', &
                 info_debug=info_debug, timer_diag='CPL:icepost_diagav')

            if (drv_threading) call seq_comm_setnthreads(nthreads_GLOID)
            call t_drvstopf  ('CPL:ICEPOST',cplrun=.true.)
         endif
      endif

      !----------------------------------------------------------
      !| Update fractions based on new ice fractions
      !----------------------------------------------------------

      if (iamin_CPLID) then
         call cesm_comp_barriers(mpicom=mpicom_CPLID, timer='CPL:FRACSET_BARRIER')
         call t_drvstartf ('CPL:FRACSET',cplrun=.true.,barrier=mpicom_CPLID)
         if (drv_threading) call seq_comm_setnthreads(nthreads_CPLID)
         call t_drvstartf ('CPL:fracset_fracset',barrier=mpicom_CPLID)

         do efi = 1,num_inst_frc
            eii = mod((efi-1),num_inst_ice) + 1

            call seq_frac_set(infodata, ice(eii), &
                 fractions_ax(efi), fractions_ix(efi), fractions_ox(efi))
         enddo
         call t_drvstopf  ('CPL:fracset_fracset')

         if (drv_threading) call seq_comm_setnthreads(nthreads_GLOID)
         call t_drvstopf  ('CPL:FRACSET',cplrun=.true.)
      endif

      !----------------------------------------------------------
      !| ATM/OCN SETUP (rasm_option2)
      !----------------------------------------------------------

      if ((trim(cpl_seq_option) == 'RASM_OPTION2') .and. &
           iamin_CPLID .and. ocn_present) then

         call cesm_comp_barriers(mpicom=mpicom_CPLID, timer='CPL:ATMOCN2_BARRIER')
         call t_drvstartf ('CPL:ATMOCN2',cplrun=.true.,barrier=mpicom_CPLID)
         if (drv_threading) call seq_comm_setnthreads(nthreads_CPLID)

         if (ocn_prognostic) then
            ! Map ice to ocn
            if (ice_c2_ocn) call prep_ocn_calc_i2x_ox(timer='CPL:atmocnp_ice2ocn')

            ! Map wav to ocn
            if (wav_c2_ocn) call prep_ocn_calc_w2x_ox(timer='CPL:atmocnp_wav2ocn')
         endif

         !----------------------------------------------------------
         !| atm/ocn flux on atm grid (rasm_option2 and aoflux_grid='atm')
         !----------------------------------------------------------

         if (trim(aoflux_grid) == 'atm') then
            ! compute o2x_ax for flux_atmocn, will be updated before atm merge
            ! can use fractions because fractions here are consistent with fractions in atm_mrg
            if (ocn_c2_atm) call prep_atm_calc_o2x_ax(fractions_ox,timer='CPL:atmoca_ocn2atm')

            call t_drvstartf ('CPL:atmocna_fluxa',barrier=mpicom_CPLID)
            do exi = 1,num_inst_xao
               eai = mod((exi-1),num_inst_atm) + 1
               eoi = mod((exi-1),num_inst_ocn) + 1
               efi = mod((exi-1),num_inst_frc) + 1
               a2x_ax => component_get_c2x_cx(atm(eai))
               o2x_ax => prep_atm_get_o2x_ax()    ! array over all instances
               xao_ax => prep_aoflux_get_xao_ax() ! array over all instances
               call seq_flux_atmocn_mct(infodata, tod, dtime, a2x_ax, o2x_ax(eoi), xao_ax(exi))
            enddo
            call t_drvstopf  ('CPL:atmocna_fluxa')

            if (atm_c2_ocn) call prep_aoflux_calc_xao_ox(timer='CPL:atmocna_atm2ocn')
         endif  ! aoflux_grid

         !----------------------------------------------------------
         !| atm/ocn flux on ocn grid (rasm_option2 and aoflux_grid='ocn')
         !----------------------------------------------------------

         if (trim(aoflux_grid) == 'ocn') then
            call t_drvstartf ('CPL:atmocnp_fluxo',barrier=mpicom_CPLID)
            do exi = 1,num_inst_xao
               eai = mod((exi-1),num_inst_atm) + 1
               eoi = mod((exi-1),num_inst_ocn) + 1
               efi = mod((exi-1),num_inst_frc) + 1
               a2x_ox => prep_ocn_get_a2x_ox()
               o2x_ox => component_get_c2x_cx(ocn(eoi))
               xao_ox => prep_aoflux_get_xao_ox()
               call seq_flux_atmocn_mct(infodata, tod, dtime, a2x_ox(eai), o2x_ox, xao_ox(exi))
            enddo
            call t_drvstopf  ('CPL:atmocnp_fluxo')
         endif  ! aoflux_grid

         !----------------------------------------------------------
         !| ocn prep-merge (rasm_option2)
         !----------------------------------------------------------

         xao_ox => prep_aoflux_get_xao_ox()
         call prep_ocn_mrg(infodata, fractions_ox, xao_ox=xao_ox, timer_mrg='CPL:atmocnp_mrgx2o')

         ! Accumulate ocn inputs - form partial sum of tavg ocn inputs (virtual "send" to ocn)
         call prep_ocn_accum(timer='CPL:atmocnp_accum')

         !----------------------------------------------------------
         !| ocn albedos (rasm_option2)
         !  (MUST BE AFTER prep_ocn_mrg for swnet to ocn to be computed properly
         !----------------------------------------------------------

         call t_drvstartf ('CPL:atmocnp_ocnalb', barrier=mpicom_CPLID)
         do exi = 1,num_inst_xao
            efi = mod((exi-1),num_inst_frc) + 1
            eai = mod((exi-1),num_inst_atm) + 1
            xao_ox => prep_aoflux_get_xao_ox()        ! array over all instances
            a2x_ox => prep_ocn_get_a2x_ox()
            call seq_flux_ocnalb_mct(infodata, ocn(1), a2x_ox(eai), fractions_ox(efi), xao_ox(exi))
         enddo
         call t_drvstopf  ('CPL:atmocnp_ocnalb')

         !----------------------------------------------------------
         !| ocn budget (rasm_option2)
         !----------------------------------------------------------

         if (do_budgets) then
            call cesm_comp_barriers(mpicom=mpicom_CPLID, timer='CPL:BUDGET0_BARRIER')
            call t_drvstartf ('CPL:BUDGET0',cplrun=.true.,budget=.true.,barrier=mpicom_CPLID)
            xao_ox => prep_aoflux_get_xao_ox() ! array over all instances
            call seq_diag_ocn_mct(ocn(ens1), xao_ox(1), fractions_ox(ens1), infodata, &
                 do_o2x=.true., do_x2o=.true., do_xao=.true.)
            call t_drvstopf ('CPL:BUDGET0',cplrun=.true.,budget=.true.)
         endif

         if (drv_threading) call seq_comm_setnthreads(nthreads_GLOID)
         call t_drvstopf  ('CPL:ATMOCN2',cplrun=.true.)
      endif

      !----------------------------------------------------------
      !| OCN SETUP-SEND (rasm_option2)
      !----------------------------------------------------------

      if ((trim(cpl_seq_option) == 'RASM_OPTION2'  ) .and. &
           ocn_present .and. ocnrun_alarm) then

         !----------------------------------------------------
         ! "startup" wait (rasm_option2)
         !----------------------------------------------------

         if (iamin_CPLALLOCNID) then
            ! want to know the time the ocean pes waited for the cpl pes
            ! at the first ocnrun_alarm, min ocean wait is wait time
            ! do not use t_barrierf here since it can be "off", use mpi_barrier
            do eoi = 1,num_inst_ocn
               if (ocn(eoi)%iamin_compid) call t_drvstartf ('CPL:C2O_INITWAIT')
            enddo
            call mpi_barrier(mpicom_CPLALLOCNID,ierr)
            do eoi = 1,num_inst_ocn
               if (ocn(eoi)%iamin_compid) call t_drvstopf  ('CPL:C2O_INITWAIT')
            enddo
            cpl2ocn_first = .false.
         endif

         !----------------------------------------------------
         !| ocn average (rasm_option2)
         !----------------------------------------------------

         if (iamin_CPLID .and. ocn_prognostic) then
            call cesm_comp_barriers(mpicom=mpicom_CPLID, timer='CPL:OCNPRE2_BARRIER')
            call t_drvstartf ('CPL:OCNPRE2',cplrun=.true.,barrier=mpicom_CPLID)
            if (drv_threading) call seq_comm_setnthreads(nthreads_CPLID)

            ! finish accumulating ocean inputs
            ! reset the value of x2o_ox with the value in x2oacc_ox
            ! (module variable in prep_ocn_mod)
            call prep_ocn_accum_avg(timer_accum='CPL:ocnprep_avg')

            call component_diag(infodata, ocn, flow='x2c', comment= 'send ocn', &
                 info_debug=info_debug, timer_diag='CPL:ocnprep_diagav')

            if (drv_threading) call seq_comm_setnthreads(nthreads_GLOID)
            call t_drvstopf  ('CPL:OCNPRE2',cplrun=.true.)
         endif

         !----------------------------------------------------
         !| cpl -> ocn (rasm_option2)
         !----------------------------------------------------

         if (iamin_CPLALLOCNID .and. ocn_prognostic) then
            call component_exch(ocn, flow='x2c', &
                 infodata=infodata, infodata_string='cpl2ocn_run', &
                 mpicom_barrier=mpicom_CPLALLOCNID, run_barriers=run_barriers, &
                 timer_barrier='CPL:C2O2_BARRIER', timer_comp_exch='CPL:C2O2', &
                 timer_map_exch='CPL:c2o2_ocnx2ocno', timer_infodata_exch='CPL:c2o2_infoexch')
         endif

      endif

      !----------------------------------------------------------
      !| ATM SETUP-SEND
      !----------------------------------------------------------

      if (atm_present .and. atmrun_alarm) then

         !----------------------------------------------------------
         !| atm prep-merge
         !----------------------------------------------------------

         if (iamin_CPLID .and. atm_prognostic) then
            call cesm_comp_barriers(mpicom=mpicom_CPLID, timer='CPL:ATMPREP_BARRIER')
            call t_drvstartf ('CPL:ATMPREP',cplrun=.true.,barrier=mpicom_CPLID)
            if (drv_threading) call seq_comm_setnthreads(nthreads_CPLID)

            if (ocn_c2_atm) then
               if (trim(aoflux_grid) == 'ocn') then
                  ! map xao_ox states and fluxes to xao_ax if fluxes were computed on ocn grid
                  call prep_aoflux_calc_xao_ax(fractions_ox, flds='states_and_fluxes', &
                       timer='CPL:atmprep_xao2atm')
               endif

               ! recompute o2x_ax now for the merge with fractions associated with merge
               call prep_atm_calc_o2x_ax(fractions_ox, timer='CPL:atmprep_ocn2atm')

               ! map xao_ox albedos to the atm grid, these are always computed on the ocean grid
               call prep_aoflux_calc_xao_ax(fractions_ox, flds='albedos', timer='CPL:atmprep_alb2atm')
            endif

            if (ice_c2_atm) then
               call prep_atm_calc_i2x_ax(fractions_ix, timer='CPL:atmprep_ice2atm')
            endif

            if (lnd_c2_atm) then
               call prep_atm_calc_l2x_ax(fractions_lx, timer='CPL:atmprep_lnd2atm')
            endif

            if (associated(xao_ax)) then
               call prep_atm_mrg(infodata, fractions_ax, xao_ax=xao_ax, timer_mrg='CPL:atmprep_mrgx2a')
            endif

            call component_diag(infodata, atm, flow='x2c', comment= 'send atm', info_debug=info_debug, &
                 timer_diag='CPL:atmprep_diagav')

            call t_drvstopf  ('CPL:ATMPREP',cplrun=.true.)
            if (drv_threading) call seq_comm_setnthreads(nthreads_GLOID)
         endif

         !----------------------------------------------------------
         !| cpl -> atm
         !----------------------------------------------------------

         if (iamin_CPLALLATMID .and. atm_prognostic) then
            call component_exch(atm, flow='x2c', infodata=infodata, infodata_string='cpl2atm_run', &
                 mpicom_barrier=mpicom_CPLALLATMID, run_barriers=run_barriers, &
                 timer_barrier='CPL:C2A_BARRIER', timer_comp_exch='CPL:C2A', &
                 timer_map_exch='CPL:c2a_atmx2atmg', timer_infodata_exch='CPL:c2a_infoexch')
         endif

      endif

      !----------------------------------------------------------
      !| RUN OCN MODEL (NOT cesm1_orig_tight or cesm1_mod_tight)
      !----------------------------------------------------------

      if ((trim(cpl_seq_option) /= 'CESM1_ORIG_TIGHT' .and. &
           trim(cpl_seq_option) /= 'CESM1_MOD_TIGHT'   ) .and. &
          ocn_present .and. ocnrun_alarm) then
         call component_run(Eclock_o, ocn, ocn_run, infodata, &
              seq_flds_x2c_fluxes=seq_flds_x2o_fluxes, &
              seq_flds_c2x_fluxes=seq_flds_o2x_fluxes, &
              comp_prognostic=ocn_prognostic, comp_num=comp_num_ocn, &
              timer_barrier= 'CPL:OCN_RUN_BARRIER', timer_comp_run='CPL:OCN_RUN', &
              run_barriers=run_barriers, ymd=ymd, tod=tod,comp_layout=ocn_layout)
      endif

      !----------------------------------------------------------
      !| RUN ATM MODEL
      !----------------------------------------------------------

      if (atm_present .and. atmrun_alarm) then
         call component_run(Eclock_a, atm, atm_run, infodata, &
              seq_flds_x2c_fluxes=seq_flds_x2a_fluxes, &
              seq_flds_c2x_fluxes=seq_flds_a2x_fluxes, &
              comp_prognostic=atm_prognostic, comp_num=comp_num_atm, &
              timer_barrier= 'CPL:ATM_RUN_BARRIER', timer_comp_run='CPL:ATM_RUN', &
              run_barriers=run_barriers, ymd=ymd, tod=tod, comp_layout=atm_layout)
      endif

      !----------------------------------------------------------
      !| RUN GLC MODEL
      !----------------------------------------------------------

      if (glc_present .and. glcrun_alarm) then
         call component_run(Eclock_g, glc, glc_run, infodata, &
              seq_flds_x2c_fluxes=seq_flds_x2g_fluxes, &
              seq_flds_c2x_fluxes=seq_flds_g2x_fluxes, &
              comp_prognostic=glc_prognostic, comp_num=comp_num_glc, &
              timer_barrier= 'CPL:GLC_RUN_BARRIER', timer_comp_run='CPL:GLC_RUN', &
              run_barriers=run_barriers, ymd=ymd, tod=tod,comp_layout=glc_layout)
      endif

      !----------------------------------------------------------
      !| WAV RECV-POST
      !----------------------------------------------------------

      if (wav_present .and. wavrun_alarm) then

         !----------------------------------------------------------
         !| wav -> cpl
         !----------------------------------------------------------

         if (iamin_CPLALLWAVID) then
            call component_exch(wav, flow='c2x', infodata=infodata, infodata_string='wav2cpl_run', &
                 mpicom_barrier=mpicom_CPLALLWAVID, run_barriers=run_barriers, &
                 timer_barrier='CPL:W2C_BARRIER', timer_comp_exch='CPL:W2C', &
                 timer_map_exch='CPL:w2c_wavw2wavx', timer_infodata_exch='CPL:w2c_infoexch')
         endif

         !----------------------------------------------------------
         !| wav post
         !----------------------------------------------------------

         if (iamin_CPLID) then
            call cesm_comp_barriers(mpicom=mpicom_CPLID, timer='CPL:WAVPOST_BARRIER')
            call t_drvstartf  ('CPL:WAVPOST',cplrun=.true.,barrier=mpicom_CPLID)
            if (drv_threading) call seq_comm_setnthreads(nthreads_CPLID)

            call component_diag(infodata, wav, flow='c2x', comment= 'recv wav', &
                 info_debug=info_debug, timer_diag='CPL:wavpost_diagav')

            if (drv_threading) call seq_comm_setnthreads(nthreads_GLOID)
            call t_drvstopf  ('CPL:WAVPOST',cplrun=.true.)
         endif
      endif

      !----------------------------------------------------------
      !| GLC RECV-POST
      !----------------------------------------------------------

      if (glc_present .and. glcrun_alarm) then

         !----------------------------------------------------------
         !| glc -> cpl
         !----------------------------------------------------------

         if (iamin_CPLALLGLCID) then
            call component_exch(glc, flow='c2x', infodata=infodata, infodata_string='glc2cpl_run', &
                 mpicom_barrier=mpicom_CPLALLGLCID, run_barriers=run_barriers, &
                 timer_barrier='CPL:G2C_BARRIER', timer_comp_exch='CPL:G2C', &
                 timer_map_exch='CPL:g2c_glcg2glcx', timer_infodata_exch='CPL:g2c_infoexch')
         endif

         !----------------------------------------------------------
         !| glc post
         !----------------------------------------------------------

         if (iamin_CPLID) then
            call cesm_comp_barriers(mpicom=mpicom_CPLID, timer='CPL:GLCPOST_BARRIER')
            call t_drvstartf  ('CPL:GLCPOST',cplrun=.true.,barrier=mpicom_CPLID)
            if (drv_threading) call seq_comm_setnthreads(nthreads_CPLID)

            call component_diag(infodata, glc, flow='c2x', comment= 'recv glc', &
                 info_debug=info_debug, timer_diag='CPL:glcpost_diagav')

            if (glc_c2_lnd) then
               call prep_lnd_calc_g2x_lx(timer='CPL:glcpost_glc2lnd')
            endif

            if (glc_c2_ice) then
               call prep_ice_calc_g2x_ix(timer='CPL:glcpost_glc2ice')
            endif

            if (glc_c2_ocn) then
               call prep_ocn_calc_g2x_ox(timer='CPL:glcpost_glc2ocn')
            endif

            if (drv_threading) call seq_comm_setnthreads(nthreads_GLOID)
            call t_drvstopf  ('CPL:GLCPOST',cplrun=.true.)
         endif
      endif

      !----------------------------------------------------------
      !| ATM RECV-POST
      !----------------------------------------------------------

      if (atm_present .and. atmrun_alarm) then

         !----------------------------------------------------------
         !| atm -> cpl
         !----------------------------------------------------------

         if (iamin_CPLALLATMID) then
            call component_exch(atm, flow='c2x', infodata=infodata, infodata_string='atm2cpl_run', &
                 mpicom_barrier=mpicom_CPLALLATMID, run_barriers=run_barriers, &
                 timer_barrier='CPL:A2C_BARRIER', timer_comp_exch='CPL:A2C', &
                 timer_map_exch='CPL:a2c_atma2atmx', timer_infodata_exch='CPL:a2c_infoexch')
         endif

         !----------------------------------------------------------
         !| atm post
         !----------------------------------------------------------

         if (iamin_CPLID) then
            call cesm_comp_barriers(mpicom=mpicom_CPLID, timer='CPL:ATMPOST_BARRIER')
            call t_drvstartf ('CPL:ATMPOST',cplrun=.true.,barrier=mpicom_CPLID)
            if (drv_threading) call seq_comm_setnthreads(nthreads_CPLID)

            call component_diag(infodata, atm, flow='c2x', comment= 'recv atm', &
                 info_debug=info_debug, timer_diag='CPL:atmpost_diagav')

            if (drv_threading) call seq_comm_setnthreads(nthreads_GLOID)
            call t_drvstopf  ('CPL:ATMPOST',cplrun=.true.)
         endif
      endif

      !----------------------------------------------------------
      !| Budget with new fractions
      !----------------------------------------------------------

      if (iamin_CPLID .and. do_budgets) then
         call cesm_comp_barriers(mpicom=mpicom_CPLID, timer='CPL:BUDGET2_BARRIER')

         call t_drvstartf ('CPL:BUDGET2',cplrun=.true.,budget=.true.,barrier=mpicom_CPLID)
         if (atm_present) then
            call seq_diag_atm_mct(atm(ens1), fractions_ax(ens1), infodata, &
                 do_a2x=.true., do_x2a=.true.)
         endif
         if (ice_present) then
            call seq_diag_ice_mct(ice(ens1), fractions_ix(ens1), infodata, &
                 do_i2x=.true.)
         endif
         call t_drvstopf  ('CPL:BUDGET2',cplrun=.true.,budget=.true.)

         call t_drvstartf ('CPL:BUDGET3',cplrun=.true.,budget=.true.,barrier=mpicom_CPLID)
         call seq_diag_accum_mct()
         call t_drvstopf  ('CPL:BUDGET3',cplrun=.true.,budget=.true.)

         call t_drvstartf ('CPL:BUDGETF',cplrun=.true.,budget=.true.,barrier=mpicom_CPLID)
         if (.not. dead_comps) then
            call seq_diag_print_mct(EClock_d,stop_alarm,budget_inst, &
                 budget_daily, budget_month, budget_ann, budget_ltann, budget_ltend)
         endif
         call seq_diag_zero_mct(EClock=EClock_d)

         call t_drvstopf  ('CPL:BUDGETF',cplrun=.true.,budget=.true.)
      endif

      !----------------------------------------------------------
      !| OCN RECV-POST (NOT cesm1_orig_tight and cesm1_mod_tight)
      !----------------------------------------------------------

      if ((trim(cpl_seq_option) /= 'CESM1_ORIG_TIGHT' .and. &
           trim(cpl_seq_option) /= 'CESM1_MOD_TIGHT'   ) .and. &
          ocn_present .and. ocnnext_alarm) then

         !----------------------------------------------------------
         !| ocn -> cpl (NOT cesm1_orig_tight and cesm1_mod_tight)
         !----------------------------------------------------------

         if (iamin_CPLALLOCNID) then
            call component_exch(ocn, flow='c2x', &
                 infodata=infodata, infodata_string='ocn2cpl_run', &
                 mpicom_barrier=mpicom_CPLALLOCNID, run_barriers=run_barriers, &
                 timer_barrier='CPL:O2C_BARRIER', timer_comp_exch='CPL:O2C', &
                 timer_map_exch='CPL:o2c_ocno2ocnx', timer_infodata_exch='CPL:o2c_infoexch')
         endif

         !----------------------------------------------------------
         !| ocn post (NOT cesm1_orig_tight and cesm1_mod_tight)
         !----------------------------------------------------------

         if (iamin_CPLID) then
            call cesm_comp_barriers(mpicom=mpicom_CPLID, timer='CPL:OCNPOST_BARRIER')
            call t_drvstartf  ('CPL:OCNPOST',cplrun=.true.,barrier=mpicom_CPLID)
            if (drv_threading) call seq_comm_setnthreads(nthreads_CPLID)

            call component_diag(infodata, ocn, flow='c2x', comment= 'recv ocn', &
               info_debug=info_debug, timer_diag='CPL:ocnpost_diagav')

            if (drv_threading) call seq_comm_setnthreads(nthreads_GLOID)
            call t_drvstopf  ('CPL:OCNPOST',cplrun=.true.)
         endif
      endif

      !----------------------------------------------------------
      !| Write driver restart file
      !----------------------------------------------------------

      if ( (restart_alarm .or. drv_pause) .and. iamin_CPLID) then
         call cesm_comp_barriers(mpicom=mpicom_CPLID, timer='CPL:RESTART_BARRIER')
         call t_drvstartf ('CPL:RESTART',cplrun=.true.,barrier=mpicom_CPLID)
         if (drv_threading) call seq_comm_setnthreads(nthreads_CPLID)
         if (iamroot_CPLID) then
            write(logunit,104) ' Write restart file at ',ymd,tod
            call shr_sys_flush(logunit)
         endif

         call seq_rest_write(EClock_d, seq_SyncClock, infodata,       &
              atm, lnd, ice, ocn, rof, glc, wav, esp,                 &
              fractions_ax, fractions_lx, fractions_ix, fractions_ox, &
              fractions_rx, fractions_gx, fractions_wx)

         if (drv_threading) call seq_comm_setnthreads(nthreads_GLOID)
         call t_drvstopf  ('CPL:RESTART',cplrun=.true.)
      endif

      !----------------------------------------------------------
      !| Write history file, only AVs on CPLID
      !----------------------------------------------------------

      if (iamin_CPLID) then

         call cesm_comp_barriers(mpicom=mpicom_CPLID, timer='CPL:HISTORY_BARRIER')
         call t_drvstartf ('CPL:HISTORY',cplrun=.true.,barrier=mpicom_CPLID)
         if ( history_alarm) then
            if (drv_threading) call seq_comm_setnthreads(nthreads_CPLID)
            if (iamroot_CPLID) then
               write(logunit,104) ' Write history file at ',ymd,tod
               call shr_sys_flush(logunit)
            endif

            call seq_hist_write(infodata, EClock_d, &
                 atm, lnd, ice, ocn, rof, glc, wav, &
                 fractions_ax, fractions_lx, fractions_ix, fractions_ox,     &
                 fractions_rx, fractions_gx, fractions_wx)

            if (drv_threading) call seq_comm_setnthreads(nthreads_GLOID)
         endif

         if (do_histavg) then
            call seq_hist_writeavg(infodata, EClock_d, &
                 atm, lnd, ice, ocn, rof, glc, wav, histavg_alarm)
         endif

         if (do_hist_a2x) then
            do eai = 1,num_inst_atm
               suffix =  component_get_suffix(atm(eai))
               if (trim(hist_a2x_flds) == 'all') then
                  call seq_hist_writeaux(infodata, EClock_d, atm(eai), flow='c2x', &
                       aname='a2x'//trim(suffix), dname='doma', &
                       nx=atm_nx, ny=atm_ny, nt=ncpl)
               else
                  call seq_hist_writeaux(infodata, EClock_d, atm(eai), flow='c2x', &
                       aname='a2x'//trim(suffix), dname='doma', &
                       nx=atm_nx, ny=atm_ny, nt=ncpl, flds=hist_a2x_flds)
               endif
            enddo
         endif

         if (do_hist_a2x1hri .and. t1hr_alarm) then
            do eai = 1,num_inst_atm
               suffix =  component_get_suffix(atm(eai))
               if (trim(hist_a2x1hri_flds) == 'all') then
                  call seq_hist_writeaux(infodata, EClock_d, atm(eai), flow='c2x', &
                       aname='a2x1hi'//trim(suffix), dname='doma', &
                       nx=atm_nx, ny=atm_ny, nt=24)
               else
                  call seq_hist_writeaux(infodata, EClock_d, atm(eai), flow='c2x', &
                       aname='a2x1hi'//trim(suffix), dname='doma', &
                       nx=atm_nx, ny=atm_ny, nt=24, flds=hist_a2x1hri_flds)
               endif
            enddo
         endif

         if (do_hist_a2x1hr) then
            do eai = 1,num_inst_atm
               suffix =  component_get_suffix(atm(eai))
               if (trim(hist_a2x1hr_flds) == 'all') then
                  call seq_hist_writeaux(infodata, EClock_d, atm(eai), flow='c2x', &
                       aname='a2x1h'//trim(suffix), dname='doma', &
                       nx=atm_nx, ny=atm_ny, nt=24, write_now=t1hr_alarm)
               else
                  call seq_hist_writeaux(infodata, EClock_d, atm(eai), flow='c2x', &
                       aname='a2x1h'//trim(suffix), dname='doma', &
                       nx=atm_nx, ny=atm_ny, nt=24, write_now=t1hr_alarm, flds=hist_a2x1hr_flds)
               endif
            enddo
         endif

         if (do_hist_a2x3hr) then
            do eai = 1,num_inst_atm
               suffix =  component_get_suffix(atm(eai))
               if (trim(hist_a2x3hr_flds) == 'all') then
                  call seq_hist_writeaux(infodata, EClock_d, atm(eai), flow='c2x', &
                       aname='a2x3h'//trim(suffix), dname='doma', &
                       nx=atm_nx, ny=atm_ny, nt=8, write_now=t3hr_alarm)
               else
                  call seq_hist_writeaux(infodata, EClock_d, atm(eai), flow='c2x', &
                       aname='a2x3h'//trim(suffix), dname='doma', &
                       nx=atm_nx, ny=atm_ny, nt=8, write_now=t3hr_alarm, flds=hist_a2x3hr_flds)
               endif
            enddo
         endif

         if (do_hist_a2x3hrp) then
            do eai = 1,num_inst_atm
               suffix = component_get_suffix(atm(eai))
               if (trim(hist_a2x3hrp_flds) == 'all') then
                  call seq_hist_writeaux(infodata, EClock_d, atm(eai), flow='c2x', &
                       aname='a2x3h_prec'//trim(suffix), dname='doma', &
                       nx=atm_nx, ny=atm_ny, nt=8, write_now=t3hr_alarm)
               else
                  call seq_hist_writeaux(infodata, EClock_d, atm(eai), flow='c2x', &
                       aname='a2x3h_prec'//trim(suffix), dname='doma', &
                       nx=atm_nx, ny=atm_ny, nt=8, write_now=t3hr_alarm, flds=hist_a2x3hrp_flds)
               endif
            enddo
         endif

         if (do_hist_a2x24hr) then
            do eai = 1,num_inst_atm
               suffix = component_get_suffix(atm(eai))
               if (trim(hist_a2x24hr_flds) == 'all') then
                  call seq_hist_writeaux(infodata, EClock_d, atm(eai), flow='c2x', &
                       aname='a2x1d'//trim(suffix), dname='doma', &
                       nx=atm_nx, ny=atm_ny, nt=1, write_now=t24hr_alarm)
               else
                  call seq_hist_writeaux(infodata, EClock_d, atm(eai), flow='c2x', &
                       aname='a2x1d'//trim(suffix), dname='doma', &
                       nx=atm_nx, ny=atm_ny, nt=1, write_now=t24hr_alarm, flds=hist_a2x24hr_flds)
               endif
            enddo
         endif

         if (do_hist_l2x1yr .and. glcrun_alarm) then
            ! Use yr_offset=-1 so the file with fields from year 1 has time stamp
            ! 0001-01-01 rather than 0002-01-01, etc.
            do eli = 1,num_inst_lnd
               suffix = component_get_suffix(lnd(eli))
               call seq_hist_writeaux(infodata, EClock_d, lnd(eli), flow='c2x', &
                    aname='l2x'//trim(suffix), dname='doml', &
                    nx=lnd_nx, ny=lnd_ny, nt=1, write_now=t1yr_alarm, yr_offset=-1)
            enddo
         endif

         if (do_hist_l2x) then
            do eli = 1,num_inst_lnd
               suffix =  component_get_suffix(lnd(eli))
               call seq_hist_writeaux(infodata, EClock_d, lnd(eli), flow='c2x', &
                    aname='l2x'//trim(suffix), dname='doml', &
                    nx=lnd_nx, ny=lnd_ny, nt=ncpl)
            enddo
         endif
         call t_drvstopf  ('CPL:HISTORY',cplrun=.true.)

      endif

      !----------------------------------------------------------
      !| RUN ESP MODEL
      !----------------------------------------------------------
      if (esp_present .and. esprun_alarm) then
         call component_run(Eclock_e, esp, esp_run, infodata, &
              comp_prognostic=esp_prognostic, comp_num=comp_num_esp, &
              timer_barrier= 'CPL:ESP_RUN_BARRIER', timer_comp_run='CPL:ESP_RUN', &
              run_barriers=run_barriers, ymd=ymd, tod=tod,comp_layout=esp_layout)
         !---------------------------------------------------------------------
         !| ESP computes resume options for other components -- update everyone
         !---------------------------------------------------------------------
         call seq_infodata_exchange(infodata, CPLALLESPID, 'esp2cpl_run')
      endif

      !----------------------------------------------------------
      !| RESUME (read restart) if signaled
      !----------------------------------------------------------
      call seq_infodata_GetData(infodata, cpl_resume=drv_resume)
      if (len_trim(drv_resume) > 0) then
         if (iamroot_CPLID) then
            write(logunit,103) subname,' Reading restart (resume) file ',trim(drv_resume)
            call shr_sys_flush(logunit)
         end if
         if (iamin_CPLID) then
            call seq_rest_read(drv_resume, infodata,                          &
                 atm, lnd, ice, ocn, rof, glc, wav, esp,                      &
                 fractions_ax, fractions_lx, fractions_ix, fractions_ox,      &
                 fractions_rx, fractions_gx, fractions_wx)
         end if
         ! Clear the resume file so we don't try to read it again
         drv_resume = ' '
         call seq_infodata_PutData(infodata, cpl_resume=drv_resume)
      end if

      !----------------------------------------------------------
      !| Timing and memory diagnostics
      !----------------------------------------------------------

      call t_drvstartf ('CPL:TSTAMP_WRITE',cplrun=.true.)
      if (tod == 0 .or. info_debug > 1) then
         if (iamroot_CPLID) then
            call date_and_time(dstr,tstr)
            Time_estep = mpi_wtime()
            cktime = time_estep-time_bstep
            cktime_acc(1) = cktime_acc(1) + cktime
            cktime_cnt(1) = cktime_cnt(1) + 1
#ifndef CPL_BYPASS
            write(logunit,101) ' tStamp_write: model date = ',ymd,tod, &
                 ' wall clock = ',dstr(1:4),'-',dstr(5:6),'-',dstr(7:8),' ',&
                 tstr(1:2),':',tstr(3:4),':',tstr(5:6), &
                 ' avg dt = ',cktime_acc(1)/cktime_cnt(1),' dt = ',cktime
#endif
            Time_bstep = mpi_wtime()
            call shr_sys_flush(logunit)
            if(cktime > max_cplstep_time .and. max_cplstep_time > 0.0) then
               call shr_sys_abort(subname//'Wall clock time exceeds max_cplstep_time')
            else if(max_cplstep_time < -0.05) then
               ! if max_cplstep_time is < 0 we use abs(max_cplstep_time)
               ! times the initial cktime value as a threshhold
               max_cplstep_time = -(max_cplstep_time)*cktime
            endif
         endif
      end if
      if (tod == 0 .and. wall_time_limit > 0.0_r8 .and. .not. force_stop) then
         time_erun = mpi_wtime()
         ! time_*run is seconds, wall_time_limit is hours
         wall_time = (time_erun - time_brun) / 3600._r8   ! convert secs to hrs
         write(logunit,109) subname//' check wall_time_limit: ',wall_time, wall_time_limit
         if (wall_time > wall_time_limit) then
            force_stop = .true.
            force_stop_tod = 0
            if (trim(force_stop_at) == 'month') then
               call shr_cal_date2ymd(ymd,year,month,day)
               month = month + 1
               do while (month > 12)
                  month = month - 12
                  year = year + 1
               enddo
               call shr_cal_ymd2date(year,month,1,force_stop_ymd)
            elseif (trim(force_stop_at) == 'year') then  ! next year
               call shr_cal_date2ymd(ymd,year,month,day)
               call shr_cal_ymd2date(year+1,1,1,force_stop_ymd)
            elseif (trim(force_stop_at) == 'day') then   ! next day
               ymdtmp = ymd
               call shr_cal_advDateInt(1,'days'  ,ymdtmp,0,force_stop_ymd,todtmp,calendar)
            else    ! day is default
               ymdtmp = ymd
               call shr_cal_advDateInt(1,'days'  ,ymdtmp,0,force_stop_ymd,todtmp,calendar)
            endif
            write(logunit,108) subname//' reached wall_time_limit (hours) =',wall_time_limit, &
                               ' :stop at ',force_stop_ymd
         endif
      endif
#ifndef CPL_BYPASS
      if (tod == 0 .or. info_debug > 1) then
         !! Report on memory usage
         !! For now, just look at the first instance of each component
         if ( iamroot_CPLID .or. &
              ocn(ens1)%iamroot_compid .or. &
              atm(ens1)%iamroot_compid .or. &
              lnd(ens1)%iamroot_compid .or. &
              ice(ens1)%iamroot_compid .or. &
              glc(ens1)%iamroot_compid .or. &
              wav(ens1)%iamroot_compid) then
            call shr_mem_getusage(msize,mrss)

            write(logunit,105) ' memory_write: model date = ',ymd,tod, &
                 ' memory = ',mrss,' MB (highwater)    ',msize,' MB (usage)', &
                 '  (pe=',iam_GLOID,' comps=',trim(complist)//')'
         endif
      endif
#endif
      if (info_debug > 1) then
         if (iamroot_CPLID) then
            call seq_infodata_GetData(infodata,nextsw_cday=nextsw_cday)
            !            write(logunit,106) ' nextsw_cday = ',nextsw_cday
            write(logunit,*) '  nextsw_cday = ',nextsw_cday
         endif
      endif
      call t_drvstopf  ('CPL:TSTAMP_WRITE',cplrun=.true.)

      call t_stopf  ('CPL:RUN_LOOP', hashint(1))

      ! --- Write out performance data
      call t_startf  ('CPL:TPROF_WRITE')
      if (tprof_alarm) then
         call t_adj_detailf(+1)

         call t_startf("sync1_tprof")
         call mpi_barrier(mpicom_GLOID,ierr)
         call t_stopf("sync1_tprof")

         write(timing_file,'(a,i8.8,a1,i5.5)') trim(tchkpt_dir)//"/model_timing_",ymd,"_",tod
         if (output_perf) then
            call t_prf(filename=trim(timing_file), mpicom=mpicom_GLOID, &
                       num_outpe=0, output_thispe=output_perf)
         else
            call t_prf(filename=trim(timing_file), mpicom=mpicom_GLOID, &
                       num_outpe=0)
         endif

         call t_startf("sync2_tprof")
         call mpi_barrier(mpicom_GLOID,ierr)
         call t_stopf("sync2_tprof")

         call t_adj_detailf(-1)
      endif
      call t_stopf  ('CPL:TPROF_WRITE')

      call t_drvstartf  ('CPL:BARRIERALARM',cplrun=.true.)
      if (barrier_alarm) then
         call mpi_barrier(mpicom_GLOID,ierr)
      endif
      call t_drvstopf   ('CPL:BARRIERALARM',cplrun=.true.)

   enddo   ! driver run loop

   !|----------------------------------------------------------
   !| End of driver time step loop
   !|---------------------------------------------------------

   call t_startf ('CPL:RUN_LOOP_BSTOP')
   call mpi_barrier(mpicom_GLOID,ierr)
   call t_stopf ('CPL:RUN_LOOP_BSTOP')

   Time_end = mpi_wtime()

 end subroutine cesm_run

!===============================================================================
!*******************************************************************************
!===============================================================================

 subroutine cesm_final()

   use shr_pio_mod, only : shr_pio_finalize
   use shr_wv_sat_mod, only: shr_wv_sat_final

   !------------------------------------------------------------------------
   ! Finalization of all models
   !------------------------------------------------------------------------

   call t_barrierf ('CPL:FINAL_BARRIER', mpicom_GLOID)
   call t_startf ('CPL:FINAL')
   call t_adj_detailf(+1)

   call t_startf('cesm_final')
   call t_adj_detailf(+1)

   call seq_timemgr_EClockGetData( EClock_d, stepno=endstep)
   call shr_mem_getusage(msize,mrss)

   call component_final(EClock_a, atm, atm_final)
   call component_final(EClock_l, lnd, lnd_final)
   call component_final(EClock_r, rof, rof_final)
   call component_final(EClock_i, ice, ice_final)
   call component_final(EClock_o, ocn, ocn_final)
   call component_final(EClock_g, glc, glc_final)
   call component_final(EClock_w, wav, wav_final)

   !------------------------------------------------------------------------
   ! End the run cleanly
   !------------------------------------------------------------------------

   call shr_wv_sat_final()

   call shr_pio_finalize( )

   call shr_mpi_min(msize ,msize0,mpicom_GLOID,' driver msize0', all=.true.)
   call shr_mpi_max(msize ,msize1,mpicom_GLOID,' driver msize1', all=.true.)
   call shr_mpi_min(mrss  ,mrss0,mpicom_GLOID,'  driver mrss0',  all=.true.)
   call shr_mpi_max(mrss  ,mrss1,mpicom_GLOID,'  driver mrss1',  all=.true.)

   if (iamroot_CPLID )then
      call seq_timemgr_EClockGetData( EClock_d, curr_ymd=ymd, curr_tod=tod, dtime=dtime)
      simDays = (endStep-begStep)*dtime/(24._r8*3600._r8)
      write(logunit,'(//)')
      write(logunit,FormatA) subname, 'SUCCESSFUL TERMINATION OF CPL7-CESM'
      write(logunit,FormatD) subname, '  at YMD,TOD = ',ymd,tod
      write(logunit,FormatR) subname, '# simulated days (this run) = ', simDays
      write(logunit,FormatR) subname, 'compute time (hrs)          = ', (Time_end-Time_begin)/3600._r8
      if ( (Time_end /= Time_begin) .and. (simDays /= 0.0_r8) )then
         SYPD = shr_const_cday*simDays/(days_per_year*(Time_end-Time_begin))
         write(logunit,FormatR) subname, '# simulated years / cmp-day = ', SYPD
      endif
      write(logunit,FormatR) subname,' pes min memory highwater  (MB)  = ',mrss0
      write(logunit,FormatR) subname,' pes max memory highwater  (MB)  = ',mrss1
      write(logunit,FormatR) subname,' pes min memory last usage (MB)  = ',msize0
      write(logunit,FormatR) subname,' pes max memory last usage (MB)  = ',msize1
      write(logunit,'(//)')
      close(logunit)
   endif

   call t_adj_detailf(-1)
   call t_stopf('cesm_final')

   call t_startf("final:sync1_tprof")
   call mpi_barrier(mpicom_GLOID,ierr)
   call t_stopf("final:sync1_tprof")

   call t_adj_detailf(-1)
   call t_stopf  ('CPL:FINAL')

   call t_set_prefixf("final:")
   if (output_perf) then
      call t_prf(trim(timing_dir)//'/model_timing', mpicom=mpicom_GLOID, &
                 output_thispe=output_perf)
   else
      call t_prf(trim(timing_dir)//'/model_timing', mpicom=mpicom_GLOID)
   endif
   call t_unset_prefixf()

   call t_finalizef()

end subroutine cesm_final

!===============================================================================
!*******************************************************************************
!===============================================================================

subroutine seq_cesm_printlogheader()

  !-----------------------------------------------------------------------
  !
  ! Purpose: Print basic information on what this driver program is
  ! to the logfile.
  !
  !-----------------------------------------------------------------------
  !
  ! Local variables
  !

  character(len=8) :: cdate          ! System date
  character(len=8) :: ctime          ! System time
  integer          :: values(8)
  character        :: date*8, time*10, zone*5

!-------------------------------------------------------------------------------

  call date_and_time (date, time, zone, values)
  cdate(1:2) = date(5:6)
  cdate(3:3) = '/'
  cdate(4:5) = date(7:8)
  cdate(6:6) = '/'
  cdate(7:8) = date(3:4)
  ctime(1:2) = time(1:2)
  ctime(3:3) = ':'
  ctime(4:5) = time(3:4)
  ctime(6:6) = ':'
  ctime(7:8) = time(5:6)
  write(logunit,F00) '------------------------------------------------------------'
  write(logunit,F00) '        NCAR CPL7 Community Earth System Model (CESM)  '
  write(logunit,F00) '------------------------------------------------------------'
  write(logunit,F00) '     (Online documentation is available on the CESM         '
  write(logunit,F00) '      Models page: http://www.cesm.ucar.edu/models/         '
  write(logunit,F00) '      License information is available as a link from above '
  write(logunit,F00) '------------------------------------------------------------'
  write(logunit,F00) '                DATE ',cdate, ' TIME ', ctime
  write(logunit,F00) '------------------------------------------------------------'
  write(logunit,*)' '
  write(logunit,*)' '

end subroutine seq_cesm_printlogheader

!===============================================================================

subroutine cesm_comp_barriers(mpicom, timer)
  integer         , intent(in) :: mpicom
  character(len=*), intent(in) :: timer
  integer :: ierr

  if (run_barriers) then
     call t_drvstartf (trim(timer))
     call mpi_barrier(mpicom,ierr)
     call t_drvstopf (trim(timer))
  endif
end subroutine cesm_comp_barriers

end module cesm_comp_mod<|MERGE_RESOLUTION|>--- conflicted
+++ resolved
@@ -2160,7 +2160,9 @@
       barrier_alarm = seq_timemgr_alarmIsOn(EClock_d,seq_timemgr_alarm_barrier)
       pause_alarm   = seq_timemgr_alarmIsOn(EClock_d,seq_timemgr_alarm_pause)
 
-<<<<<<< HEAD
+      ! Does the driver need to pause?
+      drv_pause = pause_alarm .and. seq_timemgr_pause_component_active(drv_index)
+
       ! Check alarm consistency
       if (glcrun_avg_alarm .and. .not. glcrun_alarm) then
          write(logunit,*) 'ERROR: glcrun_avg_alarm is true, but glcrun_alarm is false'
@@ -2171,53 +2173,6 @@
          call shr_sys_abort(subname//' glcrun_avg_alarm is true, but glcrun_alarm is false')
       end if
 
-      ! Determine wich components need to write pause (restart) files
-      if (pause_alarm) then
-        if (trim(pause_component_list) == 'all') then
-          drv_pause = .true.
-          call seq_infodata_putData(infodata, atm_pause=.true.,               &
-               lnd_pause=.true., ocn_pause=.true., ice_pause=.true.,          &
-               glc_pause=.true., rof_pause=.true., wav_pause=.true.,          &
-               cpl_pause=.true.)
-        else if (trim(pause_component_list) /= 'none') then
-          if (shr_string_listGetIndexF(pause_component_list, 'atm') > 0) then
-            call seq_infodata_putData(infodata, atm_pause=.true.)
-          end if
-          if (shr_string_listGetIndexF(pause_component_list, 'lnd') > 0) then
-            call seq_infodata_putData(infodata, lnd_pause=.true.)
-          end if
-          if (shr_string_listGetIndexF(pause_component_list, 'ocn') > 0) then
-            call seq_infodata_putData(infodata, ocn_pause=.true.)
-          end if
-          if (shr_string_listGetIndexF(pause_component_list, 'ice') > 0) then
-            call seq_infodata_putData(infodata, ice_pause=.true.)
-          end if
-          if (shr_string_listGetIndexF(pause_component_list, 'glc') > 0) then
-            call seq_infodata_putData(infodata, glc_pause=.true.)
-          end if
-          if (shr_string_listGetIndexF(pause_component_list, 'rof') > 0) then
-            call seq_infodata_putData(infodata, rof_pause=.true.)
-          end if
-          if (shr_string_listGetIndexF(pause_component_list, 'wav') > 0) then
-            call seq_infodata_putData(infodata, wav_pause=.true.)
-          end if
-          if ( (shr_string_listGetIndexF(pause_component_list, 'cpl') > 0) .or.&
-               (shr_string_listGetIndexF(pause_component_list, 'drv') > 0)) then
-            drv_pause = .true.
-            call seq_infodata_putData(infodata, cpl_pause=.true.)
-          end if
-        end if
-      else
-        drv_pause = .false.
-        call seq_infodata_putData(infodata, atm_pause=.false.,                &
-             lnd_pause=.false., ocn_pause=.false., ice_pause=.false.,         &
-             glc_pause=.false., rof_pause=.false., wav_pause=.false.,         &
-             cpl_pause=.false.)
-      end if ! pause alarm
-=======
-      ! Does the driver need to pause?
-      drv_pause = pause_alarm .and. seq_timemgr_pause_component_active(drv_index)
->>>>>>> da9d3b89
       
       ! this probably belongs in seq_timemgr somewhere using proper clocks
       t1hr_alarm = .false.
