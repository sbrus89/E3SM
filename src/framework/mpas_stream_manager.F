module mpas_stream_manager

#define COMMA ,
#define STREAM_DEBUG_WRITE(M) ! call mpas_log_write(M)
#define STREAM_WARNING_WRITE(M) call mpas_log_write( M , messageType=MPAS_LOG_WARN)
#define STREAM_ERROR_WRITE(M) call mpas_log_write( M , messageType=MPAS_LOG_ERR)

    use mpas_kind_types
    use mpas_derived_types
    use mpas_field_routines
    use mpas_pool_routines
    use mpas_timekeeping
    use mpas_log
    use mpas_io_streams
    use mpas_stream_list
    use mpas_sort
    use mpas_threading


    public :: MPAS_stream_mgr_init, &
              MPAS_stream_mgr_finalize, &
              MPAS_stream_mgr_create_stream, &
              MPAS_stream_mgr_destroy_stream, &
              MPAS_stream_mgr_get_clock, &
              MPAS_stream_mgr_set_property, &
              MPAS_stream_mgr_get_property, &
              MPAS_stream_mgr_add_pkg, &
              MPAS_stream_mgr_remove_pkg, &
              MPAS_stream_mgr_add_pool, &
              MPAS_stream_mgr_add_field, &
              MPAS_stream_mgr_add_stream_fields, &
              MPAS_stream_mgr_remove_field, &
              MPAS_stream_mgr_add_alarm, &
              MPAS_stream_mgr_remove_alarm, &
              MPAS_stream_mgr_reset_alarms, &
              MPAS_stream_mgr_ringing_alarms, &
              MPAS_stream_mgr_add_att, &
              MPAS_stream_mgr_write, &
              MPAS_stream_mgr_block_write, &
              MPAS_stream_mgr_read, &
              MPAS_stream_mgr_begin_iteration, &
              MPAS_stream_mgr_get_next_stream, &
              MPAS_stream_mgr_get_next_field, &
              MPAS_stream_mgr_stream_exists, &
              MPAS_get_stream_filename, &
              MPAS_build_stream_filename

    private

    interface MPAS_stream_mgr_set_property
        module procedure MPAS_stream_mgr_set_property_int
        module procedure MPAS_stream_mgr_set_property_char
        module procedure MPAS_stream_mgr_set_property_logical
    end interface


    interface MPAS_stream_mgr_get_property
        module procedure MPAS_stream_mgr_get_property_int
        module procedure MPAS_stream_mgr_get_property_char
        module procedure MPAS_stream_mgr_get_property_logical
    end interface


    interface MPAS_stream_mgr_add_att
        module procedure MPAS_stream_mgr_add_att_int
        module procedure MPAS_stream_mgr_add_att_real
        module procedure MPAS_stream_mgr_add_att_char
        module procedure MPAS_stream_mgr_add_att_logical
    end interface


    !
    ! Used for reindexing connectivity arrays during stream writes by the routines prewrite_reindex() and postwrite_reindex().
    ! Before a stream is written, we set the pointers here to be the heads of linked lists of locally-indexed connectivity fields.
    ! After a stream is written, we reset the arrays for connectivity fields in the stream to these pointers.
    !
    type (field2DInteger), pointer :: cellsOnCell_save
    type (field2DInteger), pointer :: edgesOnCell_save
    type (field2DInteger), pointer :: verticesOnCell_save
    type (field2DInteger), pointer :: cellsOnEdge_save
    type (field2DInteger), pointer :: verticesOnEdge_save
    type (field2DInteger), pointer :: edgesOnEdge_save
    type (field2DInteger), pointer :: cellsOnVertex_save
    type (field2DInteger), pointer :: edgesOnVertex_save


    contains


    !-----------------------------------------------------------------------
    !  routine MPAS_stream_mgr_init
    !
    !> \brief Initialize a new MPAS stream manager.
    !> \author Michael Duda, Doug Jacobsen
    !> \date   13 June 2014
    !> \details
    !>  Instantiates and initializes a streamManager type with a timekeeping
    !>  clock and a pool from which fields may be drawn and added to streams.
    !
    !-----------------------------------------------------------------------
    subroutine MPAS_stream_mgr_init(manager, ioContext, clock, allFields, allPackages, allStructs, ierr)!{{{

        implicit none

        character (len=*), parameter :: sub = 'MPAS_stream_mgr_init'

        type (MPAS_streamManager_type), pointer :: manager
        type (MPAS_IO_context_type), pointer :: ioContext
        type (MPAS_Clock_type), pointer :: clock
        type (MPAS_Pool_type), pointer :: allFields
        type (MPAS_Pool_type), pointer :: allPackages
        type (MPAS_Pool_type), pointer :: allStructs
        integer, intent(out), optional :: ierr

        integer :: err_local, threadNum

        threadNum = mpas_threading_get_thread_num()

        if ( threadNum == 0 ) then
           call seed_random()

           STREAM_DEBUG_WRITE('-- Called MPAS_stream_mgr_init()')

           if (present(ierr)) ierr = MPAS_STREAM_MGR_NOERR

           allocate(manager)
           manager % ioContext => ioContext
           manager % allFields => allFields
           manager % allPackages => allPackages
           manager % allStructs => allStructs
           manager % streamClock => clock
           manager % numStreams = 0
           manager % errorLevel = MPAS_STREAM_ERR_SILENT

           !
           ! Set up linked list of streams
           !
           call MPAS_stream_list_create(manager % streams, ierr=err_local)
           if (err_local /= MPAS_STREAM_LIST_NOERR) then
               if (present(ierr)) ierr = MPAS_STREAM_MGR_ERROR
               STREAM_ERROR_WRITE('Problems while creating stream list')
               return 
           end if

           !
           ! Set up linked list of input alarms
           !
           call MPAS_stream_list_create(manager % alarms_in, ierr=err_local)
           if (err_local /= MPAS_STREAM_LIST_NOERR) then
               if (present(ierr)) ierr = MPAS_STREAM_MGR_ERROR
               STREAM_ERROR_WRITE('Problems while creating input alarm list')
               return 
           end if

           !
           ! Set up linked list of output alarms
           !
           call MPAS_stream_list_create(manager % alarms_out, ierr=err_local)
           if (err_local /= MPAS_STREAM_LIST_NOERR) then
               if (present(ierr)) ierr = MPAS_STREAM_MGR_ERROR
               STREAM_ERROR_WRITE('Problems while creating output alarm list')
               return 
           end if

           !
           ! Create a pool to hold default global attributes that every stream will have
           !
           call mpas_pool_create_pool(manager % defaultAtts)
        end if

    end subroutine MPAS_stream_mgr_init!}}}


    !-----------------------------------------------------------------------
    !  routine MPAS_stream_mgr_finalize
    !
    !> \brief Free all memory associated with an MPAS stream manager.
    !> \author Michael Duda, Doug Jacobsen
    !> \date   13 June 2014
    !> \details
    !>  Destroys a streamManager type, freeing all memory that was created as
    !>  part of the manager; the external clock and field pool associated with
    !>  the streamManager are unaffected.
    !
    !-----------------------------------------------------------------------
    subroutine MPAS_stream_mgr_finalize(manager, ierr)!{{{

        implicit none

        character (len=*), parameter :: sub = 'MPAS_stream_mgr_finalize'

        type (MPAS_streamManager_type), pointer:: manager
        integer, intent(out), optional :: ierr

        integer :: err_local, threadNum
        type (MPAS_stream_list_type), pointer :: stream_cursor

        threadNum = mpas_threading_get_thread_num()

        STREAM_DEBUG_WRITE('-- Called MPAS_stream_mgr_finalize()') 

        if (present(ierr)) ierr = MPAS_STREAM_MGR_NOERR

        if ( threadNum == 0 ) then
           !
           ! Remove all streams
           !
           stream_cursor => manager % streams % head
           do while (associated(stream_cursor))
               STREAM_DEBUG_WRITE(' -- deleting stream '//trim(stream_cursor % name))
               call MPAS_stream_mgr_destroy_stream(manager, stream_cursor % name, ierr=err_local)
               stream_cursor => manager % streams % head
           end do

           !
           ! Free up list of streams
           !
           call MPAS_stream_list_destroy(manager % streams, ierr=err_local)
           if (err_local /= MPAS_STREAM_LIST_NOERR) then
               if (present(ierr)) ierr = MPAS_STREAM_MGR_ERROR
               STREAM_ERROR_WRITE('Problems while destroying stream list')
           end if

           !
           ! Free up list of input alarms
           !
           call MPAS_stream_list_destroy(manager % alarms_in, ierr=err_local)
           if (err_local /= MPAS_STREAM_LIST_NOERR) then
               if (present(ierr)) ierr = MPAS_STREAM_MGR_ERROR
               STREAM_ERROR_WRITE('Problems while destroying input alarms list')
           end if

           !
           ! Free up list of output alarms
           !
           call MPAS_stream_list_destroy(manager % alarms_out, ierr=err_local)
           if (err_local /= MPAS_STREAM_LIST_NOERR) then
               if (present(ierr)) ierr = MPAS_STREAM_MGR_ERROR
               STREAM_ERROR_WRITE('Problems while destroying output alarms list')
           end if

           !
           ! Free up default attribute pool
           !
           call mpas_pool_destroy_pool(manager % defaultAtts)

           deallocate(manager)
        end if

    end subroutine MPAS_stream_mgr_finalize!}}}


    !-----------------------------------------------------------------------
    !  routine MPAS_stream_mgr_create_stream
    !
    !> \brief Instantiate a new stream within an MPAS stream manager.
    !> \author Michael Duda, Doug Jacobsen
    !> \date   13 June 2014
    !> \details
    !>  Creates a new stream within the stream manager. The "direction" 
    !>  argument may be either MPAS_STREAM_INPUT, MPAS_STREAM_OUTPUT, 
    !>  MPAS_STREAM_INPUT_OUTPUT, or MPAS_STREAM_NONE. The "filename" argument 
    !>  is the template of the filenames that are associated with the stream. 
    !>  Knowing the interval between files, and 
    !>  the filename template, a "referenceTime" argument must be provided to 
    !>  specify the first timestamp appearing in any of the files associated with 
    !>  the stream, thereby determining where the "file breaks" will occur between 
    !>  timestamps. If no "referenceTime" is specified, the start time of the 
    !>  clock associated with the stream handler will be used as the reference 
    !>  time. Additionally, the interval between records in the file may be
    !>  specified using the optional "recordInterval" argument; if this argument
    !>  is not supplied, the stream manager will assume that this interval is
    !>  equal to the shortest period of any periodic alarm attached to the stream.
    !>  The optional argument 'realPrecision' specifies the precision of
    !>  real-valued fields in the files associated with the stream; this
    !>  argument may take on values MPAS_IO_SINGLE_PRECISION,
    !>  MPAS_IO_DOUBLE_PRECISION, or MPAS_IO_NATIVE_PRECISION; if this argument is
    !>  not supplied, native precision is assumed.
    !>  The optional argument clobberMode determines how the stream manager will
    !>  deal with existing files; possible options include MPAS_STREAM_CLOBBER_NEVER, 
    !>  MPAS_STREAM_CLOBBER_APPEND, MPAS_STREAM_CLOBBER_TRUNCATE, 
    !>  and MPAS_STREAM_CLOBBER_OVERWRITE. The default behavior is to never modify
    !>  existing files (MPAS_STREAM_CLOBBER_NEVER).
    !>  The optional argument ioType specifies the I/O type to use for the
    !>  stream; possible values are defined by constants in the mpas_io module and
    !>  include: MPAS_IO_NETCDF, MPAS_IO_NETCDF4, MPAS_IO_PNETCDF, and
    !>  MPAS_IO_PNETCDF5. If not specified, the io_type will default to
    !>  MPAS_IO_PNETCDF.
    !>  NOTE: This routine does not support regular expressions for StreamID
    !
    !-----------------------------------------------------------------------
    subroutine MPAS_stream_mgr_create_stream(manager, streamID, direction, filename, &
                                             filenameInterval, referenceTime, recordInterval, &
                                             realPrecision, clobberMode, ioType, ierr) !{{{

        use mpas_io, only : MPAS_IO_PNETCDF

        implicit none

        character (len=*), parameter :: sub = 'MPAS_stream_mgr_create_stream'

        type (MPAS_streamManager_type), intent(inout) :: manager
        character (len=*), intent(in) :: streamID
        integer, intent(in) :: direction
        character (len=*), intent(in) :: filename
        character (len=*), intent(in), optional :: filenameInterval
        type (MPAS_Time_type), intent(in), optional :: referenceTime
        type (MPAS_TimeInterval_type), intent(in), optional :: recordInterval
        integer, intent(in), optional :: realPrecision
        integer, intent(in), optional :: clobberMode
        integer, intent(in), optional :: ioType
        integer, intent(out), optional :: ierr

        type (MPAS_stream_list_type), pointer :: new_stream
        integer :: err_local, threadNum


        threadNum = mpas_threading_get_thread_num()

        STREAM_DEBUG_WRITE('-- Called MPAS_stream_mgr_create_stream() for '//trim(streamID))

        if (present(ierr)) ierr = MPAS_STREAM_MGR_NOERR

        if ( threadNum == 0 ) then
           !
           ! Check that the stream does not already exist
           !
           nullify(new_stream)
           if (MPAS_stream_list_query(manager % streams, streamID, new_stream, ierr=err_local)) then
               STREAM_DEBUG_WRITE('-- Stream '//trim(streamID)//' already exist in stream manager')
               if (present(ierr)) ierr = MPAS_STREAM_MGR_ERROR
               return
           end if

           !
           ! Allocate a stream node to store the new stream
           !
           allocate(new_stream)
           new_stream % name = streamID
           new_stream % direction = direction
           new_stream % valid = .false.
!TODO: ensure that filename does not contain ':' characters, which PNETCDF does not like...
           new_stream % filename_template = filename

           ! Filename interval is 'none' by deault, but is set through the set_property routine.
           if (present(filenameInterval)) then
               new_stream % filename_interval = filenameInterval
           else
               new_stream % filename_interval = 'none'
           end if

           new_stream % nRecords = 0
           if (present(clobberMode)) then
               new_stream % clobber_mode = clobberMode
           else
               new_stream % clobber_mode = MPAS_STREAM_CLOBBER_NEVER
           end if
           if (present(ioType)) then
               new_stream % io_type = ioType
           else
               new_stream % io_type = MPAS_IO_PNETCDF
           end if
           allocate(new_stream % referenceTime)
           if (present(referenceTime)) then
               new_stream % referenceTime = referenceTime
           else
               new_stream % referenceTime = mpas_get_clock_time(manager % streamClock, MPAS_START_TIME)
           end if
           if (present(recordInterval)) then
               allocate(new_stream % recordInterval)
               new_stream % recordInterval = recordInterval
           end if
           if (present(realPrecision)) then
               new_stream % precision = realPrecision
           end if
           call MPAS_stream_list_create(new_stream % alarmList_in, ierr=err_local)
           if (err_local /= MPAS_STREAM_LIST_NOERR) then
               if (present(ierr)) ierr = MPAS_STREAM_MGR_ERROR
               STREAM_ERROR_WRITE('Problems while creating input alarm list')
               deallocate(new_stream)
               return 
           end if
           call MPAS_stream_list_create(new_stream % alarmList_out, ierr=err_local)
           if (err_local /= MPAS_STREAM_LIST_NOERR) then
               if (present(ierr)) ierr = MPAS_STREAM_MGR_ERROR
               STREAM_ERROR_WRITE('Problems while creating output alarm list')
               deallocate(new_stream)
               return 
           end if
           call mpas_pool_create_pool(new_stream % att_pool)
           call mpas_pool_clone_pool(manager % defaultAtts, new_stream % att_pool)
           call mpas_pool_create_pool(new_stream % field_pool)
           call mpas_pool_create_pool(new_stream % field_pkg_pool)
           call mpas_pool_create_pool(new_stream % pkg_pool)
           nullify(new_stream % next)


           !
           ! Add stream to list
           !
           call MPAS_stream_list_insert(manager % streams, new_stream, ierr=err_local)
           if (err_local /= MPAS_STREAM_LIST_NOERR) then
               if (present(ierr)) ierr = MPAS_STREAM_MGR_ERROR
               STREAM_ERROR_WRITE('Problems while adding stream to list')
               return
           end if
           
           manager % numStreams = manager % numStreams + 1
        end if

    end subroutine MPAS_stream_mgr_create_stream!}}}


    !-----------------------------------------------------------------------
    !  routine MPAS_stream_mgr_destroy_stream
    !
    !> \brief Free all memory associated with a stream in an MPAS stream manager.
    !> \author Michael Duda, Doug Jacobsen
    !> \date   13 June 2014
    !> \details
    !>  Destroy the stream, including freeing all memory explicitly associated with the stream.
    !>  This will not deallocate the memory associated with the fields in the stream.
    !>  NOTE: This routine does not support regular expressions for StreamID
    !
    !-----------------------------------------------------------------------
    subroutine MPAS_stream_mgr_destroy_stream(manager, streamID, ierr)!{{{

        implicit none

        character (len=*), parameter :: sub = 'MPAS_stream_mgr_destroy_stream'

        type (MPAS_streamManager_type), intent(inout) :: manager
        character (len=*), intent(in) :: streamID
        integer, intent(out), optional :: ierr

        integer :: err_local, threadNum
        type (MPAS_stream_list_type), pointer :: stream, alarm_cursor, delete_me

        threadNum = mpas_threading_get_thread_num()

        STREAM_DEBUG_WRITE('-- Called MPAS_stream_mgr_destroy_stream()')

        if (present(ierr)) ierr = MPAS_STREAM_MGR_NOERR

        if ( threadNum == 0 ) then
           !
           ! Remove stream from list
           !
           call MPAS_stream_list_remove(manager % streams, streamID, stream, ierr=err_local)
           if (err_local /= MPAS_STREAM_LIST_NOERR) then
               if (present(ierr)) ierr = MPAS_STREAM_MGR_ERROR
               STREAM_ERROR_WRITE('Problems while removing stream from list')
               return
           end if

           !
           ! Unlink stream from input alarms
           !
           alarm_cursor => stream % alarmList_in % head
           do while (associated(alarm_cursor))
               call MPAS_stream_list_remove(alarm_cursor % xref % streamList, streamID, delete_me, ierr=err_local)
               if (err_local == MPAS_STREAM_LIST_NOERR) then
                   deallocate(delete_me)
               else
                   if (present(ierr)) ierr = MPAS_STREAM_MGR_ERROR
                   STREAM_ERROR_WRITE('Problems while removing stream from list of input alarm')
                   return
               end if
               alarm_cursor => alarm_cursor % next
           end do

           !
           ! Unlink stream from output alarms
           !
           alarm_cursor => stream % alarmList_out % head
           do while (associated(alarm_cursor))
               call MPAS_stream_list_remove(alarm_cursor % xref % streamList, streamID, delete_me, ierr=err_local)
               if (err_local == MPAS_STREAM_LIST_NOERR) then
                   deallocate(delete_me)
               else
                   if (present(ierr)) ierr = MPAS_STREAM_MGR_ERROR
                   STREAM_ERROR_WRITE('Problems while removing stream from list of output alarm')
                   return
               end if
               alarm_cursor => alarm_cursor % next
           end do

           !
           ! Free up stream storage -- reverse of whatever was done when allocating the stream
           !
           call MPAS_stream_list_destroy(stream % alarmList_in, ierr=err_local)
           call MPAS_stream_list_destroy(stream % alarmList_out, ierr=err_local)
           call mpas_pool_destroy_pool(stream % att_pool)
           call mpas_pool_destroy_pool(stream % field_pool)
           call mpas_pool_destroy_pool(stream % field_pkg_pool)
           call mpas_pool_destroy_pool(stream % pkg_pool)
           if (associated(stream % referenceTime)) then
               deallocate(stream % referenceTime)
           end if
           if (associated(stream % recordInterval)) then
               deallocate(stream % recordInterval)
           end if
           if (stream % valid) then
               call MPAS_closeStream(stream % stream, ierr=err_local)
               if (err_local /= MPAS_STREAM_NOERR) then
                   if (present(ierr)) ierr = MPAS_STREAM_MGR_ERROR
                   STREAM_ERROR_WRITE('Problems while closing stream '//trim(stream % name))
               end if
               deallocate(stream % stream)
           end if
           deallocate(stream)
           
           manager % numStreams = manager % numStreams - 1
        end if

    end subroutine MPAS_stream_mgr_destroy_stream!}}}


    !-----------------------------------------------------------------------
    !  routine MPAS_stream_mgr_get_clock
    !
    !> \brief Retrieves the clock used by the stream manager.
    !> \author Michael Duda
    !> \date   22 August 2014
    !> \details
    !>  Returns a pointer to the clock associated with the stream manager, 
    !>  in which any stream alarms should be defined before being added to 
    !>  the stream manager via the MPAS_stream_mgr_add_alarm() routine.
    !
    !-----------------------------------------------------------------------
    subroutine MPAS_stream_mgr_get_clock(manager, clock, ierr) !{{{

        implicit none

        type (MPAS_streamManager_type), intent(in) :: manager
        type (MPAS_Clock_type), pointer :: clock
        integer, intent(out), optional :: ierr

        STREAM_DEBUG_WRITE('-- Called MPAS_stream_mgr_get_clock()')

        if (present(ierr)) ierr = MPAS_STREAM_MGR_NOERR

        clock => manager % streamClock

    end subroutine MPAS_stream_mgr_get_clock !}}}

    !-----------------------------------------------------------------------
    !  routine MPAS_stream_mgr_add_pool
    !
    !> \brief Add a pool of fields to the specified stream in an MPAS stream manager.
    !> \author Doug Jacobsen, Michael Duda
    !> \date   09/15/2014
    !> \details
    !>  Adds a pool from the allStructs pool to the specified stream in an MPAS
    !>   stream manager. Currently, it adds only explicitly named var's and
    !>   var_array's to the stream, but commented code will allow adding all nested
    !>   structs as well. If the optional 'packages' argument is supplied, the
    !>   specified packages will be attached to all var and var_array members
    !>   added to the stream.
    !>   NOTE: This routine does not support regular expressions for StreamID
    !
    !-----------------------------------------------------------------------
    recursive subroutine MPAS_stream_mgr_add_pool(manager, streamID, poolName, packages, ierr)!{{{

        implicit none

        character (len=*), parameter :: sub = 'MPAS_stream_mgr_add_pool'

        type (MPAS_streamManager_type), intent(inout) :: manager
        character (len=*), intent(in) :: streamID
        character (len=*), intent(in) :: poolName
        character (len=*), intent(in), optional :: packages
        integer, intent(out), optional :: ierr

        type (MPAS_stream_list_type), pointer :: stream
        type (mpas_pool_field_info_type) :: info
        integer, pointer :: test_ptr
        integer :: err_local, threadNum

        type (mpas_pool_type), pointer :: fieldPool
        type (mpas_pool_iterator_type) :: poolItr

        type (field0DReal), pointer :: real0DField
        type (field1DReal), pointer :: real1DField
        type (field2DReal), pointer :: real2DField
        type (field3DReal), pointer :: real3DField
        type (field4DReal), pointer :: real4DField
        type (field5DReal), pointer :: real5DField
        type (field0DInteger), pointer :: int0DField
        type (field1DInteger), pointer :: int1DField
        type (field2DInteger), pointer :: int2DField
        type (field3DInteger), pointer :: int3DField
        type (field0DChar), pointer :: char0DField
        type (field1DChar), pointer :: char1DField

        threadNum = mpas_threading_get_thread_num()

        STREAM_DEBUG_WRITE('-- Called MPAS_stream_mgr_add_pool()')

        if (present(ierr)) ierr = MPAS_STREAM_MGR_NOERR

        if ( threadNum == 0 ) then
           !
           ! Check that stream exists
           !
           nullify(stream)
           if (.not. MPAS_stream_list_query(manager % streams, streamID, stream, ierr=err_local)) then
               STREAM_ERROR_WRITE('Requested stream '//trim(streamID)//' does not exist in stream manager')
               if (present(ierr)) ierr = MPAS_STREAM_MGR_ERROR
               return
           end if

           !
           ! Don't modify an immutable stream
           !
           if (stream % immutable) then
               STREAM_ERROR_WRITE('Requested stream '//trim(streamID)//' is immutable.')
               if (present(ierr)) ierr = MPAS_STREAM_MGR_ERROR
               return
           end if

           !
           ! Check that the pool exists
           !
           call mpas_pool_get_subpool(manager % allStructs, poolName, fieldPool)
           if (.not. associated(fieldPool) ) then
               STREAM_ERROR_WRITE('Requested pool '//trim(poolName)//' does not exist.')
               if (present(ierr)) ierr = MPAS_STREAM_MGR_ERROR
               return
           end if

           !
           ! Iterate over pool, adding each field to the stream, and recursively calling this subroutine for each subpool
           !
           call mpas_pool_begin_iteration(fieldPool)
           do while (mpas_pool_get_next_member(fieldPool, poolItr))
               if (poolItr % memberType == MPAS_POOL_SUBPOOL) then
                   STREAM_DEBUG_WRITE('-- Try to add subpool...')
                   ! call mpas_stream_mgr_add_pool(manager, streamId, poolItr % memberName, packages=packages, ierr=ierr)
               else if (poolItr % memberType == MPAS_POOL_FIELD) then
                   if (poolItr % dataType == MPAS_POOL_REAL) then
                       if (poolItr % nDims == 0) then
                           call mpas_pool_get_field(fieldPool, poolItr % memberName, real0DField, 1)
                           call mpas_stream_mgr_add_field(manager, streamID, real0DField % fieldName, packages=packages, ierr=ierr)
                       else if (poolItr % nDims == 1) then
                           call mpas_pool_get_field(fieldPool, poolItr % memberName, real1DField, 1)
                           call mpas_stream_mgr_add_field(manager, streamID, real1DField % fieldName, packages=packages, ierr=ierr)
                       else if (poolItr % nDims == 2) then
                           call mpas_pool_get_field(fieldPool, poolItr % memberName, real2DField, 1)
                           call mpas_stream_mgr_add_field(manager, streamID, real2DField % fieldName, packages=packages, ierr=ierr)
                       else if (poolItr % nDims == 3) then
                           call mpas_pool_get_field(fieldPool, poolItr % memberName, real3DField, 1)
                           call mpas_stream_mgr_add_field(manager, streamID, real3DField % fieldName, packages=packages, ierr=ierr)
                       else if (poolItr % nDims == 4) then
                           call mpas_pool_get_field(fieldPool, poolItr % memberName, real4DField, 1)
                           call mpas_stream_mgr_add_field(manager, streamID, real4DField % fieldName, packages=packages, ierr=ierr)
                       else if (poolItr % nDims == 5) then
                           call mpas_pool_get_field(fieldPool, poolItr % memberName, real5DField, 1)
                           call mpas_stream_mgr_add_field(manager, streamID, real5DField % fieldName, packages=packages, ierr=ierr)
                       end if
                   else if (poolItr % dataType == MPAS_POOL_INTEGER) then
                       if (poolItr % nDims == 0) then
                           call mpas_pool_get_field(fieldPool, poolItr % memberName, int0DField, 1)
                           call mpas_stream_mgr_add_field(manager, streamID, int0DField % fieldName, packages=packages, ierr=ierr)
                       else if (poolItr % nDims == 1) then
                           call mpas_pool_get_field(fieldPool, poolItr % memberName, int1DField, 1)
                           call mpas_stream_mgr_add_field(manager, streamID, int1DField % fieldName, packages=packages, ierr=ierr)
                       else if (poolItr % nDims == 2) then
                           call mpas_pool_get_field(fieldPool, poolItr % memberName, int2DField, 1)
                           call mpas_stream_mgr_add_field(manager, streamID, int2DField % fieldName, packages=packages, ierr=ierr)
                       else if (poolItr % nDims == 3) then
                           call mpas_pool_get_field(fieldPool, poolItr % memberName, int3DField, 1)
                           call mpas_stream_mgr_add_field(manager, streamID, int3DField % fieldName, packages=packages, ierr=ierr)
                       end if
                   else if (poolItr % dataType == MPAS_POOL_CHARACTER) then
                       if (poolItr % nDims == 0) then
                           call mpas_pool_get_field(fieldPool, poolItr % memberName, char0DField, 1)
                           call mpas_stream_mgr_add_field(manager, streamID, char0DField % fieldName, packages=packages, ierr=ierr)
                       else if (poolItr % nDims == 1) then
                           call mpas_pool_get_field(fieldPool, poolItr % memberName, char1DField, 1)
                           call mpas_stream_mgr_add_field(manager, streamID, char1DField % fieldName, packages=packages, ierr=ierr)
                       end if
                   end if
               end if
           end do
        end if

    end subroutine MPAS_stream_mgr_add_pool!}}}


    !-----------------------------------------------------------------------
    !  routine MPAS_stream_mgr_add_field
    !
    !> \brief Add a field to the specified stream in an MPAS stream manager.
    !> \author Michael Duda, Doug Jacobsen
    !> \date   13 June 2014
    !> \details
    !>  Adds a field from the allFields pool to a stream. If the optional
    !>  argument 'packages' is present, those packages will be attached to
    !>  the field as well.
    !>  NOTE: This routine does not support regular expressions for StreamID
    !
    !-----------------------------------------------------------------------
    subroutine MPAS_stream_mgr_add_field(manager, streamID, fieldName, packages, ierr)!{{{

        implicit none

        character (len=*), parameter :: sub = 'MPAS_stream_mgr_add_field'

        type (MPAS_streamManager_type), intent(inout) :: manager
        character (len=*), intent(in) :: streamID
        character (len=*), intent(in) :: fieldName
        character (len=*), intent(in), optional :: packages
        integer, intent(out), optional :: ierr

        type (MPAS_stream_list_type), pointer :: stream
        type (mpas_pool_field_info_type) :: info
        character (len=StrKIND) :: field_pkg
        integer, pointer :: test_ptr
        logical :: test_logical
        integer :: err_level
        integer :: err_local, threadNum

        threadNum = mpas_threading_get_thread_num()

        STREAM_DEBUG_WRITE('-- Called MPAS_stream_mgr_add_field()')

        if (present(ierr)) ierr = MPAS_STREAM_MGR_NOERR

        if ( threadNum == 0 ) then
           !
           ! Check that stream exists
           !
           nullify(stream)
           if (.not. MPAS_stream_list_query(manager % streams, streamID, stream, ierr=err_local)) then
               STREAM_ERROR_WRITE('Requested stream '//trim(streamID)//' does not exist in stream manager')
               if (present(ierr)) ierr = MPAS_STREAM_MGR_ERROR
               return
           end if

           !
           ! Don't modify an immutable stream
           !
           if (stream % immutable) then
               STREAM_ERROR_WRITE('Requested stream '//trim(streamID)//' is immutable.')
               if (present(ierr)) ierr = MPAS_STREAM_MGR_ERROR
               return
           end if

           !
           ! Check that field exists
           !
           info % nDims = -1
           call mpas_pool_get_field_info(manager % allFields, fieldName, info)
           if (info % nDims == -1) then
               STREAM_ERROR_WRITE('Requested field '//trim(fieldName)//' not available')
               if (present(ierr)) ierr = MPAS_STREAM_MGR_ERROR
               return
           end if

           !
           ! Check that the field does not already exist in the stream
           !
           nullify(test_ptr)
           err_level = mpas_pool_get_error_level()
           call mpas_pool_set_error_level(MPAS_POOL_SILENT)
           call mpas_pool_get_config(stream % field_pool, fieldName, value=test_ptr)
           call mpas_pool_set_error_level(err_level)
           if (associated(test_ptr)) then
               STREAM_ERROR_WRITE('Requested field '//trim(fieldName)//' already in stream '//trim(streamID))
               if (present(ierr)) ierr = MPAS_STREAM_MGR_ERROR
               return
           end if

           !
           ! Validate packages
           !
           if (present(packages)) then
               test_logical = parse_package_list(manager % allPackages, trim(packages), err_local)
               if (err_local /= 0) then
                   STREAM_WARNING_WRITE('One or more packages in '''//trim(packages)//''' attached to field '''//trim(fieldName)//''' is undefined')
               end if
           end if

           !
           ! Add field to field pool in stream if the field is activated
           !
           if (info % isActive) then
               call mpas_pool_add_config(stream % field_pool, fieldName, 1)

               if (present(packages)) then
                  STREAM_DEBUG_WRITE('-- Attaching packages '//trim(packages)//' to field '//trim(fieldName)//' in stream '//trim(streamID))
                  write(field_pkg,'(a)') trim(fieldName)//':packages'
                  call mpas_pool_add_config(stream % field_pkg_pool, field_pkg, packages)
               end if
           else
               call mpas_log_write(' * Requested field '//trim(fieldName)//' is deactivated due to packages, or is a scratch variable.')
           end if
        end if

    end subroutine MPAS_stream_mgr_add_field!}}}


    !-----------------------------------------------------------------------
    !  routine MPAS_stream_mgr_add_stream_fields
    !
    !> \brief Add all fields from another stream to the specified stream in an MPAS stream manager.
    !> \author Michael Duda, Doug Jacobsen
    !> \date   5 November 2014
    !> \details
    !>  Adds all fields from another specified stream into the new specified stream.
    !>  Both streams need to exist within the same stream manager. If the
    !>  optional 'packages' argument is supplied, the specified packages will be
    !>  attached to all fields added from refStreamID.
    !>  NOTE: This routine does not support regular expressions for StreamID
    !
    !-----------------------------------------------------------------------
    subroutine MPAS_stream_mgr_add_stream_fields(manager, streamID, refStreamID, packages, ierr)!{{{

        implicit none

        character (len=*), parameter :: sub = 'MPAS_stream_mgr_add_stream_fields'

        type (MPAS_streamManager_type), intent(inout) :: manager
        character (len=*), intent(in) :: streamID  !< stream to have fields added to
        character (len=*), intent(in) :: refStreamID  !< stream to supply list of fields to add
        character (len=*), intent(in), optional :: packages
        integer, intent(out), optional :: ierr

        type (MPAS_stream_list_type), pointer :: stream, refStream
        type (mpas_pool_field_info_type) :: info
        type (mpas_pool_iterator_type) :: itr
        character (len=StrKIND) :: field_pkg
        integer, pointer :: test_ptr
        logical :: test_logical
        integer :: err_level
        integer :: err_local, threadNum

        threadNum = mpas_threading_get_thread_num()

        STREAM_DEBUG_WRITE('-- Called MPAS_stream_mgr_add_stream_fields()')

        if (present(ierr)) ierr = MPAS_STREAM_MGR_NOERR

        !
        ! Check that reference stream exists
        !
        nullify(refStream)
        if (.not. MPAS_stream_list_query(manager % streams, refStreamID, refStream, ierr=err_local)) then
            STREAM_ERROR_WRITE('Requested reference stream '//trim(refStreamID)//' does not exist in stream manager')
            if (present(ierr)) ierr = MPAS_STREAM_MGR_ERROR
            return
        end if

        !
        ! Check that stream exists
        !
        nullify(stream)
        if (.not. MPAS_stream_list_query(manager % streams, streamID, stream, ierr=err_local)) then
            STREAM_ERROR_WRITE('Requested stream '//trim(streamID)//' does not exist in stream manager')
            if (present(ierr)) ierr = MPAS_STREAM_MGR_ERROR
            return
        end if

        !
        ! Don't modify an immutable stream
        !
        if (stream % immutable) then
            STREAM_ERROR_WRITE('Requested stream '//trim(streamID)//' is immutable.')
            if (present(ierr)) ierr = MPAS_STREAM_MGR_ERROR
            return
        end if

        !
        ! Validate packages
        !
        if (present(packages)) then
            test_logical = parse_package_list(manager % allPackages, trim(packages), err_local)
            if (err_local /= 0) then
                STREAM_WARNING_WRITE('One or more packages in '''//trim(packages)//''' attached to fields from stream '''//trim(refStreamID)//''' is undefined')
            end if
        end if

        !
        ! Loop over all fields in refStream and add them one by one to stream
        !
        err_level = mpas_pool_get_error_level()
        call mpas_pool_set_error_level(MPAS_POOL_SILENT)

        if ( threadNum == 0 ) then
           call mpas_pool_begin_iteration(refStream % field_pool)
           do while (mpas_pool_get_next_member(refStream % field_pool, itr))
               if ( itr % memberType == MPAS_POOL_CONFIG ) then
                   if ( itr % dataType == MPAS_POOL_INTEGER ) then

                       !
                       ! Check that field exists
                       !
                       info % nDims = -1
                       call mpas_pool_get_field_info(manager % allFields, itr % memberName, info)
                       if (info % nDims == -1) then
                           STREAM_ERROR_WRITE('Requested field '//trim(itr % memberName)//' not available')
                           if (present(ierr)) ierr = MPAS_STREAM_MGR_ERROR
                           return
                       end if

                       ! Test that the field does not already exist in stream
                       nullify(test_ptr)
                       call mpas_pool_get_config(stream % field_pool, itr % memberName, value=test_ptr)

                       if ( associated(test_ptr) ) then
                           STREAM_ERROR_WRITE('Requested field '//trim(itr % memberName)//' already in stream '//trim(streamID))
                           if (present(ierr)) ierr = MPAS_STREAM_MGR_ERROR
                       end if

                       if ( info % isActive ) then
                           call mpas_pool_add_config(stream % field_pool, itr % memberName, 1)

                           if (present(packages)) then
                              STREAM_DEBUG_WRITE('-- Attaching packages '//trim(packages)//' to field '//trim(itr % memberName)//' in stream '//trim(streamID))
                              write(field_pkg,'(a)') trim(itr % memberName)//':packages'
                              call mpas_pool_add_config(stream % field_pkg_pool, field_pkg, packages)
                           end if
                       else
                           call mpas_log_write(' * Requested field '//trim(itr % memberName)// &
                                   ' is deactivated due to packages, or is a scratch variable.')
                       end if

                   end if
               end if
           end do
        end if
        call mpas_pool_set_error_level(err_level)

    end subroutine MPAS_stream_mgr_add_stream_fields!}}}


    !-----------------------------------------------------------------------
    !  routine MPAS_stream_mgr_remove_field
    !
    !> \brief Remove a field from the specified stream in an MPAS stream manager.
    !> \author Michael Duda, Doug Jacobsen
    !> \date   13 June 2014
    !> \details
    !>  Removes a field from a stream.
    !>  NOTE: This routine does not support regular expressions for StreamID
    !
    !-----------------------------------------------------------------------
    subroutine MPAS_stream_mgr_remove_field(manager, streamID, fieldName, ierr)!{{{
    
        implicit none

        character (len=*), parameter :: sub = 'MPAS_stream_mgr_remove_field'

        type (MPAS_streamManager_type), intent(inout) :: manager
        character (len=*), intent(in) :: streamID
        character (len=*), intent(in) :: fieldName
        integer, intent(out), optional :: ierr

        type (MPAS_stream_list_type), pointer :: stream
        integer, pointer :: test_ptr
        integer :: err_local, threadNum

        threadNum = mpas_threading_get_thread_num()

        STREAM_DEBUG_WRITE('-- Called MPAS_stream_mgr_remove_field()')

        if (present(ierr)) ierr = MPAS_STREAM_MGR_NOERR

        !
        ! Check that stream exists
        !
        nullify(stream)
        if (.not. MPAS_stream_list_query(manager % streams, streamID, stream, ierr=err_local)) then
            STREAM_ERROR_WRITE('Requested stream '//trim(streamID)//' does not exist in stream manager')
            if (present(ierr)) ierr = MPAS_STREAM_MGR_ERROR
            return
        end if

        !
        ! Don't modify an immutable stream
        !
        if (stream % immutable) then
            STREAM_ERROR_WRITE('Requested stream '//trim(streamID)//' is immutable.')
            if (present(ierr)) ierr = MPAS_STREAM_MGR_ERROR
            return
        end if

        !
        ! Check that field exists in stream's field pool
        !
        nullify(test_ptr)
        call mpas_pool_get_config(stream % field_pool, fieldName, value=test_ptr)
        if (.not. associated(test_ptr)) then
            STREAM_ERROR_WRITE('Requested field '//trim(fieldName)//' not in stream '//trim(streamID))
            if (present(ierr)) ierr = MPAS_STREAM_MGR_ERROR
            return
        end if

        !
        ! Remove field from stream's field pool
        !
        if ( threadNum == 0 ) then
           call mpas_pool_remove_config(stream % field_pool, fieldName)
        end if

    end subroutine MPAS_stream_mgr_remove_field!}}}


    !-----------------------------------------------------------------------
    !  routine MPAS_stream_mgr_add_alarm
    !
    !> \brief Add an I/O alarm to a stream in an MPAS stream manager.
    !> \author Michael Duda, Doug Jacobsen
    !> \date   13 June 2014
    !> \details
    !>  This routine will add a stream direction to be associated with an
    !>  alarm. It will not add the alarm to the manager's clock, but it is assumed
    !>  that the alarmID is used in the clock's alarm list.
    !>
    !>  It will create a subpool within the alarms pool that represents the
    !>  alarm (if it doesn't exist already). The pool representing this stream
    !>  will be added to the alarm pool, along with an integer that has the same
    !>  name as the stream whose value will represent the direction the stream
    !>  will be handled when this alarm rings.
    !>  NOTE: This routine does not support regular expressions for StreamID
    !
    !-----------------------------------------------------------------------
    subroutine MPAS_stream_mgr_add_alarm(manager, streamID, alarmID, direction, ierr)!{{{

        implicit none

        character (len=*), parameter :: sub = 'MPAS_stream_mgr_add_alarm'

        type (MPAS_streamManager_type), intent(inout) :: manager
        character (len=*), intent(in) :: streamID
        character (len=*), intent(in) :: alarmID
        integer, intent(in) :: direction
        integer, intent(out), optional :: ierr

        type (MPAS_stream_list_type), pointer :: stream, new_alarm, new_xref
        integer :: err_local, threadNum

        threadNum = mpas_threading_get_thread_num()

        STREAM_DEBUG_WRITE('-- Called MPAS_stream_mgr_add_alarm()')

        if (present(ierr)) ierr = MPAS_STREAM_MGR_NOERR

        !
        ! Check that stream exists
        !
        nullify(stream)
        if (.not. MPAS_stream_list_query(manager % streams, streamID, stream, ierr=err_local)) then
            STREAM_ERROR_WRITE('Requested stream '//trim(streamID)//' does not exist in stream manager')
            if (present(ierr)) ierr = MPAS_STREAM_MGR_ERROR
            return
        end if

        !
        ! Check that the specified direction makes sense for the stream
        !
        if (stream % direction == MPAS_STREAM_OUTPUT .and. direction == MPAS_STREAM_INPUT .or. &
            stream % direction == MPAS_STREAM_OUTPUT .and. direction == MPAS_STREAM_INPUT_OUTPUT .or. &
            stream % direction == MPAS_STREAM_INPUT .and. direction == MPAS_STREAM_OUTPUT .or. &
            stream % direction == MPAS_STREAM_INPUT .and. direction == MPAS_STREAM_INPUT_OUTPUT .or. &
            stream % direction == MPAS_STREAM_NONE) then

            STREAM_ERROR_WRITE('Attempting to add an alarm '//trim(alarmID)//' to invalid direction for stream '//trim(streamID))
            if (present(ierr)) ierr = MPAS_STREAM_MGR_ERROR
            return
        end if

        !
        ! Check that alarm exists on clock
        !
        if (.not. mpas_is_alarm_defined(manager % streamClock, alarmID, err_local)) then
            STREAM_ERROR_WRITE('Attempting to add an alarm '//trim(alarmID)//' that does not exist on clock')
            if (present(ierr)) ierr = MPAS_STREAM_MGR_ERROR
            return
        end if

        !
        ! Check that the alarm does not already exist for the stream in the specified direction
        !
        if (direction == MPAS_STREAM_INPUT .or. direction == MPAS_STREAM_INPUT_OUTPUT) then
            nullify(new_alarm)
            if (MPAS_stream_list_query(stream % alarmList_in, alarmID, new_alarm, ierr=err_local)) then
                STREAM_ERROR_WRITE('Requested input alarm '//trim(alarmID)//' already on stream '//trim(streamID))
                if (present(ierr)) ierr = MPAS_STREAM_MGR_ERROR
                return
            end if
        end if
        if (direction == MPAS_STREAM_OUTPUT .or. direction == MPAS_STREAM_INPUT_OUTPUT) then
            nullify(new_alarm)
            if (MPAS_stream_list_query(stream % alarmList_out, alarmID, new_alarm, ierr=err_local)) then
                STREAM_ERROR_WRITE('Requested output alarm '//trim(alarmID)//' already on stream '//trim(streamID))
                if (present(ierr)) ierr = MPAS_STREAM_MGR_ERROR
                return
            end if
        end if


        !
        ! Add alarm to alarm to the alarms_in and/or alarms_out list
        ! Add alarm to the alarmList_in and/or alarmList_out list for the field
        !
        if ( threadNum == 0 ) then
           if (direction == MPAS_STREAM_INPUT .or. direction == MPAS_STREAM_INPUT_OUTPUT) then
   
               ! If alarm is not already defined, we need to create a new alarm node
               nullify(new_alarm)
               if (.not. MPAS_stream_list_query(manager % alarms_in, alarmID, new_alarm, ierr=err_local)) then
                   allocate(new_alarm)
                   new_alarm % name = alarmID
                   call MPAS_stream_list_create(new_alarm % streamList, ierr=err_local)
                   if (err_local /= MPAS_STREAM_LIST_NOERR) then
                       if (present(ierr)) ierr = MPAS_STREAM_MGR_ERROR
                       STREAM_ERROR_WRITE('Problems while creating stream list for alarm')
                       return 
                   end if
                   nullify(new_alarm % next)
   
                   call MPAS_stream_list_insert(manager % alarms_in, new_alarm, ierr=err_local)
                   if (err_local /= MPAS_STREAM_LIST_NOERR) then
                       if (present(ierr)) ierr = MPAS_STREAM_MGR_ERROR
                       STREAM_ERROR_WRITE('Problems while adding input alarm to list')
                       return
                   end if
               end if
   
               ! Add specified stream to alarm node stream list
               allocate(new_xref)
               new_xref % name = streamID
               new_xref % xref => stream
               call MPAS_stream_list_insert(new_alarm % streamList, new_xref, ierr=err_local)
               if (err_local /= MPAS_STREAM_LIST_NOERR) then
                   if (present(ierr)) ierr = MPAS_STREAM_MGR_ERROR
                   STREAM_ERROR_WRITE('Problems while adding stream to alarm stream list')
                   return
               end if
   
               ! Add alarm to stream alarm list
               allocate(new_xref)
               new_xref % name = alarmID
               new_xref % xref => new_alarm
               call MPAS_stream_list_insert(stream % alarmList_in, new_xref, ierr=err_local)
               if (err_local /= MPAS_STREAM_LIST_NOERR) then
                   if (present(ierr)) ierr = MPAS_STREAM_MGR_ERROR
                   STREAM_ERROR_WRITE('Problems while adding alarm to stream input alarm list')
                   return
               end if
           end if
   
           if (direction == MPAS_STREAM_OUTPUT .or. direction == MPAS_STREAM_INPUT_OUTPUT) then
   
               ! If alarm is not already defined, we need to create a new alarm node
               nullify(new_alarm)
               if (.not. MPAS_stream_list_query(manager % alarms_out, alarmID, new_alarm, ierr=err_local)) then
                   allocate(new_alarm)
                   new_alarm % name = alarmID
                   call MPAS_stream_list_create(new_alarm % streamList, ierr=err_local)
                   if (err_local /= MPAS_STREAM_LIST_NOERR) then
                       if (present(ierr)) ierr = MPAS_STREAM_MGR_ERROR
                       STREAM_ERROR_WRITE('Problems while creating stream list for alarm')
                       return 
                   end if
                   nullify(new_alarm % next)
   
                   call MPAS_stream_list_insert(manager % alarms_out, new_alarm, ierr=err_local)
                   if (err_local /= MPAS_STREAM_LIST_NOERR) then
                       if (present(ierr)) ierr = MPAS_STREAM_MGR_ERROR
                       STREAM_ERROR_WRITE('Problems while adding output alarm to list')
                       return
                   end if
               end if
   
               ! Add specified stream to alarm node stream list
               allocate(new_xref)
               new_xref % name = streamID
               new_xref % xref => stream
               call MPAS_stream_list_insert(new_alarm % streamList, new_xref, ierr=err_local)
               if (err_local /= MPAS_STREAM_LIST_NOERR) then
                   if (present(ierr)) ierr = MPAS_STREAM_MGR_ERROR
                   STREAM_ERROR_WRITE('Problems while adding stream to alarm stream list')
                   return
               end if
   
               ! Add alarm to stream alarm list
               allocate(new_xref)
               new_xref % name = alarmID
               new_xref % xref => new_alarm
               call MPAS_stream_list_insert(stream % alarmList_out, new_xref, ierr=err_local)
               if (err_local /= MPAS_STREAM_LIST_NOERR) then
                   if (present(ierr)) ierr = MPAS_STREAM_MGR_ERROR
                   STREAM_ERROR_WRITE('Problems while adding alarm to stream output alarm list')
                   return
               end if
           end if
        end if

    end subroutine MPAS_stream_mgr_add_alarm!}}}


    !-----------------------------------------------------------------------
    !  routine MPAS_stream_mgr_remove_alarm
    !
    !> \brief Remove an I/O alarm from a stream in an MPAS stream manager.
    !> \author Michael Duda, Doug Jacobsen
    !> \date   13 June 2014
    !> \details
    !>  This routine will remove the association of a stream to an alarm from
    !>  the stream manager.
    !>  NOTE: This routine does not support regular expressions for StreamID
    !
    !-----------------------------------------------------------------------
    subroutine MPAS_stream_mgr_remove_alarm(manager, streamID, alarmID, direction, ierr)!{{{

        implicit none

        character (len=*), parameter :: sub = 'MPAS_stream_mgr_remove_alarm'

        type (MPAS_streamManager_type), intent(inout) :: manager
        character (len=*), intent(in) :: streamID
        character (len=*), intent(in) :: alarmID
        integer, intent(in) :: direction
        integer, intent(out), optional :: ierr

        type (MPAS_stream_list_type), pointer :: stream
        type (MPAS_stream_list_type), pointer :: alarmNode
        type (MPAS_stream_list_type), pointer :: streamNode
        integer :: err_local, threadNum

        threadNum = mpas_threading_get_thread_num()

        STREAM_DEBUG_WRITE('-- Called MPAS_stream_mgr_remove_alarm()')

        if (present(ierr)) ierr = MPAS_STREAM_MGR_NOERR

        !
        ! Check that stream exists
        !
        nullify(stream)
        if (.not. MPAS_stream_list_query(manager % streams, streamID, stream, ierr=err_local)) then
            STREAM_ERROR_WRITE('Requested stream '//trim(streamID)//' does not exist in stream manager')
            if (present(ierr)) ierr = MPAS_STREAM_MGR_ERROR
            return
        end if

        if ( threadNum == 0 ) then
           !
           ! Unlink alarm from alarmList_in or alarmList_out for stream
           !
           nullify(alarmNode)
           if (direction == MPAS_STREAM_INPUT) then
               call MPAS_stream_list_remove(stream % alarmList_in, alarmID, alarmNode, ierr=ierr)
           else if (direction == MPAS_STREAM_OUTPUT) then
               call MPAS_stream_list_remove(stream % alarmList_out, alarmID, alarmNode, ierr=ierr)
           else
               if (present(ierr)) ierr = MPAS_STREAM_MGR_ERROR
               STREAM_ERROR_WRITE('Requested to remove alarm from invalid direction from stream '//trim(streamID))
               return
           end if

           !
           ! Remove stream from alarm's streamList in alarms_in or alarms_out
           !
           if (associated(alarmNode)) then
               call MPAS_stream_list_remove(alarmNode % xref % streamList, streamID, streamNode, ierr=ierr)
           else
               if (direction == MPAS_STREAM_INPUT) then
                   STREAM_ERROR_WRITE('Input alarm '//trim(alarmID)//' does not exist on stream '//trim(streamID))
               else
                   STREAM_ERROR_WRITE('Output alarm '//trim(alarmID)//' does not exist on stream '//trim(streamID))
               end if
               return
           end if 
           if (.not. associated(streamNode)) then
               if (present(ierr)) ierr = MPAS_STREAM_MGR_ERROR
               STREAM_ERROR_WRITE('Alarm '//trim(alarmID)//' does not have stream '//trim(streamID)//' on its stream list.')
               return
           end if

           !
           ! If the alarm has no associated streams, should we remove it from alarms_in or alarms_out?
           !
           if (MPAS_stream_list_length(alarmNode % xref % streamList) == 0) then
               if (direction == MPAS_STREAM_INPUT) then
                   STREAM_ERROR_WRITE('Input alarm '//trim(alarmID)//' has no associated streams and will be deleted.')
                   call MPAS_stream_list_remove(manager % alarms_in, alarmID, alarmNode, ierr=ierr)
               else
                   STREAM_ERROR_WRITE('Output alarm '//trim(alarmID)//' has no associated streams and will be deleted.')
                   call MPAS_stream_list_remove(manager % alarms_out, alarmID, alarmNode, ierr=ierr)
               end if
           end if
        end if

    end subroutine MPAS_stream_mgr_remove_alarm!}}}


    !-----------------------------------------------------------------------
    !  routine MPAS_stream_mgr_reset_alarms
    !
    !> \brief Reset I/O alarms in a stream manager
    !> \author Michael Duda
    !> \date   2 September 2014
    !> \details
    !>  Resets all alarms used by the stream manager. If the optional argument
    !>  'streamID' is provided, only alarms associated with streams that match
    !>  the 'streamID' regular expression will be
    !>  reset. If the optional 'direction' argument is provided, only alarms 
    !>  associated with that direction will be reset.
    !
    !-----------------------------------------------------------------------
    subroutine MPAS_stream_mgr_reset_alarms(manager, streamID, direction, ierr)!{{{

        implicit none

        type (MPAS_streamManager_type), intent(inout) :: manager
        character (len=*), intent(in), optional :: streamID
        integer, intent(in), optional :: direction
        integer, intent(out), optional :: ierr

        type (MPAS_stream_list_type), pointer :: stream
        type (MPAS_stream_list_type), pointer :: alarm_cursor
        integer :: local_direction
        integer :: local_ierr, threadNum
        logical :: resetAlarms

        threadNum = mpas_threading_get_thread_num()
        
        if (present(streamID)) then
            STREAM_DEBUG_WRITE('-- Called MPAS_stream_mgr_reset_alarms() for stream ' // trim(streamID))
        else
            STREAM_DEBUG_WRITE('-- Called MPAS_stream_mgr_reset_alarms()')
        end if

        if (present(ierr)) ierr = MPAS_STREAM_MGR_NOERR


        !
        ! Check for optional direction argument; default direction is both input and output.
        !
        if (present(direction)) then
            local_direction = direction
        else
            local_direction = MPAS_STREAM_INPUT_OUTPUT
        end if


        if ( threadNum == 0 ) then
            !
            ! Check for optional streamID argument; default is to handle all alarms in the manager.
            !
            nullify(stream)
            if (present(streamID)) then
                resetAlarms = .false.
                do while (MPAS_stream_list_query(manager % streams, streamID, stream, ierr=local_ierr))
                    resetAlarms = .true.
                    if (local_direction == MPAS_STREAM_INPUT .or. local_direction == MPAS_STREAM_INPUT_OUTPUT) then
                        alarm_cursor => stream % alarmList_in % head
                        do while (associated(alarm_cursor))
                            if (mpas_is_alarm_ringing(manager % streamClock, alarm_cursor % name, ierr=local_ierr)) then
                                call mpas_reset_clock_alarm(manager % streamClock, alarm_cursor % name, ierr=local_ierr) 
                            end if
                            alarm_cursor => alarm_cursor % next
                        end do
                    end if

                    if (local_direction == MPAS_STREAM_OUTPUT .or. local_direction == MPAS_STREAM_INPUT_OUTPUT) then
                        alarm_cursor => stream % alarmList_out % head
                        do while (associated(alarm_cursor))
                            if (mpas_is_alarm_ringing(manager % streamClock, alarm_cursor % name, ierr=local_ierr)) then
                                call mpas_reset_clock_alarm(manager % streamClock, alarm_cursor % name, ierr=local_ierr) 
                            end if
                            alarm_cursor => alarm_cursor % next
                        end do
                    end if
                end do

                if ( .not. resetAlarms ) then
                    STREAM_ERROR_WRITE('No stream matching '//trim(streamID)//' exists in stream manager.')
                    if (present(ierr)) ierr = MPAS_STREAM_MGR_ERROR
                    return
                end if
            else

                if (local_direction == MPAS_STREAM_INPUT .or. local_direction == MPAS_STREAM_INPUT_OUTPUT) then
                    alarm_cursor => manager % alarms_in % head
                    do while (associated(alarm_cursor))
                        if (mpas_is_alarm_ringing(manager % streamClock, alarm_cursor % name, ierr=local_ierr)) then
                            call mpas_reset_clock_alarm(manager % streamClock, alarm_cursor % name, ierr=local_ierr) 
                        end if
                        alarm_cursor => alarm_cursor % next
                    end do
                end if


                if (local_direction == MPAS_STREAM_OUTPUT .or. local_direction == MPAS_STREAM_INPUT_OUTPUT) then
                    alarm_cursor => manager % alarms_out % head
                    do while (associated(alarm_cursor))
                        if (mpas_is_alarm_ringing(manager % streamClock, alarm_cursor % name, ierr=local_ierr)) then
                            call mpas_reset_clock_alarm(manager % streamClock, alarm_cursor % name, ierr=local_ierr) 
                        end if
                        alarm_cursor => alarm_cursor % next
                    end do
                end if
            end if
        end if

    end subroutine MPAS_stream_mgr_reset_alarms!}}}


    !-----------------------------------------------------------------------
    !  routine MPAS_stream_mgr_ringing_alarms
    !
    !> \brief Test whether any I/O alarms in a stream manager are ringing
    !> \author Michael Duda
    !> \date   30 September 2014
    !> \details
    !>  Tests whether any I/O alarms in a stream manager are ringing; if the optional 
    !>  'streamID' argument is given, only alarms for that stream are tested; if 
    !>  the optional argument 'direction' is given, only alarms for the specified 
    !>  direction are tested. If any of the tested alarms is ringing, the function 
    !>  returns .true.; otherwise, it returns .false..
    !>  Note: This function doesn't support streamID regular expressions
    !
    !-----------------------------------------------------------------------
    logical function MPAS_stream_mgr_ringing_alarms(manager, streamID, direction, ierr) !{{{

        implicit none

        type (MPAS_streamManager_type), intent(inout) :: manager
        character (len=*), intent(in), optional :: streamID
        integer, intent(in), optional :: direction
        integer, intent(out), optional :: ierr

        type (MPAS_stream_list_type), pointer :: stream
        type (MPAS_stream_list_type), pointer :: alarm_cursor
        integer :: local_direction
        integer :: local_ierr, threadNum

        threadNum = mpas_threading_get_thread_num()
        
        STREAM_DEBUG_WRITE('-- Called MPAS_stream_mgr_ringing_alarms()')

        MPAS_stream_mgr_ringing_alarms = .false.

        if (present(ierr)) ierr = MPAS_STREAM_MGR_NOERR


        !
        ! Check for optional direction argument; default direction is both input and output.
        !
        if (present(direction)) then
            local_direction = direction
        else
            local_direction = MPAS_STREAM_INPUT_OUTPUT
        end if


        !
        ! Check for optional streamID argument; default is to handle all alarms in the manager.
        !
        nullify(stream)
        if (present(streamID)) then
            if (.not. MPAS_stream_list_query(manager % streams, streamID, stream, ierr=local_ierr)) then
                STREAM_DEBUG_WRITE('-- Stream '//trim(streamID)//' does not exist in stream manager.')
                if (present(ierr)) ierr = MPAS_STREAM_MGR_ERROR
                return
            end if
        end if

        
        if ( threadNum == 0 ) then
           if (local_direction == MPAS_STREAM_INPUT .or. local_direction == MPAS_STREAM_INPUT_OUTPUT) then
               if (associated(stream)) then
                   alarm_cursor => stream % alarmList_in % head
               else
                   alarm_cursor => manager % alarms_in % head
               end if
               do while (associated(alarm_cursor))
                   if (mpas_is_alarm_ringing(manager % streamClock, alarm_cursor % name, ierr=local_ierr)) then
                       MPAS_stream_mgr_ringing_alarms = .true.
                       return
                   end if
                   alarm_cursor => alarm_cursor % next
               end do
           end if


           if (local_direction == MPAS_STREAM_OUTPUT .or. local_direction == MPAS_STREAM_INPUT_OUTPUT) then
               if (associated(stream)) then
                   alarm_cursor => stream % alarmList_out % head
               else
                   alarm_cursor => manager % alarms_out % head
               end if
               do while (associated(alarm_cursor))
                   if (mpas_is_alarm_ringing(manager % streamClock, alarm_cursor % name, ierr=local_ierr)) then
                       MPAS_stream_mgr_ringing_alarms = .true.
                       return
                   end if
                   alarm_cursor => alarm_cursor % next
               end do
           end if
        end if

    end function MPAS_stream_mgr_ringing_alarms !}}}


    !-----------------------------------------------------------------------
    !  routine MPAS_stream_mgr_set_property_int
    !
    !> \brief Sets a property of a stream in an MPAS stream manager.
    !> \author Michael Duda, Doug Jacobsen
    !> \date   13 June 2014
    !> \details
    !>  Sets the value of a stream property within an MPAS stream manager.
    !
    !-----------------------------------------------------------------------
    subroutine MPAS_stream_mgr_set_property_int(manager, streamID, propertyName, propertyValue, direction, ierr) !{{{

        implicit none

        character (len=*), parameter :: sub = 'MPAS_stream_mgr_set_property_int'

        type (MPAS_streamManager_type), intent(inout) :: manager
        character (len=*), intent(in) :: streamID
        integer, intent(in) :: propertyName
        integer, intent(in) :: propertyValue
        integer, intent(in), optional :: direction
        integer, intent(out), optional :: ierr

        type (MPAS_stream_list_type), pointer :: stream_cursor
        integer :: err_local, threadNum
        logical :: setProperties

        threadNum = mpas_threading_get_thread_num()

        STREAM_DEBUG_WRITE('-- Called MPAS_stream_mgr_set_property()')

        if (present(ierr)) ierr = MPAS_STREAM_MGR_NOERR

        !
        ! Find requested stream
        !
        setProperties = .false.
        nullify(stream_cursor)
        do while (MPAS_stream_list_query(manager % streams, streamID, stream_cursor, ierr=err_local))
           setProperties = .true.
           !
           ! Set property
           !
           if ( threadNum == 0 ) then
              select case (propertyName)

                  case (MPAS_STREAM_PROPERTY_PRECISION)
                      stream_cursor % precision = propertyValue

                  case (MPAS_STREAM_PROPERTY_CLOBBER)
                      stream_cursor % clobber_mode = propertyValue

                  case (MPAS_STREAM_PROPERTY_IOTYPE)
                      stream_cursor % io_type = propertyValue

                  case default
                      STREAM_ERROR_WRITE('MPAS_stream_mgr_set_property(): No such property $i' COMMA intArgs=(/propertyName/))
                      STREAM_ERROR_WRITE('    or specified property is not of type integer.')
                      if (present(ierr)) ierr = MPAS_STREAM_MGR_ERROR
              end select
           end if
        end do

        call mpas_threading_barrier()

        if ( .not. setProperties ) then
            STREAM_ERROR_WRITE('No stream matching '//trim(streamID)//' exists in call to MPAS_stream_mgr_set_property().')
            if (present(ierr)) ierr = MPAS_STREAM_MGR_ERROR
            return 
        end if


    end subroutine MPAS_stream_mgr_set_property_int !}}}


    !-----------------------------------------------------------------------
    !  routine MPAS_stream_mgr_set_property_char
    !
    !> \brief Sets a property of a stream in an MPAS stream manager.
    !> \author Michael Duda, Doug Jacobsen
    !> \date   13 June 2014
    !> \details
    !>  Sets the value of a stream property within an MPAS stream manager.
    !
    !-----------------------------------------------------------------------
    subroutine MPAS_stream_mgr_set_property_char(manager, streamID, propertyName, propertyValue, direction, ierr) !{{{

        implicit none

        character (len=*), parameter :: sub = 'MPAS_stream_mgr_set_property_char'

        type (MPAS_streamManager_type), intent(inout) :: manager
        character (len=*), intent(in) :: streamID
        integer, intent(in) :: propertyName
        character (len=*), intent(in) :: propertyValue
        integer, intent(in), optional :: direction
        integer, intent(out), optional :: ierr

        type (MPAS_stream_list_type), pointer :: stream_cursor
        integer :: err_local, threadNum
        logical :: setProperties

        threadNum = mpas_threading_get_thread_num()

        STREAM_DEBUG_WRITE('-- Called MPAS_stream_mgr_set_property()')

        if (present(ierr)) ierr = MPAS_STREAM_MGR_NOERR

        !
        ! Find requested stream
        !
        setProperties = .false.
        nullify(stream_cursor)
        do while (MPAS_stream_list_query(manager % streams, streamID, stream_cursor, ierr=err_local))
            setProperties = .true.
            if ( threadNum == 0 ) then
               !
               ! Set property
               !
               select case (propertyName)

                   case (MPAS_STREAM_PROPERTY_FILENAME)
!TODO: ensure that filename does not contain ':' characters, which PNETCDF does not like...
                       stream_cursor % filename_template = propertyValue

                   case (MPAS_STREAM_PROPERTY_FILENAME_INTV)
                       stream_cursor % filename_interval = propertyValue

                   case (MPAS_STREAM_PROPERTY_REF_TIME)
                       call mpas_set_time(stream_cursor % referenceTime, dateTimeString=propertyValue)

                   case (MPAS_STREAM_PROPERTY_RECORD_INTV)
    
                       ! The interval between records may not have been allocated if the optional recordInterval
                       !    argument was not provided when the stream was created
                       if (.not. associated(stream_cursor % recordInterval)) then
                           allocate(stream_cursor % recordInterval)
                       end if
                       call mpas_set_timeInterval(stream_cursor % recordInterval, timeString=propertyValue)

                   case default
                       STREAM_ERROR_WRITE('  MPAS_stream_mgr_set_property(): No such property $i' COMMA intArgs=(/propertyName/))
                       STREAM_ERROR_WRITE('    or specified property is not of type character.')
                       if (present(ierr)) ierr = MPAS_STREAM_MGR_ERROR
               end select
            end if
        end do

        call mpas_threading_barrier()

        if ( .not. setProperties ) then
            STREAM_ERROR_WRITE('No stream matching '//trim(streamID)//' exists in call to MPAS_stream_mgr_set_property().')
            if (present(ierr)) ierr = MPAS_STREAM_MGR_ERROR
            return 
        end if


    end subroutine MPAS_stream_mgr_set_property_char !}}}


    !-----------------------------------------------------------------------
    !  routine MPAS_stream_mgr_set_property_logical
    !
    !> \brief Sets a property of a stream in an MPAS stream manager.
    !> \author Michael Duda, Doug Jacobsen
    !> \date   13 June 2014
    !> \details
    !>  Sets the value of a stream property within an MPAS stream manager.
    !
    !-----------------------------------------------------------------------
    subroutine MPAS_stream_mgr_set_property_logical(manager, streamID, propertyName, propertyValue, direction, ierr) !{{{

        implicit none

        character (len=*), parameter :: sub = 'MPAS_stream_mgr_set_property_logical'

        type (MPAS_streamManager_type), intent(inout) :: manager
        character (len=*), intent(in) :: streamID
        integer, intent(in) :: propertyName
        logical, intent(in) :: propertyValue
        integer, intent(in), optional :: direction
        integer, intent(out), optional :: ierr

        type (MPAS_stream_list_type), pointer :: stream_cursor
        integer :: err_local, threadNum
        logical :: setProperties

        threadNum = mpas_threading_get_thread_num()

        STREAM_DEBUG_WRITE('-- Called MPAS_stream_mgr_set_property()')

        if (present(ierr)) ierr = MPAS_STREAM_MGR_NOERR

        !
        ! Find requested stream
        !
        setProperties = .false.
        nullify(stream_cursor)
        do while (MPAS_stream_list_query(manager % streams, streamID, stream_cursor, ierr=err_local))
            setProperties = .true.

            if ( threadNum == 0 ) then
               !
               ! Set property
               !
               select case (propertyName)

                   case (MPAS_STREAM_PROPERTY_ACTIVE)
                       stream_cursor % active_stream = propertyValue

                   case (MPAS_STREAM_PROPERTY_IMMUTABLE)
                       stream_cursor % immutable = propertyValue

                   case default
                       STREAM_ERROR_WRITE('  MPAS_stream_mgr_set_property(): No such property $i' COMMA intArgs=(/propertyName/))
                       STREAM_ERROR_WRITE('      or specified property is not of type logical.')
                       if (present(ierr)) ierr = MPAS_STREAM_MGR_ERROR
               end select
            end if
        end do

        call mpas_threading_barrier()

        if ( .not. setProperties ) then
            STREAM_ERROR_WRITE('No stream matching '//trim(streamID)//' exists in call to MPAS_stream_mgr_set_property().')
            if (present(ierr)) ierr = MPAS_STREAM_MGR_ERROR
            return 
        end if


    end subroutine MPAS_stream_mgr_set_property_logical !}}}


    !-----------------------------------------------------------------------
    !  routine MPAS_stream_mgr_get_property_int
    !
    !> \brief Sets a property of a stream in an MPAS stream manager.
    !> \author Michael Duda, Doug Jacobsen
    !> \date   13 June 2014
    !> \details
    !>  Retrieves the value of a stream property within an MPAS stream manager.
    !>  NOTE: This routine does not support streamID regular expressions
    !
    !-----------------------------------------------------------------------
    subroutine MPAS_stream_mgr_get_property_int(manager, streamID, propertyName, propertyValue, direction, ierr) !{{{

        implicit none

        character (len=*), parameter :: sub = 'MPAS_stream_mgr_set_property_int'

        type (MPAS_streamManager_type), intent(inout) :: manager
        character (len=*), intent(in) :: streamID
        integer, intent(in) :: propertyName
        integer, intent(out) :: propertyValue
        integer, intent(in), optional :: direction
        integer, intent(out), optional :: ierr

        type (MPAS_stream_list_type), pointer :: stream_cursor
        integer :: err_local

        STREAM_DEBUG_WRITE('-- Called MPAS_stream_mgr_get_property()')

        if (present(ierr)) ierr = MPAS_STREAM_MGR_NOERR

        !
        ! Find requested stream
        !
        nullify(stream_cursor)
        if (.not. MPAS_stream_list_query(manager % streams, streamID, stream_cursor, ierr=err_local)) then
            STREAM_ERROR_WRITE('Stream '//trim(streamID)//' does not exist in call to MPAS_stream_mgr_get_property().')
            if (present(ierr)) ierr = MPAS_STREAM_MGR_ERROR
            return 
        end if

        !
        ! Set property
        !
        select case (propertyName)

            case (MPAS_STREAM_PROPERTY_PRECISION)
                propertyValue = stream_cursor % precision

            case (MPAS_STREAM_PROPERTY_CLOBBER)
                propertyValue = stream_cursor % clobber_mode

            case (MPAS_STREAM_PROPERTY_IOTYPE)
                propertyValue = stream_cursor % io_type

            case default
                STREAM_ERROR_WRITE('MPAS_stream_mgr_get_property(): No such property $i' COMMA intArgs=(/propertyName/))
                STREAM_ERROR_WRITE('    or specified property is not of type integer.')
                if (present(ierr)) ierr = MPAS_STREAM_MGR_ERROR
        end select

    end subroutine MPAS_stream_mgr_get_property_int !}}}


    !-----------------------------------------------------------------------
    !  routine MPAS_stream_mgr_get_property_char
    !
    !> \brief Sets a property of a stream in an MPAS stream manager.
    !> \author Michael Duda, Doug Jacobsen
    !> \date   13 June 2014
    !> \details
    !>  Retrieves the value of a stream property within an MPAS stream manager.
    !>  NOTE: This routine does not support streamID regular expressions
    !
    !-----------------------------------------------------------------------
    subroutine MPAS_stream_mgr_get_property_char(manager, streamID, propertyName, propertyValue, direction, ierr) !{{{

        implicit none

        character (len=*), parameter :: sub = 'MPAS_stream_mgr_get_property_char'

        type (MPAS_streamManager_type), intent(inout) :: manager
        character (len=*), intent(in) :: streamID
        integer, intent(in) :: propertyName
        character (len=*), intent(out) :: propertyValue
        integer, intent(in), optional :: direction
        integer, intent(out), optional :: ierr

        type (MPAS_stream_list_type), pointer :: stream_cursor
        type (MPAS_stream_list_type), pointer :: alarm_cursor
        type (MPAS_timeInterval_type) :: temp_interval, interval
        integer :: nAlarms
        integer :: err_local

        STREAM_DEBUG_WRITE('-- Called MPAS_stream_mgr_get_property()')

        if (present(ierr)) ierr = MPAS_STREAM_MGR_NOERR

        !
        ! Find requested stream
        !
        nullify(stream_cursor)
        if (.not. MPAS_stream_list_query(manager % streams, streamID, stream_cursor, ierr=err_local)) then
            STREAM_ERROR_WRITE('Stream '//trim(streamID)//' does not exist in call to MPAS_stream_mgr_get_property().')
            if (present(ierr)) ierr = MPAS_STREAM_MGR_ERROR
            return 
        end if

        !
        ! Set property
        !
        select case (propertyName)

            case (MPAS_STREAM_PROPERTY_FILENAME)
                propertyValue = stream_cursor % filename_template

            case (MPAS_STREAM_PROPERTY_FILENAME_INTV)
                propertyValue = stream_cursor % filename_interval

            case (MPAS_STREAM_PROPERTY_REF_TIME)
                call mpas_get_time(stream_cursor % referenceTime, dateTimeString=propertyValue)

            case (MPAS_STREAM_PROPERTY_RECORD_INTV)

                ! The interval between records may not have been allocated if the optional recordInterval
                !    argument was not provided when the stream was created. If there is no explicit recordInterval,
                !    assume that the interval is the shortest interval between alarms on the stream; since
                !    recordInterval is only used for reading, use the input alarm list in this check.
                if (.not. associated(stream_cursor % recordInterval)) then
            
                    !
                    ! If no direction is specified, return the read interval, since this was the only historic 
                    !    use of the recordInterval for a stream.
                    !
                    if (present(direction)) then
                        if (direction == MPAS_STREAM_OUTPUT) then
                            alarm_cursor => stream_cursor % alarmList_out % head
                        else
                            alarm_cursor => stream_cursor % alarmList_in % head
                        end if
                    else
                        alarm_cursor => stream_cursor % alarmList_in % head
                    end if
                    nAlarms = 0
                    do while (associated(alarm_cursor))
                        temp_interval = mpas_alarm_interval(manager % streamClock, alarm_cursor % name, err_local)
                        if (err_local == 0) then
                            if (nAlarms == 0) then
                                interval = temp_interval
                            else if (temp_interval < interval) then
                                interval = temp_interval
                            end if
                            nAlarms = nAlarms + 1
                        end if
                        alarm_cursor => alarm_cursor % next
                    end do
                    if (nAlarms > 0) then
                        call mpas_get_timeInterval(interval, timeString=propertyValue)
                    else
                        propertyValue = 'none'
                    end if
                else
                    call mpas_get_timeInterval(stream_cursor % recordInterval, timeString=propertyValue)
                end if

            case default
                STREAM_ERROR_WRITE(' MPAS_stream_mgr_get_property(): No such property $i' COMMA intArgs=(/propertyName/))
                STREAM_ERROR_WRITE('   or specified property is not of type character.')
                if (present(ierr)) ierr = MPAS_STREAM_MGR_ERROR
        end select

    end subroutine MPAS_stream_mgr_get_property_char !}}}


    !-----------------------------------------------------------------------
    !  routine MPAS_stream_mgr_get_property_logical
    !
    !> \brief Sets a property of a stream in an MPAS stream manager.
    !> \author Michael Duda, Doug Jacobsen
    !> \date   13 June 2014
    !> \details
    !>  Retrieves the value of a stream property within an MPAS stream manager.
    !>  NOTE: This routine does not support streamID regular expressions
    !
    !-----------------------------------------------------------------------
    subroutine MPAS_stream_mgr_get_property_logical(manager, streamID, propertyName, propertyValue, direction, ierr) !{{{

        implicit none

        character (len=*), parameter :: sub = 'MPAS_stream_mgr_get_property'

        type (MPAS_streamManager_type), intent(inout) :: manager
        character (len=*), intent(in) :: streamID
        integer, intent(in) :: propertyName
        logical, intent(out) :: propertyValue
        integer, intent(in), optional :: direction
        integer, intent(out), optional :: ierr

        type (MPAS_stream_list_type), pointer :: stream_cursor
        integer :: err_local

        STREAM_DEBUG_WRITE('-- Called MPAS_stream_mgr_get_property_logical()')

        if (present(ierr)) ierr = MPAS_STREAM_MGR_NOERR

        !
        ! Find requested stream
        !
        nullify(stream_cursor)
        if (.not. MPAS_stream_list_query(manager % streams, streamID, stream_cursor, ierr=err_local)) then
            STREAM_ERROR_WRITE('Stream '//trim(streamID)//' does not exist in call to MPAS_stream_mgr_get_property().')
            if (present(ierr)) ierr = MPAS_STREAM_MGR_ERROR
            return 
        end if

        !
        ! Set property
        !
        select case (propertyName)

            case (MPAS_STREAM_PROPERTY_ACTIVE)
                propertyValue = stream_cursor % active_stream

            case (MPAS_STREAM_PROPERTY_IMMUTABLE)
                propertyValue = stream_cursor % immutable

            case default
                STREAM_ERROR_WRITE('MPAS_stream_mgr_get_property(): No such property $i' COMMA intArgs=(/propertyName/))
                STREAM_ERROR_WRITE('    or specified property is not of type logical.')
                if (present(ierr)) ierr = MPAS_STREAM_MGR_ERROR
        end select

    end subroutine MPAS_stream_mgr_get_property_logical !}}}


    !-----------------------------------------------------------------------
    !  routine MPAS_stream_mgr_add_pkg
    !
    !> \brief Attach a package logical to the specified stream.
    !> \author Michael Duda, Doug Jacobsen
    !> \date   13 June 2014
    !> \details
    !>  Attaches a package logical to a specific stream within an MPAS stream
    !>  manager.
    !
    !-----------------------------------------------------------------------
    subroutine MPAS_stream_mgr_add_pkg(manager, streamID, packageName, ierr)!{{{

        implicit none

        character (len=*), parameter :: sub = 'MPAS_stream_mgr_add_pkg'

        type (MPAS_streamManager_type), intent(inout) :: manager
        character (len=*), intent(in) :: streamID
        character (len=*), intent(in) :: packageName
        integer, intent(out), optional :: ierr

        logical, pointer :: package
        type (MPAS_stream_list_type), pointer :: stream_cursor
        integer :: err_local
        logical :: addedPackages


        STREAM_DEBUG_WRITE('-- Called MPAS_stream_mgr_add_pkg()')

        if (present(ierr)) ierr = MPAS_STREAM_MGR_NOERR

        !
        ! Query pointer to package in the manager-wide package pool
        !
        nullify(package)
        call mpas_pool_get_package(manager % allPackages, packageName, package)
        if (.not. associated(package)) then
            STREAM_ERROR_WRITE('Package '//trim(packageName)//' not found in call to MPAS_stream_mgr_add_pkg().')
            if (present(ierr)) ierr = MPAS_STREAM_MGR_ERROR
            return
        end if

        !
        ! Find requested stream
        !
        addedPackages = .false.
        nullify(stream_cursor)
        do while (MPAS_stream_list_query(manager % streams, streamID, stream_cursor, ierr=err_local))

           addedPackages = .true.

           !
           ! Add package to the packages pool for the stream
           !
           call mpas_pool_add_package(stream_cursor % pkg_pool, packageName, package)    

        end do

        if ( .not. addedPackages ) then
            STREAM_ERROR_WRITE('No stream matching '//trim(streamID)//' exists in call to MPAS_stream_mgr_add_pkg().')
            if (present(ierr)) ierr = MPAS_STREAM_MGR_ERROR
            return 
        end if


    end subroutine MPAS_stream_mgr_add_pkg!}}}


    !-----------------------------------------------------------------------
    !  routine MPAS_stream_mgr_remove_pkg
    !
    !> \brief Detaches a package logical from the specified stream.
    !> \author Michael Duda, Doug Jacobsen
    !> \date   13 June 2014
    !> \details
    !>  Removes a package from a stream, so the package no longer controls
    !>  whether or not the stream is active.
    !
    !-----------------------------------------------------------------------
    subroutine MPAS_stream_mgr_remove_pkg(manager, streamID, packageName, ierr)!{{{

        implicit none

        character (len=*), parameter :: sub = 'MPAS_stream_mgr_remove_pkg'

        type (MPAS_streamManager_type), intent(inout) :: manager
        character (len=*), intent(in) :: streamID
        character (len=*), intent(in), target :: packageName
        integer, intent(out), optional :: ierr

        logical, pointer :: package
        type (MPAS_stream_list_type), pointer :: stream_cursor
        integer :: err_local
        logical :: removedPackage


        STREAM_DEBUG_WRITE('-- Called MPAS_stream_mgr_remove_pkg()')

        if (present(ierr)) ierr = MPAS_STREAM_MGR_NOERR

        !
        ! Find requested stream
        !
        removedPackage = .false.
        nullify(stream_cursor)
        do while (MPAS_stream_list_query(manager % streams, streamID, stream_cursor, ierr=err_local))

            removedPackage = .true.

            !
            ! Remove package from the packages pool for the stream
            !
            call mpas_pool_remove_package(stream_cursor % pkg_pool, packageName)

        end do

        if ( .not. removedPackage ) then
            STREAM_ERROR_WRITE('No stream matching '//trim(streamID)//' exists in call to MPAS_stream_mgr_remove_pkg().')
            if (present(ierr)) ierr = MPAS_STREAM_MGR_ERROR
            return 
        end if


    end subroutine MPAS_stream_mgr_remove_pkg!}}}


    !-----------------------------------------------------------------------
    !  routine MPAS_stream_mgr_add_att_int
    !
    !> \brief Add an integer attribute to the specified stream in an MPAS stream manager.
    !> \author Michael Duda, Doug Jacobsen
    !> \date   13 June 2014
    !> \details
    !>  Add a global integer attribute to the stream within an MPAS stream manager.
    !>  If the optional streamID argument is not supplied, the attribute will be
    !>  applied to every stream created after the call to add the attribute.
    !
    !-----------------------------------------------------------------------
    subroutine MPAS_stream_mgr_add_att_int(manager, attName, attVal, streamID, ierr)!{{{

        implicit none

        character (len=*), parameter :: sub = 'MPAS_stream_mgr_add_att_int'

        type (MPAS_streamManager_type), intent(inout) :: manager
        character (len=*), intent(in) :: attName
        integer, intent(in) :: attVal
        character (len=*), intent(in), optional :: streamID
        integer, intent(out), optional :: ierr

        type (MPAS_stream_list_type), pointer :: stream_cursor
        type (MPAS_pool_type), pointer :: att_pool
        integer, pointer :: queryVal
        integer :: att_type
        integer :: err_level
        integer :: err_local
        logical :: addedAttribute


        STREAM_DEBUG_WRITE('-- Called MPAS_stream_mgr_add_att()')

        if (present(ierr)) ierr = MPAS_STREAM_MGR_NOERR
        nullify(queryVal)

        if (present(streamID)) then
            addedAttribute = .false.
            nullify(stream_cursor)
            do while (MPAS_stream_list_query(manager % streams, streamID, stream_cursor, ierr=err_local))
                addedAttribute = .true.
                att_pool => stream_cursor % att_pool
                err_level = mpas_pool_get_error_level()
                call mpas_pool_set_error_level(MPAS_POOL_SILENT)
                call mpas_pool_get_config(att_pool, attName, queryVal)
                call mpas_pool_set_error_level(err_level)
                if (.not. associated(queryVal)) then
                    !
                    ! Querying the type of the attribute should return MPAS_POOL_FATAL if the attribute really
                    !    does not exist in the pool; otherwise, the attribute exists but was of the wrong type
                    !    in the call above to mpas_pool_get_config()
                    !
                    if (mpas_pool_config_type(att_pool, attName) /= MPAS_POOL_FATAL) then
                        STREAM_ERROR_WRITE('Attribute '//trim(attName)//' in stream '//trim(stream_cursor % name)//' is not of type integer.')
                        if (present(ierr)) ierr = MPAS_STREAM_MGR_ERROR
                        return 
                    end if
                    call mpas_pool_add_config(att_pool, attName, attVal)
                else
                    queryVal = attVal
                end if
            end do

            if ( .not. addedAttribute ) then
                STREAM_ERROR_WRITE('No stream matching '//trim(streamID)//' exists in call to MPAS_stream_mgr_add_att().')
                if (present(ierr)) ierr = MPAS_STREAM_MGR_ERROR
                return 
            end if

        else
            att_pool => manager % defaultAtts
            err_level = mpas_pool_get_error_level()
            call mpas_pool_set_error_level(MPAS_POOL_SILENT)
            call mpas_pool_get_config(att_pool, attName, queryVal)
            call mpas_pool_set_error_level(err_level)
            if (.not. associated(queryVal)) then
                !
                ! Querying the type of the attribute should return MPAS_POOL_FATAL if the attribute really
                !    does not exist in the pool; otherwise, the attribute exists but was of the wrong type
                !    in the call above to mpas_pool_get_config()
                !
                if (mpas_pool_config_type(att_pool, attName) /= MPAS_POOL_FATAL) then
                    STREAM_ERROR_WRITE('Attribute '//trim(attName)//' in streamManager is not of type integer.')
                    if (present(ierr)) ierr = MPAS_STREAM_MGR_ERROR
                    return 
                end if
                call mpas_pool_add_config(att_pool, attName, attVal)
            else
                queryVal = attVal
            end if
        end if

    end subroutine MPAS_stream_mgr_add_att_int!}}}


    !-----------------------------------------------------------------------
    !  routine MPAS_stream_mgr_add_att_real
    !
    !> \brief Add a real attribute to the specified stream in an MPAS stream manager.
    !> \author Michael Duda, Doug Jacobsen
    !> \date   13 June 2014
    !> \details
    !>  Add a global real attribute to the stream within an MPAS stream manager.
    !>  If the optional streamID argument is not supplied, the attribute will be
    !>  applied to every stream created after the call to add the attribute.
    !
    !-----------------------------------------------------------------------
    subroutine MPAS_stream_mgr_add_att_real(manager, attName, attVal, streamID, ierr)!{{{

        implicit none

        character (len=*), parameter :: sub = 'MPAS_stream_mgr_add_att_real'

        type (MPAS_streamManager_type), intent(inout) :: manager
        character (len=*), intent(in) :: attName
        real (kind=RKIND), intent(in) :: attVal
        character (len=*), intent(in), optional :: streamID
        integer, intent(out), optional :: ierr

        type (MPAS_stream_list_type), pointer :: stream_cursor
        type (MPAS_pool_type), pointer :: att_pool
        real (kind=RKIND), pointer :: queryVal
        integer :: att_type
        integer :: err_level
        integer :: err_local
        logical :: addedAttribute


        STREAM_DEBUG_WRITE('-- Called MPAS_stream_mgr_add_att()')

        if (present(ierr)) ierr = MPAS_STREAM_MGR_NOERR
        nullify(queryVal)

        if (present(streamID)) then
            addedAttribute = .false.
            nullify(stream_cursor)
            do while (MPAS_stream_list_query(manager % streams, streamID, stream_cursor, ierr=err_local))

                addedAttribute = .true.
                att_pool => stream_cursor % att_pool

                err_level = mpas_pool_get_error_level()
                call mpas_pool_set_error_level(MPAS_POOL_SILENT)
                call mpas_pool_get_config(att_pool, attName, queryVal)
                call mpas_pool_set_error_level(err_level)
                if (.not. associated(queryVal)) then
                    !
                    ! Querying the type of the attribute should return MPAS_POOL_FATAL if the attribute really
                    !    does not exist in the pool; otherwise, the attribute exists but was of the wrong type
                    !    in the call above to mpas_pool_get_config()
                    !
                    if (mpas_pool_config_type(att_pool, attName) /= MPAS_POOL_FATAL) then
                        STREAM_ERROR_WRITE('Attribute '//trim(attName)//' in stream '//trim(stream_cursor % name)//' is not of type real.')
                        if (present(ierr)) ierr = MPAS_STREAM_MGR_ERROR
                        return 
                    end if
                    call mpas_pool_add_config(att_pool, attName, attVal)
                else
                    queryVal = attVal
                end if
            end do

            if ( .not. addedAttribute ) then
                STREAM_ERROR_WRITE('No stream matching '//trim(streamID)//' exists in call to MPAS_stream_mgr_add_att().')
                if (present(ierr)) ierr = MPAS_STREAM_MGR_ERROR
                return 
            end if

        else
            att_pool => manager % defaultAtts

            err_level = mpas_pool_get_error_level()
            call mpas_pool_set_error_level(MPAS_POOL_SILENT)
            call mpas_pool_get_config(att_pool, attName, queryVal)
            call mpas_pool_set_error_level(err_level)
            if (.not. associated(queryVal)) then
                !
                ! Querying the type of the attribute should return MPAS_POOL_FATAL if the attribute really
                !    does not exist in the pool; otherwise, the attribute exists but was of the wrong type
                !    in the call above to mpas_pool_get_config()
                !
                if (mpas_pool_config_type(att_pool, attName) /= MPAS_POOL_FATAL) then
                    STREAM_ERROR_WRITE('Attribute '//trim(attName)//' in streamManager is not of type real.')
                    if (present(ierr)) ierr = MPAS_STREAM_MGR_ERROR
                    return 
                end if
                call mpas_pool_add_config(att_pool, attName, attVal)
            else
                queryVal = attVal
            end if

        end if

    end subroutine MPAS_stream_mgr_add_att_real!}}}


    !-----------------------------------------------------------------------
    !  routine MPAS_stream_mgr_add_att_char
    !
    !> \brief Add a character attribute to the specified stream in an MPAS stream manager.
    !> \author Michael Duda, Doug Jacobsen
    !> \date   13 June 2014
    !> \details
    !>  Add a global character attribute to the stream within an MPAS stream manager.
    !>  If the optional streamID argument is not supplied, the attribute will be
    !>  applied to every stream created after the call to add the attribute.
    !
    !-----------------------------------------------------------------------
    subroutine MPAS_stream_mgr_add_att_char(manager, attName, attVal, streamID, ierr)!{{{

        implicit none

        character (len=*), parameter :: sub = 'MPAS_stream_mgr_add_att_char'

        type (MPAS_streamManager_type), intent(inout) :: manager
        character (len=*), intent(in) :: attName
        character (len=*), intent(in) :: attVal
        character (len=*), intent(in), optional :: streamID
        integer, intent(out), optional :: ierr

        type (MPAS_stream_list_type), pointer :: stream_cursor
        type (MPAS_pool_type), pointer :: att_pool
        character (len=StrKIND), pointer :: queryVal
        integer :: att_type
        integer :: err_level
        integer :: err_local
        logical :: addedAttribute


        STREAM_DEBUG_WRITE('-- Called MPAS_stream_mgr_add_att()')

        if (present(ierr)) ierr = MPAS_STREAM_MGR_NOERR
        nullify(queryVal)

        if (present(streamID)) then
            addedAttribute = .false.
            nullify(stream_cursor)
            do while (MPAS_stream_list_query(manager % streams, streamID, stream_cursor, ierr=err_local))
                addedAttribute = .true.
                att_pool => stream_cursor % att_pool

                err_level = mpas_pool_get_error_level()
                call mpas_pool_set_error_level(MPAS_POOL_SILENT)
                call mpas_pool_get_config(att_pool, attName, queryVal)
                call mpas_pool_set_error_level(err_level)
                if (.not. associated(queryVal)) then
                    !
                    ! Querying the type of the attribute should return MPAS_POOL_FATAL if the attribute really
                    !    does not exist in the pool; otherwise, the attribute exists but was of the wrong type
                    !    in the call above to mpas_pool_get_config()
                    !
                    if (mpas_pool_config_type(att_pool, attName) /= MPAS_POOL_FATAL) then
                        STREAM_ERROR_WRITE('Attribute '//trim(attName)//' in stream '//trim(stream_cursor % name)//' is not of type character.')
                        if (present(ierr)) ierr = MPAS_STREAM_MGR_ERROR
                        return 
                    end if
                    call mpas_pool_add_config(att_pool, attName, attVal)
                else
                    queryVal = attVal
                end if
            end do

            if ( .not. addedAttribute ) then
                STREAM_ERROR_WRITE('No stream matching '//trim(streamID)//' exists in call to MPAS_stream_mgr_add_att().')
                if (present(ierr)) ierr = MPAS_STREAM_MGR_ERROR
                return 
            end if

        else
            att_pool => manager % defaultAtts

            err_level = mpas_pool_get_error_level()
            call mpas_pool_set_error_level(MPAS_POOL_SILENT)
            call mpas_pool_get_config(att_pool, attName, queryVal)
            call mpas_pool_set_error_level(err_level)
            if (.not. associated(queryVal)) then
                !
                ! Querying the type of the attribute should return MPAS_POOL_FATAL if the attribute really
                !    does not exist in the pool; otherwise, the attribute exists but was of the wrong type
                !    in the call above to mpas_pool_get_config()
                !
                if (mpas_pool_config_type(att_pool, attName) /= MPAS_POOL_FATAL) then
                    STREAM_ERROR_WRITE('Attribute '//trim(attName)//' in streamManager is not of type character.')
                    if (present(ierr)) ierr = MPAS_STREAM_MGR_ERROR
                    return 
                end if
                call mpas_pool_add_config(att_pool, attName, attVal)
            else
                queryVal = attVal
            end if

        end if

    end subroutine MPAS_stream_mgr_add_att_char!}}}


    !-----------------------------------------------------------------------
    !  routine MPAS_stream_mgr_add_att_logical
    !
    !> \brief Add a logical attribute to the specified stream in an MPAS stream manager.
    !> \author Michael Duda, Doug Jacobsen
    !> \date   13 June 2014
    !> \details
    !>  Add a global logical attribute to the stream within an MPAS stream manager.
    !>  If the optional streamID argument is not supplied, the attribute will be
    !>  applied to every stream created after the call to add the attribute.
    !
    !-----------------------------------------------------------------------
    subroutine MPAS_stream_mgr_add_att_logical(manager, attName, attVal, streamID, ierr)!{{{

        implicit none

        character (len=*), parameter :: sub = 'MPAS_stream_mgr_add_att_logical'

        type (MPAS_streamManager_type), intent(inout) :: manager
        character (len=*), intent(in) :: attName
        logical, intent(in) :: attVal
        character (len=*), intent(in), optional :: streamID
        integer, intent(out), optional :: ierr

        type (MPAS_stream_list_type), pointer :: stream_cursor
        type (MPAS_pool_type), pointer :: att_pool
        logical, pointer :: queryVal
        integer :: att_type
        integer :: err_level
        integer :: err_local
        logical :: addedAttribute


        STREAM_DEBUG_WRITE('-- Called MPAS_stream_mgr_add_att()')

        if (present(ierr)) ierr = MPAS_STREAM_MGR_NOERR
        nullify(queryVal)

        if (present(streamID)) then
            addedAttribute = .false.
            nullify(stream_cursor)
            do while (MPAS_stream_list_query(manager % streams, streamID, stream_cursor, ierr=err_local))
                addedAttribute = .true.
                att_pool => stream_cursor % att_pool

                err_level = mpas_pool_get_error_level()
                call mpas_pool_set_error_level(MPAS_POOL_SILENT)
                call mpas_pool_get_config(att_pool, attName, queryVal)
                call mpas_pool_set_error_level(err_level)
                if (.not. associated(queryVal)) then
                    !
                    ! Querying the type of the attribute should return MPAS_POOL_FATAL if the attribute really
                    !    does not exist in the pool; otherwise, the attribute exists but was of the wrong type
                    !    in the call above to mpas_pool_get_config()
                    !
                    if (mpas_pool_config_type(att_pool, attName) /= MPAS_POOL_FATAL) then
                        STREAM_ERROR_WRITE('Attribute '//trim(attName)//' in stream '//trim(stream_cursor % name)//' is not of type logical.')
                        if (present(ierr)) ierr = MPAS_STREAM_MGR_ERROR
                        return 
                    end if
                    call mpas_pool_add_config(att_pool, attName, attVal)
                else
                    queryVal = attVal
                end if
            end do

            if ( .not. addedAttribute ) then
                STREAM_ERROR_WRITE('No stream matching '//trim(streamID)//' exists in call to MPAS_stream_mgr_add_att().')
                if (present(ierr)) ierr = MPAS_STREAM_MGR_ERROR
                return 
            end if

        else
            att_pool => manager % defaultAtts

            err_level = mpas_pool_get_error_level()
            call mpas_pool_set_error_level(MPAS_POOL_SILENT)
            call mpas_pool_get_config(att_pool, attName, queryVal)
            call mpas_pool_set_error_level(err_level)
            if (.not. associated(queryVal)) then
                !
                ! Querying the type of the attribute should return MPAS_POOL_FATAL if the attribute really
                !    does not exist in the pool; otherwise, the attribute exists but was of the wrong type
                !    in the call above to mpas_pool_get_config()
                !
                if (mpas_pool_config_type(att_pool, attName) /= MPAS_POOL_FATAL) then
                    STREAM_ERROR_WRITE('Attribute '//trim(attName)//' in streamManger is not of type logical.')
                    if (present(ierr)) ierr = MPAS_STREAM_MGR_ERROR
                    return 
                end if
                call mpas_pool_add_config(att_pool, attName, attVal)
            else
                queryVal = attVal
            end if
        end if

    end subroutine MPAS_stream_mgr_add_att_logical!}}}


    !-----------------------------------------------------------------------
    !  routine MPAS_stream_mgr_write
    !
    !> \brief Write streams that are managed by an MPAS stream manager.
    !> \author Michael Duda, Doug Jacobsen
    !> \date   13 June 2014
    !> \details
    !>  With no optional arguments, writes all streams whose alarms are ringing.
    !>  The "streamID" argument optionally specifies a regular expression of streams
    !>  to be written; if no other optional arguments are given, the specified
    !>  stream is only written if any of its alarms are ringing.
    !>  The "timeLevel" argument optionally specifies, for fields with multiple
    !>  time levels, the time level from which fields should be written.
    !>  The "mgLevel" argument optionally specifies, for fields that exist for 
    !>  multiple grid levels, the grid level from which fields should be written.
    !>  The "forceWriteNow" argument optionally specifies that all streams -- or 
    !>  the stream specified by the "streamID" argument -- should be written by 
    !>  the call regardless of whether any alarms associated with the stream(s) 
    !>  are ringing. The "writeTime" argument optionally specifies a time stamp
    !>  to be used for expanding a filename template, when it is not passed in,
    !>  the current time of the streamManager's clock is used to expand filename
    !>  templates.
    !
    !-----------------------------------------------------------------------
    subroutine MPAS_stream_mgr_write(manager, streamID, timeLevel, mgLevel, forceWriteNow, writeTime, ierr) !{{{

        implicit none

        type (MPAS_streamManager_type), intent(inout) :: manager
        character (len=*), intent(in), optional :: streamID
        integer, intent(in), optional :: timeLevel
        integer, intent(in), optional :: mgLevel
        logical, intent(in), optional :: forceWriteNow
        character (len=*), intent(in), optional :: writeTime
        integer, intent(out), optional :: ierr

        type (MPAS_stream_list_type), pointer :: stream_cursor
        integer :: blockID
        integer :: local_timeLevel
        integer :: local_mgLevel
        logical :: local_forceWrite
        integer :: local_ierr
        type (MPAS_Time_type) :: local_writeTime
        integer :: temp_ierr
        integer :: threadNum
        logical :: wroteStreams

        threadNum = mpas_threading_get_thread_num()

        STREAM_DEBUG_WRITE('-- Called MPAS_stream_mgr_write()')
        local_ierr = MPAS_STREAM_MGR_NOERR

        if (present(ierr)) ierr = MPAS_STREAM_MGR_NOERR

        !
        ! Use optional arguments or set defaults
        !
        if (present(timeLevel)) then
            local_timeLevel = timeLevel
        else
            local_timeLevel = 1
        end if

        if (present(mgLevel)) then
            local_mgLevel = mgLevel
        else
            local_mgLevel = 1
        end if

        if (present(forceWriteNow)) then
            local_forceWrite = forceWriteNow
        else
            local_forceWrite = .false.
        end if


        if ( present(writeTime) ) then
            call mpas_set_time(local_writeTime, dateTimeString=writeTime, ierr=ierr)
        else
            local_writeTime = mpas_get_clock_time(manager % streamClock, MPAS_NOW, ierr=local_ierr)
        end if

        ! This routine assumes global writes, so set blockID = -1
        blockID = -1

        if ( threadNum == 0 ) then
           !
           ! If a stream is specified, we process just that stream; otherwise,
           !    process all streams
           !
           if (present(streamID)) then
               wroteStreams = .false.
               nullify(stream_cursor)
               do while (MPAS_stream_list_query(manager % streams, streamID, stream_cursor, ierr=ierr))
                   STREAM_DEBUG_WRITE('-- Handling write of stream '//trim(stream_cursor % name))

                   ! Verify that the stream is an output stream
                   if (stream_cursor % direction == MPAS_STREAM_OUTPUT .or. &
                       stream_cursor % direction == MPAS_STREAM_INPUT_OUTPUT) then

                      wroteStreams = .true.
                      stream_cursor % blockWrite = .false.
                      call write_stream(manager, stream_cursor, blockID, local_timeLevel, local_mgLevel, local_forceWrite, local_writeTime, local_ierr)
                   end if
               end do

               if ( .not. wroteStreams ) then
                   STREAM_ERROR_WRITE('No output stream matching '//trim(streamID)//' exists in call to MPAS_stream_mgr_write().')
                   if (present(ierr)) ierr = MPAS_STREAM_MGR_ERROR
                   return 
               end if
           else
               nullify(stream_cursor)
               stream_cursor => manager % streams % head
               do while (associated(stream_cursor))
                   STREAM_DEBUG_WRITE('-- Handling write of stream '//trim(stream_cursor % name))

                   ! Verify that the stream is an output stream
                   if (stream_cursor % direction == MPAS_STREAM_OUTPUT .or. &
                       stream_cursor % direction == MPAS_STREAM_INPUT_OUTPUT) then

                       stream_cursor % blockWrite = .false.
                       call write_stream(manager, stream_cursor, blockID, local_timeLevel, local_mgLevel, local_forceWrite, local_writeTime, temp_ierr)
                       if (temp_ierr /= MPAS_STREAM_MGR_NOERR) then
                           local_ierr = temp_ierr
                       end if

                   end if
                   stream_cursor => stream_cursor % next
               end do
           end if
        end if

        if (present(ierr)) ierr = local_ierr

    end subroutine MPAS_stream_mgr_write !}}}


    !-----------------------------------------------------------------------
    !  routine MPAS_stream_mgr_block_write
    !
    !> \brief Write streams that are managed by an MPAS stream manager, using blockWrite = .true.
    !> \author Michael Duda, Doug Jacobsen
    !> \date   08/25/2016
    !> \details
    !>  This routine performs block writes of any streams requested within an
    !>  MPAS stream manger. Block writes imply each processor should write
    !>  their own file(s). Additionally, block writes disable global reindexing
    !>  before and after writing the stream.
    !>
    !>  With no optional arguments, writes all streams whose alarms are ringing.
    !>  The "streamID" argument optionally specifies a regular expression of streams
    !>  to be written; if no other optional arguments are given, the specified
    !>  stream is only written if any of its alarms are ringing.
    !>  The "timeLevel" argument optionally specifies, for fields with multiple
    !>  time levels, the time level from which fields should be written.
    !>  The "mgLevel" argument optionally specifies, for fields that exist for 
    !>  multiple grid levels, the grid level from which fields should be written.
    !>  The "forceWriteNow" argument optionally specifies that all streams -- or 
    !>  the stream specified by the "streamID" argument -- should be written by 
    !>  the call regardless of whether any alarms associated with the stream(s) 
    !>  are ringing. The "writeTime" argument optionally specifies a time stamp
    !>  to be used for expanding a filename template, when it is not passed in,
    !>  the current time of the streamManager's clock is used to expand filename
    !>  templates.
    !>
    !>  Swapping write types on a stream can cause unexpected behavior. For example:
    !>    - Writing a stream using the normal write routine, followed by the
    !>          block write routine, and again by the normal write routine will cause any
    !>          data in the files prior to the last normal write to be lost.
    !>
    !>  Additionally, this routine is only valid for writing out a single file
    !>  at a time.  If the block write stream is required at multiple time
    !>  levels, the filename template and filename intervals need to be setup to
    !>  give unique files for each record.
    !
    !-----------------------------------------------------------------------
    subroutine MPAS_stream_mgr_block_write(manager, writeBlock, streamID, timeLevel, mgLevel, forceWriteNow, writeTime, ierr) !{{{

        implicit none

        type (MPAS_streamManager_type), intent(inout) :: manager
        type (block_type), intent(in) :: writeBlock
        character (len=*), intent(in), optional :: streamID
        integer, intent(in), optional :: timeLevel
        integer, intent(in), optional :: mgLevel
        logical, intent(in), optional :: forceWriteNow
        character (len=*), intent(in), optional :: writeTime
        integer, intent(out), optional :: ierr

        type (mpas_pool_type), pointer :: backupAllFields, backupAllStructs

        type (MPAS_stream_list_type), pointer :: stream_cursor
        integer :: local_timeLevel
        integer :: local_mgLevel
        logical :: local_forceWrite
        integer :: local_ierr
        type (MPAS_Time_type) :: local_writeTime
        integer :: temp_ierr
        integer :: threadNum
        logical :: wroteStreams

        type (mpas_io_context_type), pointer :: debugContext, backupContext

        threadNum = mpas_threading_get_thread_num()

        STREAM_DEBUG_WRITE('-- Called MPAS_stream_mgr_block_write()')
        local_ierr = MPAS_STREAM_MGR_NOERR

        if (present(ierr)) ierr = MPAS_STREAM_MGR_NOERR

        !
        ! Use optional arguments or set defaults
        !
        if (present(timeLevel)) then
            local_timeLevel = timeLevel
        else
            local_timeLevel = 1
        end if

        if (present(mgLevel)) then
            local_mgLevel = mgLevel
        else
            local_mgLevel = 1
        end if

        if (present(forceWriteNow)) then
            local_forceWrite = forceWriteNow
        else
            local_forceWrite = .false.
        end if


        if ( present(writeTime) ) then
            call mpas_set_time(local_writeTime, dateTimeString=writeTime, ierr=ierr)
        else
            local_writeTime = mpas_get_clock_time(manager % streamClock, MPAS_NOW, ierr=local_ierr)
        end if


        if ( threadNum == 0 ) then
           ! Setup the debugging ioContext
           allocate(debugContext)
           allocate(debugContext % dminfo)
           call mpas_dmpar_init(debugContext % dminfo, MPI_COMM_SELF)

           backupContext => manager % ioContext
           manager % ioContext => debugContext

           call mpas_io_init(debugContext, 1, 1)

           ! Setup the backup pools, and swap the manager's allFields / allStructs pools
           backupAllFields => manager % allFields
           backupAllStructs => manager % allStructs
           manager % allFields => writeBlock % allFields
           manager % allStructs => writeBlock % allStructs

           !
           ! If a stream is specified, we process just that stream; otherwise,
           !    process all streams
           !
           if (present(streamID)) then
               wroteStreams = .false.
               nullify(stream_cursor)
               do while (MPAS_stream_list_query(manager % streams, streamID, stream_cursor, ierr=ierr))
                   STREAM_DEBUG_WRITE('-- Handling local write of stream '//trim(stream_cursor % name))

                   ! Verify that the stream is an output stream
                   if (stream_cursor % direction == MPAS_STREAM_OUTPUT .or. &
                       stream_cursor % direction == MPAS_STREAM_INPUT_OUTPUT) then

                      wroteStreams = .true.
                      stream_cursor % blockWrite = .true.
                      call write_stream(manager, stream_cursor, writeBlock % blockID, local_timeLevel, local_mgLevel, &
                                        local_forceWrite, local_writeTime, local_ierr)
                      stream_cursor % blockWrite = .false.
                      if ( associated(stream_cursor % stream) ) then
                         stream_cursor % valid = .false.
                         call MPAS_closeStream(stream_cursor % stream, ierr=local_ierr)
                         deallocate(stream_cursor % stream)
                      end if
                   end if
               end do

               if ( .not. wroteStreams ) then
                   STREAM_ERROR_WRITE('No output stream matching '//trim(streamID)//' exists in call to MPAS_stream_mgr_block_write().')
                   if (present(ierr)) ierr = MPAS_STREAM_MGR_ERROR
                   return 
               end if
           else
               nullify(stream_cursor)
               stream_cursor => manager % streams % head
               do while (associated(stream_cursor))
                   STREAM_DEBUG_WRITE('-- Handling local write of stream '//trim(stream_cursor % name))

                   ! Verify that the stream is an output stream
                   if (stream_cursor % direction == MPAS_STREAM_OUTPUT .or. &
                       stream_cursor % direction == MPAS_STREAM_INPUT_OUTPUT) then

                       stream_cursor % blockWrite = .true.
                       call write_stream(manager, stream_cursor, writeBlock % blockID, local_timeLevel, local_mgLevel, &
                                         local_forceWrite, local_writeTime, temp_ierr)
                       stream_cursor % blockWrite = .false.
                       if ( associated(stream_cursor % stream) ) then
                          stream_cursor % valid = .false.
                          call MPAS_closeStream(stream_cursor % stream, ierr=local_ierr)
                          deallocate(stream_cursor % stream)
                       end if
                       if (temp_ierr /= MPAS_STREAM_MGR_NOERR) then
                           local_ierr = temp_ierr
                       end if

                   end if
                   stream_cursor => stream_cursor % next
               end do
           end if
           ! Swap the allFields / allStructs back to the backups.
           manager % allFields => backupAllFields
           manager % allStructs => backupAllStructs

           ! Destroy the IO context, and dminfo that was created
           call MPAS_io_finalize(debugContext, .true.)

           manager % ioContext => backupContext

           call mpas_dmpar_finalize(debugContext % dminfo)

           deallocate(debugContext % dminfo)
           deallocate(debugContext) 
        end if

        call mpas_threading_barrier()

        if (present(ierr)) ierr = local_ierr

    end subroutine MPAS_stream_mgr_block_write !}}}


    !-----------------------------------------------------------------------
    !  routine write_stream
    !
    !> \brief Handle the writing of a stream pointed to by the stream list node
    !> \author Michael Duda
    !> \date   2 September 2014
    !> \details
    !>  Private subroutine to handle the details of actually writing a stream.
    !
    !-----------------------------------------------------------------------
    subroutine write_stream(manager, stream, blockID, timeLevel, mgLevel, forceWritenow, writeTime, ierr) !{{{

        implicit none

        type (MPAS_streamManager_type), intent(inout) :: manager
        type (MPAS_stream_list_type), intent(inout) :: stream
        integer, intent(in) :: blockID
        integer, intent(in) :: timeLevel
        integer, intent(in) :: mgLevel
        logical, intent(in) :: forceWriteNow
        type (MPAS_Time_type), intent(in) :: writeTime
        integer, intent(out) :: ierr

        type (MPAS_stream_list_type), pointer :: alarm_cursor
        type (MPAS_Time_type) :: ref_time
        type (MPAS_TimeInterval_type) :: temp_interval
        type (MPAS_TimeInterval_type) :: filename_interval
        character (len=StrKIND) :: now_string, time_string
        character (len=StrKIND) :: temp_filename, actualWhen
        character (len=StrKIND) :: err_string
        logical :: ringing_alarm, recordSeek, swapRecords
        logical :: clobberRecords, clobberFiles, truncateFiles
        integer :: maxRecords, tempRecord
        integer :: local_ierr, threadNum

        threadNum = mpas_threading_get_thread_num()

        ierr = MPAS_STREAM_MGR_NOERR
        if ( threadNum == 0 ) then
           swapRecords = .false.

           !
           ! Check whether this stream is active
           !
           if (.not. stream % active_stream) then
               STREAM_DEBUG_WRITE('-- Stream '//trim(stream % name)//' is not currently active and will not be written.')
               return
           end if

           !
           ! Check whether all packages for this stream are inactive
           ! Note: if the stream has no packages, it is assumed to be active
           !
           if (.not. stream_active_pkg_check(stream)) then
               STREAM_DEBUG_WRITE('-- Stream '//trim(stream % name)//' has only inactive packages and will not be written.')
               return
           end if

           !
           ! Check whether any of the output alarms for the stream are ringing
           !
           ringing_alarm = .false.
           alarm_cursor => stream % alarmList_out % head
           do while (associated(alarm_cursor))
               if (mpas_is_alarm_ringing(manager % streamClock, alarm_cursor % name, ierr=local_ierr)) then
                   ringing_alarm = .true.
                   exit
               end if
               alarm_cursor => alarm_cursor % next
           end do

           if ((.not. ringing_alarm) .and. (.not. forceWriteNow)) then
               return
           end if

           !
           ! Work out file clobbering options
           !
           if (stream % clobber_mode == MPAS_STREAM_CLOBBER_OVERWRITE) then
               clobberRecords = .true.
           else
               clobberRecords = .false.
           end if

           if (stream % clobber_mode == MPAS_STREAM_CLOBBER_OVERWRITE .or. &
               stream % clobber_mode == MPAS_STREAM_CLOBBER_TRUNCATE .or. &
               stream % clobber_mode == MPAS_STREAM_CLOBBER_APPEND) then
               clobberFiles = .true.
           else
               clobberFiles = .false.
           end if

           if (stream % clobber_mode == MPAS_STREAM_CLOBBER_TRUNCATE) then
               truncateFiles = .true.
           else
               truncateFiles = .false.
           end if

           !
           ! If the stream is not valid, assume that we have not yet written this
           ! stream, in which case we create the stream from scratch
           !
           if (.not. stream % valid) then
               if ( stream % filename_interval /= 'none' ) then
                   call mpas_set_timeInterval(filename_interval, timeString=stream % filename_interval)
                   call mpas_build_stream_filename(stream % referenceTime, writeTime, filename_interval, stream % filename_template, blockID, stream % filename, ierr=local_ierr)
               else
                   call mpas_get_time(stream % referenceTime, dateTimeString=time_string)
                   call mpas_expand_string(time_string, blockID, stream % filename_template, stream % filename)
               end if

               stream % nRecords = 1

               recordSeek = .false.
               ! Based on clobber_mode, determine if it matters if the file exists or not.
               if ( stream % clobber_mode == MPAS_STREAM_CLOBBER_OVERWRITE .or. stream % clobber_mode == MPAS_STREAM_CLOBBER_APPEND ) then
                   STREAM_DEBUG_WRITE(' -- Cobber mode is overwrite or append...')
    
                   ! Check if the file exists
                   inquire(file=trim(stream % filename), exist=recordSeek)
               end if

               !
               ! Build stream from pools of fields and attributes
               !
               allocate(stream % stream)
               call MPAS_createStream(stream % stream, manager % ioContext, stream % filename, stream % io_type, MPAS_IO_WRITE,  &
                                      precision=stream % precision, clobberRecords=clobberRecords, &
                                      clobberFiles=clobberFiles, truncateFiles=truncateFiles, ierr=local_ierr)
               stream % stream % blockWrite = stream % blockWrite
               if (local_ierr /= MPAS_STREAM_NOERR) then
                   if (local_ierr == MPAS_STREAM_CLOBBER_FILE) then
                       !
                       ! We should have only reached this point if clobber_mode =  never_modify
                       !
                       write(err_string,'(a)') 'Writing to stream '''//trim(stream % name)//''' would clobber file '''//&
                                               trim(stream % filename)//''','
                       STREAM_ERROR_WRITE(trim(err_string))
                       write(err_string,'(a)') '    but clobber_mode is set to ''never_modify''.'
                       STREAM_ERROR_WRITE(trim(err_string))
                       ierr = MPAS_STREAM_MGR_ERR_CLOBBER_FILE
                   else
                       ierr = MPAS_STREAM_MGR_ERROR
                   end if
                   return
               end if

               ! File exists on disk, prior to creating stream. Need to seek the record to ensure we're writing to the correct place.
               if ( recordSeek ) then
                   STREAM_DEBUG_WRITE(' -- File exists on disk: ' // trim(stream % filename))
                   call mpas_get_time(writeTime, dateTimeString=now_string)
    
                   ! Look for exact record (in the case of overwriting)
                   ! This also gets the number of records in the file.
                   stream % nRecords = MPAS_seekStream(stream % stream, now_string, MPAS_STREAM_EXACT_TIME, actualWhen, maxRecords, local_ierr)
                   STREAM_DEBUG_WRITE(' -- Seeked record is: $i with current records equal to $i and an error of $i' COMMA intArgs=(/stream % nRecords COMMA maxRecords, local_ierr/))
    
                   if ( stream % nRecords == 0 ) then
                       ! If we didn't find an exact time, set record to point to the end of the file.
                       ! This might result in non-monotonic timestamps in the output file.
                       stream % nRecords = maxRecords + 1
                       STREAM_DEBUG_WRITE(' -- No exact time match found for ' // trim(now_string) // ' appending record instead.')
                       STREAM_DEBUG_WRITE(' -- Setting record to: $i' COMMA intArgs=(/stream % nRecords/))
                   end if
               end if

               call build_stream(stream, MPAS_STREAM_OUTPUT, manager % allFields, manager % allPackages, timeLevel, mgLevel, local_ierr)
               if (local_ierr /= MPAS_STREAM_NOERR) then
                   ierr = MPAS_STREAM_MGR_ERROR
                   return
               end if
               stream % timeLevel = timeLevel

               stream % valid = .true.
           else
               if ( stream % filename_interval /= 'none' ) then
                   call mpas_set_timeInterval(filename_interval, timeString=stream % filename_interval)
                   call mpas_build_stream_filename(stream % referenceTime, writeTime, filename_interval, stream % filename_template, blockID, temp_filename, ierr=local_ierr)
               else
                   call mpas_get_time(stream % referenceTime, dateTimeString=time_string)
                   call mpas_expand_string(time_string, blockID, stream % filename_template, temp_filename)
               end if

               if (temp_filename /= stream % filename) then

                   stream % filename = temp_filename

                   !
                   ! Close existing stream
                   !
                   call MPAS_closeStream(stream % stream, ierr=local_ierr)
                   if (local_ierr /= MPAS_STREAM_NOERR) then
                       ierr = MPAS_STREAM_MGR_ERROR
                       return
                   end if

                   recordSeek = .false.
                   ! Based on clobber_mode, determine if it matters if the file exists or not.
                   if ( stream % clobber_mode == MPAS_STREAM_CLOBBER_OVERWRITE .or. stream % clobber_mode == MPAS_STREAM_CLOBBER_APPEND ) then
                       STREAM_DEBUG_WRITE(' -- Cobber mode is overwrite or append...')
           
                       ! Check if the file exists
                       inquire(file=trim(stream % filename), exist=recordSeek)
                   end if

                   stream % nRecords = 1

                   !
                   ! Build new stream from pools of fields and attributes
                   !
                   call MPAS_createStream(stream % stream, manager % ioContext, stream % filename, stream % io_type, MPAS_IO_WRITE, &
                                          precision=stream % precision, clobberRecords=clobberRecords, &
                                          clobberFiles=clobberFiles, truncateFiles=truncateFiles, ierr=local_ierr)
                   stream % stream % blockWrite = stream % blockWrite
                   if (local_ierr /= MPAS_STREAM_NOERR) then
                       if (local_ierr == MPAS_STREAM_CLOBBER_FILE) then
                           !
                           ! We should have only reached this point if clobber_mode =  never_modify
                           !
                           write(err_string,'(a)') 'Writing to stream '''//trim(stream % name)//''' would clobber file '''//&
                                                   trim(stream % filename)//''','
                           STREAM_ERROR_WRITE(trim(err_string))
                           write(err_string,'(a)') '    but clobber_mode is set to ''never_modify''.'
                           STREAM_ERROR_WRITE(trim(err_string))
                           ierr = MPAS_STREAM_MGR_ERR_CLOBBER_FILE
                       else
                           ierr = MPAS_STREAM_MGR_ERROR
                       end if
                       stream % valid = .false.
                       return
                   end if

                   ! File exists on disk, prior to creating stream. Need to seek the record to ensure we're writing to the correct place.
                   if ( recordSeek ) then
                       STREAM_DEBUG_WRITE(' -- File exists on disk: ' // trim(stream % filename))
                       call mpas_get_time(writeTime, dateTimeString=now_string)
           
                       ! Look for exact record (in the case of overwriting)
                       ! This also gets the number of records in the file.
                       stream % nRecords = MPAS_seekStream(stream % stream, now_string, MPAS_STREAM_EXACT_TIME, actualWhen, maxRecords, local_ierr)
                       STREAM_DEBUG_WRITE(' -- Seeked record is: ' COMMA stream % nRecords COMMA ' with current records equal to ' COMMA maxRecords COMMA ' and an error of ' COMMA local_ierr)
                       STREAM_DEBUG_WRITE(' -- Seeked record is: $i with current records equal to $i and an error of $i' COMMA intArgs=(/stream % nRecords COMMA maxRecords COMMA local_ierr/))
           
                       if ( stream % nRecords == 0 ) then
                           ! If we didn't find an exact time, set record to point to the end of the file.
                           ! This might result in non-monotonic timestamps in the output file.
                           stream % nRecords = maxRecords + 1
                           STREAM_DEBUG_WRITE(' -- No exact time match found for ' // trim(now_string) // ' appending record instead.')
                           STREAM_DEBUG_WRITE(' -- Setting record to: $i' COMMA intArgs=(/stream % nRecords/))
                       end if
                   end if

                   call build_stream(stream, MPAS_STREAM_OUTPUT, manager % allFields, manager % allPackages, timeLevel, mgLevel, local_ierr)
                   if (local_ierr /= MPAS_STREAM_NOERR) then
                       ierr = MPAS_STREAM_MGR_ERROR
                       return
                   end if
                   stream % timeLevel = timeLevel
               else
                   stream % nRecords = stream % nRecords + 1
                   if ( stream % clobber_mode == MPAS_STREAM_CLOBBER_OVERWRITE .or. stream % clobber_mode == MPAS_STREAM_CLOBBER_APPEND ) then
                       call mpas_get_time(writeTime, dateTimeString=now_string)
           
                       ! Look for exact record (in the case of overwriting)
                       ! This also gets the number of records in the file.
                       tempRecord = MPAS_seekStream(stream % stream, now_string, MPAS_STREAM_EXACT_TIME, actualWhen, maxRecords, local_ierr)
                       STREAM_DEBUG_WRITE(' -- Seeked record is: $i with current records equal to $i and an error of $i' COMMA intArgs=(/tempRecord COMMA maxRecords COMMA local_ierr/))
           
                       if ( tempRecord /= 0 .and. stream % nRecords < maxRecords ) then
                           ! If we found an exact result
                           ! This might result in non-monotonic timestamps in the output file.
                           swapRecords = .true.
                           maxRecords = stream % nRecords
                           stream % nRecords = tempRecord
                           tempRecord = maxRecords
                           STREAM_DEBUG_WRITE(' -- Exact time match found for ' // trim(now_string) )
                           STREAM_DEBUG_WRITE(' -- Setting record to: $i' COMMA intArgs=(/stream % nRecords/))
                       else if ( tempRecord == 0 .and. stream % nRecords < maxRecords ) then
                           ! If we didn't find an exact time, set record to point to the end of the file.
                           ! This might result in non-monotonic timestamps in the output file.
                           stream % nRecords = maxRecords + 1
                           STREAM_DEBUG_WRITE(' -- No exact time match found for ' // trim(now_string) // ' appending record instead.')
                           STREAM_DEBUG_WRITE(' -- Setting record to: $i' COMMA intArgs=(/stream % nRecords/))
                       end if
                   end if
               end if
           end if

           if (timeLevel /= stream % timeLevel) then

               call update_stream(stream, manager % allFields, timeLevel, mgLevel, local_ierr)
               if (local_ierr /= MPAS_STREAM_NOERR) then
                   ierr = MPAS_STREAM_MGR_ERROR
                   return
               end if
               stream % timeLevel = timeLevel
           end if

           !
           ! For any connectivity arrays in the stream, temporarily convert local indices to global indices
           ! unless this stream is using blockWrite
           !
           if ( .not. stream % blockWrite ) then
              STREAM_DEBUG_WRITE(' -- Prewrite reindex for stream ' // trim(stream % name))
              call prewrite_reindex(manager % allFields, stream % field_pool)
           end if

           ! 
           ! Write the stream
           ! 
           STREAM_DEBUG_WRITE(' -- Writing stream ' // trim(stream % name))
           call MPAS_writeStream(stream % stream, stream % nRecords, ierr=local_ierr)

           !
           ! Regardless of the error code from MPAS_writeStream, we need to reset global indices in the stream back to local indices
           ! unless this stream is using blockWrite
           !
           if ( .not. stream % blockWrite ) then
              STREAM_DEBUG_WRITE(' -- Postwrite reindex for stream ' // trim(stream % name))
              call postwrite_reindex(manager % allFields, stream % field_pool)
           end if

           if (local_ierr /= MPAS_STREAM_NOERR) then
               if (local_ierr == MPAS_STREAM_CLOBBER_RECORD) then
                   !
                   ! We should have only reached this point if clobber_mode =  append
                   !
                   write(err_string,'(a,i4,a)') 'Writing to stream '''//trim(stream % name)//''' would overwrite record ', &
                                                stream % nRecords, ' in file '''//trim(stream % filename)//''','
                   STREAM_ERROR_WRITE(trim(err_string))
                   write(err_string,'(a)') '    but clobber_mode is set to ''append''.'
                   STREAM_ERROR_WRITE(trim(err_string))
                   ierr = MPAS_STREAM_MGR_ERR_CLOBBER_REC
               else
                   ierr = MPAS_STREAM_MGR_ERROR
               end if

               if ( swapRecords ) then
                   stream % nRecords = tempRecord
               end if
               return
           end if

           if ( swapRecords ) then
               stream % nRecords = tempRecord
           end if
        end if

    end subroutine write_stream !}}}


    !-----------------------------------------------------------------------
    !  routine MPAS_stream_mgr_read
    !
    !> \brief Read streams that are managed by an MPAS stream manager.
    !> \author Michael Duda, Doug Jacobsen
    !> \date   13 June 2014
    !> \details
    !>  With no optional arguments, reads all streams whose alarms are ringing.
    !>  The "streamID" argument optionally specifies a regular expression of streams
    !>  to be read; if no other optional arguments are given, the specified stream
    !>  is only read if any of its alarms are ringing.
    !>  The "timeLevel" argument optionally specifies, for fields with multiple
    !>  time levels, the time level into which fields should be read.
    !>  The "mgLevel" argument optionally specifies, for fields that exist for 
    !>  multiple grid levels, the grid level into which fields should be read.
    !>  The "when" argument optionally specifies the timestamp from which fields
    !>  are to be read.
    !>  The "whence" argument optionally specifies the method for determining
    !>  the timestamp to read from in case an exact match is not found for the
    !>  read timestamp, which is the current time unless the optional "when"
    !>  argument is given; possible values are MPAS_STREAM_EXACT_TIME, 
    !>  MPAS_STREAM_NEAREST, MPAS_STREAM_LATEST_BEFORE, 
    !>  MPAS_STREAM_LATEST_STRICTLY_BEFORE, MPAS_STREAM_EARLIEST_AFTER, or 
    !>  MPAS_STREAM_EARLIEST_STRICTLY_AFTER.
    !>  The optional output argument "actualWhen" returns the actual time read 
    !>  from a stream in case an exact match for the "when" time is not found, 
    !>  and a nearby time is selected using the "whence" argument.
    !
    !-----------------------------------------------------------------------
    subroutine MPAS_stream_mgr_read(manager, streamID, timeLevel, mgLevel, rightNow, when, whence, actualWhen, ierr) !{{{

        implicit none

        type (MPAS_streamManager_type), intent(inout) :: manager
        character (len=*), intent(in), optional :: streamID
        integer, intent(in), optional :: timeLevel
        integer, intent(in), optional :: mgLevel
        logical, intent(in), optional :: rightNow
        character (len=*), intent(in), optional :: when
        integer, intent(in), optional :: whence
        character (len=*), intent(out), optional :: actualWhen
        integer, intent(out), optional :: ierr

        type (MPAS_stream_list_type), pointer :: stream_cursor
        integer :: local_timeLevel
        integer :: local_mgLevel
        logical :: local_rightNow
        character (len=StrKIND) :: local_when
        integer :: local_whence
        integer :: local_ierr
        integer :: temp_ierr
        type (MPAS_Time_type) :: now_time 
        integer :: threadNum
        logical :: readStreams

        threadNum = mpas_threading_get_thread_num()

        STREAM_DEBUG_WRITE('-- Called MPAS_stream_mgr_read()')

        if (present(ierr)) ierr = MPAS_STREAM_MGR_NOERR
        if (present(actualWhen)) write(actualWhen,'(a)') '0000-01-01_00:00:00'

        !
        ! Use optional arguments or set defaults
        !
        if (present(timeLevel)) then
            local_timeLevel = timeLevel
        else
            local_timeLevel = 1
        end if

        if (present(mgLevel)) then
            local_mgLevel = mgLevel
        else
            local_mgLevel = 1
        end if

        if (present(rightNow)) then
            local_rightNow = rightNow
        else
            local_rightNow = .false.
        end if

        if (present(when)) then
            local_when = when
        else
            now_time = mpas_get_clock_time(manager % streamClock, MPAS_NOW, ierr=local_ierr)
            call mpas_get_time(now_time, dateTimeString=local_when)
        end if

        if (present(whence)) then
            local_whence = whence
        else
            local_whence = MPAS_STREAM_EXACT_TIME
        end if


        if ( threadNum == 0 ) then
           !
           ! If a stream is specified, we process just that stream; otherwise,
           !    process all streams
           !
           if (present(streamID)) then
               readStreams = .false.
               nullify(stream_cursor)
               do while (MPAS_stream_list_query(manager % streams, streamID, stream_cursor, ierr=ierr))
                   STREAM_DEBUG_WRITE('-- Handling read of stream '//trim(stream_cursor % name))
   
                   ! Verify that the stream is an input stream
                   if (stream_cursor % direction == MPAS_STREAM_INPUT .or. stream_cursor % direction == MPAS_STREAM_INPUT_OUTPUT) then
                      readStreams = .true.
                      call read_stream(manager, stream_cursor, local_timeLevel, local_mgLevel, local_rightNow, local_when, &
                                       local_whence, actualWhen, local_ierr)
                   end if
               end do

               if ( .not. readStreams ) then
                   STREAM_ERROR_WRITE('No input stream matching '//trim(streamID)//' exists in call to MPAS_stream_mgr_read().')
                   if (present(ierr)) ierr = MPAS_STREAM_MGR_ERROR
                   return 
               end if
           else
               nullify(stream_cursor)
               stream_cursor => manager % streams % head
               do while (associated(stream_cursor))
                   STREAM_DEBUG_WRITE('-- Handling read of stream '//trim(stream_cursor % name))
   
                   ! Verify that the stream is an input stream
                   if (stream_cursor % direction == MPAS_STREAM_INPUT .or. &
                       stream_cursor % direction == MPAS_STREAM_INPUT_OUTPUT) then
   
                       !
                       ! What should be the meaning of actualWhen if we read multiple streams in this call?
                       !
                       call read_stream(manager, stream_cursor, local_timeLevel, local_mgLevel, local_rightNow, &
                                        local_when, local_whence, actualWhen, temp_ierr)
                       if (temp_ierr /= MPAS_STREAM_MGR_NOERR) then
                           local_ierr = MPAS_STREAM_MGR_ERROR
                       end if
                   end if
   
                   stream_cursor => stream_cursor % next
               end do
           end if
        end if

        if (present(ierr)) ierr = local_ierr

    end subroutine MPAS_stream_mgr_read !}}}


    !-----------------------------------------------------------------------
    !  routine read_stream
    !
    !> \brief Handle the reading of a stream pointed to by the stream list node
    !> \author Michael Duda, Doug Jacobsen
    !> \date   4 September 2014
    !> \details
    !>  Private subroutine to handle the details of actually reading a stream.
    !
    !-----------------------------------------------------------------------
    subroutine read_stream(manager, stream, timeLevel, mgLevel, forceReadNow, when, whence, actualWhen, ierr) !{{{

        implicit none

        type (MPAS_streamManager_type), intent(inout) :: manager
        type (MPAS_stream_list_type), intent(inout) :: stream
        integer, intent(in) :: timeLevel
        integer, intent(in) :: mgLevel
        logical, intent(in) :: forceReadNow
        character (len=*), intent(in) :: when
        integer, intent(in) :: whence
        character (len=*), intent(out), optional :: actualWhen
        integer, intent(out) :: ierr

        integer :: blockID_local
        character (len=StrKIND) :: err_string

        type (MPAS_stream_list_type), pointer :: alarm_cursor
        type (MPAS_Time_type) :: now_time, ref_time, temp_time
        type (MPAS_TimeInterval_type) :: temp_interval
        type (MPAS_TimeInterval_type) :: filename_interval
        character (len=StrKIND) :: temp_filename
        character (len=StrKIND) :: temp_actualWhen
        logical :: ringing_alarm
        integer :: temp_maxRecords
        integer :: local_ierr

        type (MPAS_Time_Type) :: currentTime, filenameTime
        type (MPAS_TimeInterval_Type) :: filenameInterval
        type (MPAS_Time_Type) :: whenTime, firstTime, secondTime
        type (MPAS_TimeInterval_Type) :: firstDiff, secondDiff

        type (MPAS_Stream_type) :: testStream
        character (len=StrKIND) :: test_when
        character (len=StrKIND) :: test_filename
        character (len=StrKIND) :: test_actualWhen
        integer :: test_record, test_maxRecords
        logical :: retestFile, rebuildStream
        integer :: threadNum

        threadNum = mpas_threading_get_thread_num()

        ! For now, reading only supports global reads.
        ! In the future, if reading is supposed to support local reads as well,
        ! blockID can become an input argument and then blockID_local can be
        ! set to blockID
        blockID_local = -1

        ierr = MPAS_STREAM_MGR_NOERR

        if ( threadNum == 0 ) then
           rebuildStream = .false.

           !
           ! Check whether this stream is active
           !
           if (.not. stream % active_stream) then
               STREAM_DEBUG_WRITE('-- Stream '//trim(stream % name)//' is not currently active and will not be read.')
               return
           end if

           !
           ! Check whether all packages for this stream are inactive
           ! Note: if the stream has no packages, it is assumed to be active
           !
           if (.not. stream_active_pkg_check(stream)) then
               STREAM_DEBUG_WRITE('-- Stream '//trim(stream % name)//' has only inactive packages and will not be read.')
               return
           end if

           !
           ! Check whether any of the input alarms for the stream are ringing
           !
           ringing_alarm = .false.
           alarm_cursor => stream % alarmList_in % head
           do while (associated(alarm_cursor))
               if (mpas_is_alarm_ringing(manager % streamClock, alarm_cursor % name, ierr=local_ierr)) then
                   ringing_alarm = .true.
                   exit
               end if
               alarm_cursor => alarm_cursor % next
           end do

           if ((.not. ringing_alarm) .and. (.not. forceReadNow)) then
               return
           end if

           !
           ! First we need to build the filename for the current read time.
           !
           if ( stream % filename_interval /= 'none' ) then
               call mpas_set_time(now_time, dateTimeString=when, ierr=local_ierr)
               call mpas_set_timeInterval(filename_interval, timeString=stream % filename_interval)
               
               call mpas_build_stream_filename(stream % referenceTime, now_time, filename_interval, stream % filename_template, blockID_local, temp_filename, ierr=local_ierr)
           else
               call mpas_expand_string(when, blockID_local, stream % filename_template, temp_filename)
           end if

           STREAM_DEBUG_WRITE(' -- Stream filename is: ' // trim(temp_filename) )

           !
           ! If the stream is not valid, assume that we have not yet written this
           ! stream, in which case we create the stream from scratch
           !
           if (.not. stream % valid) then
               stream % filename = temp_filename

               !
               ! Build stream from pools of fields and attributes
               !
               allocate(stream % stream)
               call MPAS_createStream(stream % stream, manager % ioContext, stream % filename, stream % io_type, MPAS_IO_READ, &
                                      precision=stream % precision, ierr=local_ierr)
               if (local_ierr /= MPAS_STREAM_NOERR) then
                   if (local_ierr == MPAS_IO_ERR_NOEXIST_READ) then
                       write(err_string,'(a)') 'Stream '''//trim(stream % name)//''' attempted to read non-existent file '''//trim(stream % filename)//''''
                       STREAM_ERROR_WRITE(trim(err_string))
                       ierr = MPAS_STREAM_MGR_ERROR
                   else
                       ierr = MPAS_STREAM_MGR_ERROR
                   end if
                   return
               end if

               call build_stream(stream, MPAS_STREAM_INPUT, manager % allFields, manager % allPackages, timeLevel, mgLevel, local_ierr)
               if (local_ierr /= MPAS_STREAM_NOERR) then
                   ierr = MPAS_STREAM_MGR_ERROR
                   return
               end if
               stream % timeLevel = timeLevel

               stream % valid = .true.
           else if (temp_filename /= stream % filename) then
              STREAM_DEBUG_WRITE('-- Changing filename from '//trim(stream % filename)//' to '//trim(temp_filename))

              stream % filename = temp_filename

              !
              ! Close existing stream
              !
              call MPAS_closeStream(stream % stream, ierr=local_ierr)
              if (local_ierr /= MPAS_STREAM_NOERR) then
                  ierr = MPAS_STREAM_MGR_ERROR
                  return
              end if

              !
              ! Build new stream from pools of fields and attributes
              !
              call MPAS_createStream(stream % stream, manager % ioContext, stream % filename, stream % io_type, MPAS_IO_READ, precision=stream % precision, ierr=local_ierr)
              if (local_ierr /= MPAS_STREAM_NOERR) then
                  if (local_ierr == MPAS_IO_ERR_NOEXIST_READ) then
                      write(err_string,'(a)') 'Stream '''//trim(stream % name)//''' attempted to read non-existent file '''//trim(stream % filename)//''''
                      STREAM_ERROR_WRITE(trim(err_string))
                      ierr = MPAS_STREAM_MGR_ERROR
                  else
                      ierr = MPAS_STREAM_MGR_ERROR
                  end if
                  return
              end if

              call build_stream(stream, MPAS_STREAM_INPUT, manager % allFields, manager % allPackages, timeLevel, mgLevel, local_ierr)
              if (local_ierr /= MPAS_STREAM_NOERR) then
                  ierr = MPAS_STREAM_MGR_ERROR
                  return
              end if
              stream % timeLevel = timeLevel
           end if

           STREAM_DEBUG_WRITE(' Seeking time of ' // trim(when))

           !
           ! With multiple times per file, we need to get the record number from MPAS_seekStream.
           !
           stream % nRecords = MPAS_seekStream(stream % stream, when, whence, temp_actualWhen, maxRecords=temp_maxRecords, ierr=local_ierr)

           if ( stream % nRecords == 0 .and. temp_maxRecords == 0 ) then
               stream % nRecords = 1
               STREAM_WARNING_WRITE('File ' // trim(stream % filename) // ' does not contain a seekable xtime variable. Forcing a read of the first time record.')
           else if (stream % nRecords /= 0) then
               STREAM_DEBUG_WRITE('   Seeked record is: $i out of $i with a time stamp of ' // trim(temp_actualWhen) // ' filename was ' // trim(stream % filename) COMMA intArgs=(/stream%nRecords COMMA temp_maxRecords/))
           else if (temp_maxRecords /= 0 .and. whence == MPAS_STREAM_EXACT_TIME) then
               STREAM_ERROR_WRITE('File ' // trim(stream % filename) // ' does not contain the time ' // trim(when))
               ierr = MPAS_STREAM_MGR_ERROR
               return
           end if

           retestFile = .false.
           if ( trim(stream % filename_interval) /= 'none' .and. whence /= MPAS_STREAM_EXACT_TIME ) then
              currentTime = mpas_get_clock_time(manager % streamClock, MPAS_NOW, ierr=local_ierr)
              call mpas_set_timeInterval(filenameInterval, timeString=stream % filename_interval, ierr=local_ierr)

              ! Need to handle the case where the time requested was not found.
              !
              ! Things that need to be handled here are when we're at the beginning
              ! or end of a file and we're looking for the next or previous time
              ! record.
              !
              ! Currently this only checks one file each direction (forward or
              ! backward). It will fail finding a file more than one interval away
              ! from when.
              if ( stream % nRecords == 0) then
                 if ( ( whence == MPAS_STREAM_LATEST_BEFORE .and. temp_actualWhen /= when ) .or. whence == MPAS_STREAM_LATEST_STRICTLY_BEFORE ) then
                    ! Subtract filename_interval from when, build new filename, and
                    ! check for a time latest before in that file.
                    filenameTime = currentTime - filenameInterval
                    retestFile = .true.
                    STREAM_DEBUG_WRITE(' Retest latest before...')
                 else if ( ( whence == MPAS_STREAM_EARLIEST_AFTER .and. temp_actualWhen /= when ).or. whence == MPAS_STREAM_EARLIEST_STRICTLY_AFTER ) then
                    ! Add filename_interval from when, build new filename, and
                    ! check for a time latest before in that file.
                    filenameTime = currentTime + filenameInterval
                    retestFile = .true.
                    STREAM_DEBUG_WRITE(' Retest earliest after...')
                 end if
              else
                 ! If time was found, and we were looking for nearest need to make sure nearest isn't in previous or next file.
                 !
                 ! This only needs to be checked if we found the first or last time slice in the file.
                 if ( whence == MPAS_STREAM_NEAREST ) then
                    if ( stream % nRecords == 1 .and. stream % nRecords == temp_maxRecords ) then
                        call mpas_set_time(temp_time, dateTimeString=temp_actualWhen)

                        ! If an exact time was found, read that one, and don't bother re-testing.
                        if ( currentTime == temp_time ) then
                           retestFile = .false.

                        ! If current time is before the time that was read, re-test using the previous file
                        else if ( currentTime < temp_time ) then
                           filenameTime = currentTime - filenameInterval
                           retestFile = .true.
                           STREAM_DEBUG_WRITE('Retest nearest prev file')

                        ! If current time is before the time that was read, re-test using the next file
                        else if ( currentTime > temp_time ) then
                           filenameTime = currentTime + filenameInterval
                           retestFile = .true.
                           STREAM_DEBUG_WRITE('Retest nearest next file')
                        end if
                    else if ( stream % nRecords == 1 ) then
                        ! Subtract filename_interval from when, build new filename, and check for nearest time in that file.
                        ! Compare the two, and keep the one closest to when.
                        filenameTime = currentTime - filenameInterval
                        retestFile = .true.
                        STREAM_DEBUG_WRITE('Retest nearest beginning')
                    else if ( stream % nRecords == temp_maxRecords ) then
                        ! Add filename_interval from when, build new filename, and check for nearest time in that file.
                        ! Compare the two, and keep the one closest to when.
                        filenameTime = currentTime + filenameInterval
                        retestFile = .true.
                        STREAM_DEBUG_WRITE('Retest nearest end')
                    end if
                 end if
              end if
           end if

           if ( retestFile ) then
              STREAM_DEBUG_WRITE(' --- Retesting file... ')
              call mpas_get_time(filenameTime, dateTimeString=test_when)

              call mpas_set_timeInterval(filename_interval, timeString=stream % filename_interval)
              
              call mpas_build_stream_filename(stream % referenceTime, filenameTime, filename_interval, stream % filename_template, blockID_local, test_filename, ierr=local_ierr)

              STREAM_DEBUG_WRITE(' --- Retesting filename is ' // trim(test_filename))

              inquire(file=trim(test_filename), exist=retestFile)

              ! If file exists, the testing stream needs to be built.
              if ( retestFile ) then
                  call mpas_createStream(testStream, manager % ioContext, test_filename, stream % io_type, MPAS_IO_READ, precision=stream % precision, ierr=local_ierr)
              else
                  STREAM_DEBUG_WRITE(' Filename: ' // trim(test_filename) // ' does not exist.')
              end if
           end if

           ! Only continue testing file it if was found.
           if ( retestFile ) then
              test_record = MPAS_seekStream(testStream, when, whence, test_actualWhen, maxRecords=test_maxRecords, ierr=local_ierr)

              STREAM_DEBUG_WRITE(' -- Test record is $i out of $i with a time of ' // trim(test_actualWhen) COMMA intArgs=(/test_record COMMA test_maxRecords/))

              if ( test_record /= 0 ) then
                 if ( whence == MPAS_STREAM_NEAREST ) then
                     call mpas_set_time(whenTime, dateTimeString=when)
                     call mpas_set_time(firstTime, dateTimeString=temp_actualWhen)
                     call mpas_set_time(secondTime, dateTimeString=test_actualWhen)

                     ! Build first diff
                     if ( firstTime > whenTime ) then
                        firstDiff = firstTime - whenTime
                     else
                        firstDiff = whenTime - firstTime
                     end if

                     ! Build second diff
                     if ( secondTime > whenTime ) then
                        secondDiff = secondTime - whenTime
                     else
                        secondDiff = whenTime - secondTime
                     end if

                     ! Compare first and second diff, keeping the closest one to when.
                     ! Only need to rebuild stream if the second* ones are closer.
                     if ( secondDiff == firstDiff ) then

                        ! If times are equidistance, take the later of the two.
                        if ( firstTime > secondTime ) then
                           rebuildStream = .false.
                        else
                           rebuildStream = .true.
                        end if
                     else if ( secondDiff < firstDiff ) then
                        rebuildStream = .true.
                        STREAM_DEBUG_WRITE(' --- New time is closer than old time')
                     else
                        STREAM_DEBUG_WRITE(' --- Old time is closer than test time')
                     end if
                 else if ( stream % nRecords == 0 ) then
                     rebuildStream = .true.
                 end if
              else
                  rebuildStream = .false.
              end if
              call MPAS_closeStream(testStream, ierr=local_ierr)
           end if

           ! Rebuild stream if we need to, because a different file has a closer time.
           if ( rebuildStream ) then
              STREAM_DEBUG_WRITE(' --- rebuilding stream...')
              stream % filename = test_filename

              !
              ! Close existing stream
              !
              call MPAS_closeStream(stream % stream, ierr=local_ierr)
              if (local_ierr /= MPAS_STREAM_NOERR) then
                  ierr = MPAS_STREAM_MGR_ERROR
                  return
              end if

              !
              ! Build new stream from pools of fields and attributes
              !
              call MPAS_createStream(stream % stream, manager % ioContext, stream % filename, stream % io_type, MPAS_IO_READ, precision=stream % precision, ierr=local_ierr)
              if (local_ierr /= MPAS_STREAM_NOERR) then
                  ierr = MPAS_STREAM_MGR_ERROR
                  return
              end if

              call build_stream(stream, MPAS_STREAM_INPUT, manager % allFields, manager % allPackages, timeLevel, mgLevel, local_ierr)
              if (local_ierr /= MPAS_STREAM_NOERR) then
                  ierr = MPAS_STREAM_MGR_ERROR
                  return
              end if
              stream % timeLevel = timeLevel

              ! Set record number based on test_record from the read we just did.
              stream % nRecords = test_record
           end if

           if (timeLevel /= stream % timeLevel) then

               call update_stream(stream, manager % allFields, timeLevel, mgLevel, local_ierr)
               if (local_ierr /= MPAS_STREAM_NOERR) then
                   ierr = MPAS_STREAM_MGR_ERROR
                   return
               end if
               stream % timeLevel = timeLevel
           end if

           ! 
           ! Read the stream
           ! 
           call MPAS_readStream(stream % stream, stream % nRecords, ierr=local_ierr)
           if (local_ierr /= MPAS_STREAM_NOERR) then
               ierr = MPAS_STREAM_MGR_ERROR
               return
           end if

           if (present(actualWhen)) then
               call MPAS_streamTime(stream % stream, stream % nRecords, actualWhen, ierr=local_ierr)
               if (local_ierr /= MPAS_STREAM_NOERR) then
!
! TODO: Add debug prints for all error conditions
!
                   ierr = MPAS_STREAM_MGR_ERROR
                   return
               end if
           end if

           !
           ! Exchange halos for all decomposed fields in this stream
           !
           call exch_all_halos(manager % allFields, stream % field_pool, stream % timeLevel, local_ierr)

           !
           ! For any connectivity arrays in this stream, convert global indices to local indices
           !
           call postread_reindex(manager % allFields, stream % field_pool)
        end if

    end subroutine read_stream !}}}


    !-----------------------------------------------------------------------
    !  routine MPAS_stream_mesg
    !
    !> \brief Write an error message (if the level requires it) to 
    !> \author Michael Duda, Doug Jacobsen
    !> \date   07/16/2014
    !> \details Using the input error level, 
    !-----------------------------------------------------------------------
    subroutine MPAS_stream_mesg(level, mesg)!{{{
        
        use mpas_dmpar

        implicit none

        integer, intent(in) :: level
        character(len=*), intent(in) :: mesg

        if (level /= MPAS_STREAM_ERR_SILENT) then
            call mpas_log_write(trim(mesg), MPAS_LOG_ERR)
            if  (level == MPAS_STREAM_ERR_FATAL) then
                call mpas_log_write(mesg, MPAS_LOG_CRIT)
            end if
        end if

    end subroutine MPAS_stream_mesg!}}}


    !-----------------------------------------------------------------------
    !  routine mpas_get_stream_filename
    !
    !> \brief Determine the filename that contains a specific time in a stream
    !> \author Michael Duda, Doug Jacobsen
    !> \date   21 August 2014
    !> \details
    !>  Given a stream manger, a stream name, and an optional time stamp,
    !>  return the filename that would contain that time stamp, or the filename
    !>  that should contain the current time as defined by the clock associated
    !>  with the stream manager.
    !>
    !>  Return error codes:
    !>  0 no error
    !>
    !>  NOTE: This routine does not support streamID regular expressions
    !-----------------------------------------------------------------------
    subroutine mpas_get_stream_filename(manager, streamID, when, blockID, filename, ierr) !{{{

        implicit none

        type (MPAS_streamManager_type), intent(in) :: manager !< Input: Stream manager to get stream from
        character (len=*), intent(in) :: streamID !< Input: Stream name to use for building the filename
        character (len=*), intent(in), optional :: when !< Optional Input: Time file should contain
        integer, intent(in), optional :: blockID !< Input: ID of the block that will be written
        character (len=StrKIND), intent(out) :: filename !< Output: Name of file containing time
        integer, intent(out), optional :: ierr !< Optional Output: Error code

        type (mpas_stream_list_type), pointer :: streamCursor

        integer :: err_local, blockID_local

        character(len=StrKIND) :: when_string
        type (MPAS_TimeInterval_type) :: filename_interval
        type (MPAS_Time_type) :: now_time

        ierr = 0

        if ( present(blockID) ) then
           blockID_local = blockID
        else
           blockID_local = -1
        end if

        nullify(streamCursor)
        if ( mpas_stream_list_query(manager % streams, streamID, streamCursor, err_local) ) then
           if ( present(when) ) then
              call mpas_set_time(now_time, dateTimeString=when, ierr=err_local)
           else
              now_time = mpas_get_clock_time(manager % streamClock, MPAS_NOW, ierr=err_local)
           end if

           !
           ! First we need to build the filename for the current read time.
           !
           if ( streamCursor % filename_interval /= 'none' ) then
               call mpas_set_timeInterval(filename_interval, timeString=streamCursor % filename_interval)
               call mpas_build_stream_filename(streamCursor % referenceTime, now_time, filename_interval, streamCursor % filename_template, blockID_local, filename, ierr=err_local)
           else
               call mpas_get_time(now_time, dateTimeString=when_string, ierr=err_local)
               call mpas_expand_string(when_string, blockID_local, streamCursor % filename_template, filename)
           end if

        else
            if ( present(ierr) ) ierr = MPAS_STREAM_MGR_ERROR
            if ( manager % errorLevel /= MPAS_STREAM_ERR_SILENT ) then
                call mpas_log_write('ERROR: Stream ' // trim(streamID) // ' does not exist. Filename creation failed...')
            end if
        end if

    end subroutine mpas_get_stream_filename !}}}


    !-----------------------------------------------------------------------
    !  routine mpas_build_stream_filename
    !
    !> \brief Construct the filename that contains a specific time in a stream
    !> \author Michael Duda, Doug Jacobsen
    !> \date   21 August 2014
    !> \details 
    !>  Given a filename template and the information necessary to determine the time
    !>  in the stream that matches a time available in any of the files associated with
    !>  the stream, returns a specific filename that should contain that time.
    !>
    !>  Filenames are assumed to start at the earliest time. In other words, a
    !>  file name is expanded using the earliest time that could possibly be
    !>  stored in the file.
    !>
    !>  This is a low level subroutine to complement the
    !>  mpas_get_stream_Filename routine
    !>  
    !>  Return error codes:
    !>  0 no error
    !-----------------------------------------------------------------------
    subroutine mpas_build_stream_filename(ref_time, when, filename_interval, filename_template, blockID, filename, ierr) !{{{

        implicit none

        type (MPAS_Time_type), intent(in) :: ref_time
        type (MPAS_Time_type), intent(in) :: when
        type (MPAS_TimeInterval_type), intent(in) :: filename_interval
        character(len=*), intent(in) :: filename_template
        integer, intent(in) :: blockID
        character(len=*), intent(out) :: filename
        integer, intent(out) :: ierr

        character(len=StrKIND) :: temp_string
        character(len=StrKIND) :: when_string
        type (MPAS_Time_type) :: filetime
        type (MPAS_TimeInterval_type) :: intv, rem, zeroIntv
        integer :: nrecs, nfiles, irec, direction
        logical :: in_future

        STREAM_DEBUG_WRITE(' ** Building Filename')

        ierr = 0

        ! If current time (when) is further ahead than ref_time
        ! the interval we want is when - ref_time (time between now and the reference time)
        if ( when >= ref_time ) then
           intv = when - ref_time
           direction = 1
        else
           intv = ref_time - when
           direction = -1
        end if

<<<<<<< HEAD
!       call mpas_get_time(when, dateTimeString=temp_string)
        STREAM_DEBUG_WRITE(' ** when is: ' // trim(temp_string))

!       call mpas_get_time(ref_time, dateTimeString=temp_string)
        STREAM_DEBUG_WRITE(' ** ref_time is: ' // trim(temp_string))

!       call mpas_get_timeInterval(intv, timeString=temp_string)
        STREAM_DEBUG_WRITE(' ** intv is: ' // trim(temp_string))
=======
        call mpas_get_time(when, dateTimeString=temp_string)
        STREAM_DEBUG_WRITE(' ** when is: ' COMMA trim(temp_string))

        call mpas_get_time(ref_time, dateTimeString=temp_string)
        STREAM_DEBUG_WRITE(' ** ref_time is: ' COMMA trim(temp_string))

        call mpas_get_timeInterval(intv, timeString=temp_string)
        STREAM_DEBUG_WRITE(' ** intv is: ' COMMA trim(temp_string))
>>>>>>> 0d8098d3

        call mpas_interval_division(ref_time, intv, filename_interval, nrecs, rem) 

!       STREAM_DEBUG_WRITE(' ** Divisions are: $i' COMMA intArgs=(/nrecs/))

        call mpas_set_timeInterval(zeroIntv, s=0)

        if ( rem /= zeroIntv ) then
            ! direction == 1 means when is later than ref_time
            if (direction == 1) then
                filetime = when - rem
            else
                filetime = when + rem
                filetime = filetime - filename_interval
            end if
        else
            filetime = when
        end if
        call mpas_get_time(filetime, dateTimeString=when_string)
        STREAM_DEBUG_WRITE(' ** filetime start is: ' // trim(when_string))

        call mpas_expand_string(when_string, blockID, filename_template, filename)

    end subroutine mpas_build_stream_filename !}}}


    !-----------------------------------------------------------------------
    !  routine build_stream
    !
    !> \brief This is a utility routine to build a stream type from a pool representing a stream.
    !> \author Michael Duda, Doug Jacobsen
    !> \date   07/23/2014
    !> \details 
    !>  This routine will take as input a pool representing a stream.
    !>  It will then generate a stream type based on this pool, and return that.
    !-----------------------------------------------------------------------
    subroutine build_stream(stream, direction, allFields, allPackages, timeLevelIn, mgLevelIn, ierr) !{{{

        implicit none

        type (MPAS_stream_list_type), intent(inout) :: stream
        integer, intent(in) :: direction
        type (MPAS_Pool_type), intent(in) :: allFields
        type (MPAS_Pool_type), intent(in) :: allPackages
        integer, intent(in) :: timeLevelIn
        integer, intent(in) :: mgLevelIn
        integer, intent(out) :: ierr

        type (MPAS_Pool_iterator_type) :: itr
        type (mpas_pool_field_info_type) :: info
        integer :: timeLevel

        type (field5DReal), pointer :: real5d
        type (field4DReal), pointer :: real4d
        type (field3DReal), pointer :: real3d
        type (field2DReal), pointer :: real2d
        type (field1DReal), pointer :: real1d
        type (field0DReal), pointer :: real0d

        type (field3DInteger), pointer :: int3d
        type (field2DInteger), pointer :: int2d
        type (field1DInteger), pointer :: int1d
        type (field0DInteger), pointer :: int0d

        type (field1DChar), pointer :: char1d
        type (field0DChar), pointer :: char0d

        integer, pointer :: intAtt
        logical, pointer :: logAtt
        character (len=StrKIND), pointer :: charAtt
        real (kind=RKIND), pointer :: realAtt

        integer :: local_ierr

        integer, parameter :: idLength = 10
        character (len=idLength) :: file_id

        character (len=StrKIND), pointer :: packages
        logical :: active_field
        integer :: err_level


        if (direction == MPAS_STREAM_OUTPUT) then

            !
            ! Write attributes to stream
            !
            call mpas_pool_begin_iteration(stream % att_pool)
            do while (mpas_pool_get_next_member(stream % att_pool, itr))
                if ( itr % memberType == MPAS_POOL_CONFIG) then
                    if ( itr % dataType == MPAS_POOL_REAL ) then
                        call mpas_pool_get_config(stream % att_pool, itr % memberName, realAtt)
                        call mpas_writeStreamAtt(stream % stream, itr % memberName, realAtt, syncVal=.false., ierr=local_ierr)
                    else if ( itr % dataType == MPAS_POOL_INTEGER ) then
                        call mpas_pool_get_config(stream % att_pool, itr % memberName, intAtt)
                        call mpas_writeStreamAtt(stream % stream, itr % memberName, intAtt, syncVal=.false., ierr=local_ierr)
                    else if ( itr % dataType == MPAS_POOL_CHARACTER ) then
                        call mpas_pool_get_config(stream % att_pool, itr % memberName, charAtt)
                        call mpas_writeStreamAtt(stream % stream, itr % memberName, charAtt, syncVal=.false., ierr=local_ierr)
                    else if ( itr % dataType == MPAS_POOL_LOGICAL ) then
                        call mpas_pool_get_config(stream % att_pool, itr % memberName, logAtt)
                        if (logAtt) then
                            call mpas_writeStreamAtt(stream % stream, itr % memberName, 'YES', syncVal=.false., ierr=local_ierr)
                        else
                            call mpas_writeStreamAtt(stream % stream, itr % memberName, 'NO', syncVal=.false., ierr=local_ierr)
                        end if
                    end if

                    if (local_ierr /= MPAS_STREAM_NOERR) then
                        ierr = MPAS_STREAM_MGR_ERROR
                        return
                    end if
                end if
            end do

            !
            ! Generate file_id and write to stream
            !
            call gen_random(idLength, file_id)
            call mpas_writeStreamAtt(stream % stream, 'file_id', file_id, syncVal=.true., ierr=local_ierr)
            if (local_ierr /= MPAS_STREAM_NOERR) then
                ierr = MPAS_STREAM_MGR_ERROR
                return
            end if

        end if


        ierr = MPAS_STREAM_MGR_NOERR

        call mpas_pool_begin_iteration(stream % field_pool)

        FIELD_LOOP: do while ( mpas_pool_get_next_member(stream % field_pool, itr) )

            if (itr % memberType == MPAS_POOL_CONFIG) then

                err_level = mpas_pool_get_error_level()
                call mpas_pool_set_error_level(MPAS_POOL_SILENT)

                nullify(packages)
                call mpas_pool_get_config(stream % field_pkg_pool, trim(itr % memberName)//':packages', packages)
                if (associated(packages)) then
                    active_field = parse_package_list(allPackages, trim(packages))
                else
                    active_field = .true.
                end if
                call mpas_pool_set_error_level(err_level)

                STREAM_DEBUG_WRITE('Is field '''//trim(itr % memberName)//''' active in stream '''//trim(stream % name)//'? $l' COMMA logicArgs=(/active_field/))

                if (.not. active_field) cycle FIELD_LOOP

                ! To avoid accidentally matching in case statements below...
                info % fieldType = -1

                call mpas_pool_get_field_info(allFields, itr % memberName, info)

                ! Set time level to read
                if (info % nTimeLevels >= timeLevelIn) then
                    timeLevel = timeLevelIn
                else
                    timeLevel = 1
                end if

                select case (info % fieldType)
                    case (MPAS_POOL_REAL)
                        select case (info % nDims)
                            case (0)
                                call mpas_pool_get_field(allFields, itr % memberName, real0d, timeLevel)
                                call MPAS_streamAddField(stream % stream, real0d)
                            case (1)
                                call mpas_pool_get_field(allFields, itr % memberName, real1d, timeLevel)
                                call MPAS_streamAddField(stream % stream, real1d)
                            case (2)
                                call mpas_pool_get_field(allFields, itr % memberName, real2d, timeLevel)
                                call MPAS_streamAddField(stream % stream, real2d)
                            case (3)
                                call mpas_pool_get_field(allFields, itr % memberName, real3d, timeLevel)
                                call MPAS_streamAddField(stream % stream, real3d)
                            case (4)
                                call mpas_pool_get_field(allFields, itr % memberName, real4d, timeLevel)
                                call MPAS_streamAddField(stream % stream, real4d)
                            case (5)
                                call mpas_pool_get_field(allFields, itr % memberName, real5d, timeLevel)
                                call MPAS_streamAddField(stream % stream, real5d)
                        end select
                    case (MPAS_POOL_INTEGER)
                        select case (info % nDims)
                            case (0)
                                call mpas_pool_get_field(allFields, itr % memberName, int0d, timeLevel)
                                call MPAS_streamAddField(stream % stream, int0d)
                            case (1)
                                call mpas_pool_get_field(allFields, itr % memberName, int1d, timeLevel)
                                call MPAS_streamAddField(stream % stream, int1d)
                            case (2)
                                call mpas_pool_get_field(allFields, itr % memberName, int2d, timeLevel)
                                call MPAS_streamAddField(stream % stream, int2d)
                            case (3)
                                call mpas_pool_get_field(allFields, itr % memberName, int3d, timeLevel)
                                call MPAS_streamAddField(stream % stream, int3d)
                        end select
                    case (MPAS_POOL_CHARACTER)
                        select case (info % nDims)
                            case (0)
                                call mpas_pool_get_field(allFields, itr % memberName, char0d, timeLevel)
                                call MPAS_streamAddField(stream % stream, char0d)
                            case (1)
                                 call mpas_pool_get_field(allFields, itr % memberName, char1d, timeLevel)
                                 call MPAS_streamAddField(stream % stream, char1d)
                        end select
                end select

            end if
        end do FIELD_LOOP

    end subroutine build_stream !}}}


    !-----------------------------------------------------------------------
    !  routine update_stream
    !
    !> \brief Updates the time level for fields in a stream
    !> \author Michael Duda, Doug Jacobsen
    !> \date   07/23/2014
    !> \details 
    !>  For an existing stream, updates the time levels for all fields in 
    !>  the stream so that subsequent reads/writes of the stream will read
    !>  from / write to the specified time level.
    !-----------------------------------------------------------------------
    subroutine update_stream(stream, allFields, timeLevelIn, mgLevelIn, ierr) !{{{

        implicit none

        type (MPAS_stream_list_type), intent(inout) :: stream
        type (MPAS_Pool_type), intent(in) :: allFields
        integer, intent(in) :: timeLevelIn
        integer, intent(in) :: mgLevelIn
        integer, intent(out) :: ierr

        type (MPAS_Pool_iterator_type) :: itr
        type (mpas_pool_field_info_type) :: info
        integer :: timeLevel

        type (field5DReal), pointer :: real5d
        type (field4DReal), pointer :: real4d
        type (field3DReal), pointer :: real3d
        type (field2DReal), pointer :: real2d
        type (field1DReal), pointer :: real1d
        type (field0DReal), pointer :: real0d

        type (field3DInteger), pointer :: int3d
        type (field2DInteger), pointer :: int2d
        type (field1DInteger), pointer :: int1d
        type (field0DInteger), pointer :: int0d

        type (field1DChar), pointer :: char1d
        type (field0DChar), pointer :: char0d


        ierr = MPAS_STREAM_MGR_NOERR

        call mpas_pool_begin_iteration(stream % field_pool)

        do while ( mpas_pool_get_next_member(stream % field_pool, itr) )

            if (itr % memberType == MPAS_POOL_CONFIG) then

                ! To avoid accidentally matching in case statements below...
                info % fieldType = -1

                call mpas_pool_get_field_info(allFields, itr % memberName, info)

                ! Set time level to read
                if (info % nTimeLevels >= timeLevelIn) then
                    timeLevel = timeLevelIn
                else
                    timeLevel = 1
                end if

                select case (info % fieldType)
                    case (MPAS_POOL_REAL)
                        select case (info % nDims)
                            case (0)
                                call mpas_pool_get_field(allFields, itr % memberName, real0d, timeLevel)
                                call MPAS_streamUpdateField(stream % stream, real0d)
                            case (1)
                                call mpas_pool_get_field(allFields, itr % memberName, real1d, timeLevel)
                                call MPAS_streamUpdateField(stream % stream, real1d)
                            case (2)
                                call mpas_pool_get_field(allFields, itr % memberName, real2d, timeLevel)
                                call MPAS_streamUpdateField(stream % stream, real2d)
                            case (3)
                                call mpas_pool_get_field(allFields, itr % memberName, real3d, timeLevel)
                                call MPAS_streamUpdateField(stream % stream, real3d)
                            case (4)
                                call mpas_pool_get_field(allFields, itr % memberName, real4d, timeLevel)
                                call MPAS_streamUpdateField(stream % stream, real4d)
                            case (5)
                                call mpas_pool_get_field(allFields, itr % memberName, real5d, timeLevel)
                                call MPAS_streamUpdateField(stream % stream, real5d)
                        end select
                    case (MPAS_POOL_INTEGER)
                        select case (info % nDims)
                            case (0)
                                call mpas_pool_get_field(allFields, itr % memberName, int0d, timeLevel)
                                call MPAS_streamUpdateField(stream % stream, int0d)
                            case (1)
                                call mpas_pool_get_field(allFields, itr % memberName, int1d, timeLevel)
                                call MPAS_streamUpdateField(stream % stream, int1d)
                            case (2)
                                call mpas_pool_get_field(allFields, itr % memberName, int2d, timeLevel)
                                call MPAS_streamUpdateField(stream % stream, int2d)
                            case (3)
                                call mpas_pool_get_field(allFields, itr % memberName, int3d, timeLevel)
                                call MPAS_streamUpdateField(stream % stream, int3d)
                        end select
                    case (MPAS_POOL_CHARACTER)
                        select case (info % nDims)
                            case (0)
                                call mpas_pool_get_field(allFields, itr % memberName, char0d, timeLevel)
                                call MPAS_streamUpdateField(stream % stream, char0d)
                            case (1)
!                                call mpas_pool_get_field(allFields, itr % memberName, char1d, timeLevel)
!                                call MPAS_streamUpdateField(stream % stream, char1d)
                                 call mpas_log_write('In update_stream, unsupported type field1DChar.', MPAS_LOG_ERR)
                        end select
                end select

            end if
        end do

    end subroutine update_stream !}}}


    !-----------------------------------------------------------------------
    !  routine stream_active_pkg_check
    !
    !> \brief Checks whether a stream has any active packages (or none at all)
    !> \author Michael Duda
    !> \date   23 September 2014
    !> \details 
    !>  This function determines whether a stream has any active packages
    !>  associated with it. If the stream has at least one active package,
    !>  or no packages at all, the function returns true; else, if all packages
    !>  associated with the package are inactive, the function returns false.
    !
    !-----------------------------------------------------------------------
    logical function stream_active_pkg_check(stream) !{{{

        implicit none

        type (MPAS_stream_list_type), intent(inout) :: stream

        type (MPAS_Pool_iterator_type) :: itr
        logical, pointer :: pkg_val
        integer :: npkgs


        stream_active_pkg_check = .false.
        npkgs = 0
        call mpas_pool_begin_iteration(stream % pkg_pool)

        do while ( mpas_pool_get_next_member(stream % pkg_pool, itr) )
            if (itr % memberType == MPAS_POOL_PACKAGE) then
                nullify(pkg_val)
                call mpas_pool_get_package(stream % pkg_pool, trim(itr % memberName), pkg_val)
                if (associated(pkg_val)) then
                    npkgs = npkgs + 1
                    stream_active_pkg_check = stream_active_pkg_check .or. pkg_val
                end if
            else
                ! This is unexpected...
                STREAM_DEBUG_WRITE('... found non-package '//trim(itr % memberName)//' in package pool for stream '//trim(stream % name))
            end if
        end do

        if (npkgs == 0) then
            stream_active_pkg_check = .true.
        end if

    end function stream_active_pkg_check !}}}


    !-----------------------------------------------------------------------
    !  routine parse_package_list
    !
    !> \brief Parses a semi-colon-separated list of package names, indicating whether any are active
    !> \author Michael Duda
    !> \date   19 March 2015
    !> \details 
    !>  This function determines whether any of the named strings in 
    !>  the semi-colon-separated list provided in the 'packages' argument are
    !>  active. 
    !>  If any of the packages does not exist in the package pool, the optional
    !>  argument ierr is set to a non-zero value; otherwise, if all packages exist, 
    !>  ierr will be set to zero upon return.
    !
    !-----------------------------------------------------------------------
    logical function parse_package_list(package_pool, packages, ierr) result(active)
 
        implicit none
 
        type (mpas_pool_type), intent(in) :: package_pool
        character (len=*), intent(in) :: packages
        integer, intent(out), optional :: ierr
 
        integer :: i, j, slen
        integer :: err_level
        logical, pointer :: pkg_val
 
 
        if (present(ierr)) ierr = 0
 
        slen = len_trim(packages)
 

        !
        ! No packages
        !
        if (slen == 0) then
            active = .true.
            return
        end if
  
        active = .false.

        err_level = mpas_pool_get_error_level()
        call mpas_pool_set_error_level(MPAS_POOL_SILENT)


        !
        ! Possible semi-colons in 'packages'
        !
        i = 1
        j = index(packages,';')
        do while (j >= i)
            if (j > i) then
                nullify(pkg_val)
                call mpas_pool_get_package(package_pool, packages(i:j-1)//'Active', pkg_val)
                if (associated(pkg_val)) then
                    if (pkg_val) then
                        active = .true.
                        call mpas_pool_set_error_level(err_level)
                        return
                    end if
                else
                    if (present(ierr)) ierr = 1
                end if
            end if
            i = j+1
            j = index(packages(i:slen),';') + i - 1
        end do


        !
        ! No more semi-colons to worry about
        !
        if (i < slen) then
            nullify(pkg_val)
            call mpas_pool_get_package(package_pool, packages(i:slen)//'Active', pkg_val)
            if (associated(pkg_val)) then
                if (pkg_val) then
                    active = .true.
                    call mpas_pool_set_error_level(err_level)
                    return
                end if
            else
                if (present(ierr)) ierr = 1
            end if
        end if

        call mpas_pool_set_error_level(err_level)

    end function parse_package_list


    !-----------------------------------------------------------------------
    !  routine exch_all_halos
    !
    !> \brief Exchange halos of all fields in stream
    !> \author Doug Jacobsen, Michael Duda
    !> \date   09/12/2014
    !> \details
    !>  This routine performs a halo exchange of each decomposed field within a stream.
    !
    !-----------------------------------------------------------------------
    subroutine exch_all_halos(allFields, streamFields, timeLevel, ierr) !{{{

        implicit none

        type (mpas_pool_type), pointer :: allFields
        type (mpas_pool_type), pointer :: streamFields
        integer, intent(in) :: timeLevel
        integer, intent(out) :: ierr

        type (mpas_pool_iterator_type) :: fieldItr
        type (mpas_pool_field_info_type) :: fieldInfo

        type (field1DReal), pointer :: real1DField
        type (field2DReal), pointer :: real2DField
        type (field3DReal), pointer :: real3DField
        type (field4DReal), pointer :: real4DField
        type (field5DReal), pointer :: real5DField
        type (field1DInteger), pointer :: int1DField
        type (field2DInteger), pointer :: int2DField
        type (field3DInteger), pointer :: int3DField


        ierr = MPAS_STREAM_MGR_NOERR

        call mpas_pool_begin_iteration(streamFields)

        do while ( mpas_pool_get_next_member(streamFields, fieldItr) )

            ! Note: in a stream's field_pool, the names of fields are stored as configs
            if ( fieldItr % memberType == MPAS_POOL_CONFIG ) then

                call mpas_pool_get_field_info(allFields, fieldItr % memberName, fieldInfo)

                if ( fieldInfo % nDims == 1) then
                    if ( fieldInfo % fieldType == MPAS_POOL_REAL ) then
                        if ( timeLevel <= fieldInfo % nTimeLevels ) then
                            call mpas_pool_get_field(allFields, fieldItr % memberName, real1DField, timeLevel)
                        else
                            call mpas_pool_get_field(allFields, fieldItr % memberName, real1DField, 1)
                        end if

                        if ( is_decomposed_dim(real1DField % dimNames(1))) then
                            STREAM_DEBUG_WRITE(' -- Exchange halo for '//trim(fieldItr % memberName))
                            call mpas_dmpar_field_halo_exch(real1DField % block % domain, fieldItr % memberName, timeLevel=timeLevel)
                        end if
                    else if ( fieldInfo % fieldType == MPAS_POOL_INTEGER ) then
                        if ( timeLevel <= fieldInfo % nTimeLevels ) then
                          call mpas_pool_get_field(allFields, fieldItr % memberName, int1DField, timeLevel)
                        else
                          call mpas_pool_get_field(allFields, fieldItr % memberName, int1DField, 1)
                        end if
                        if ( is_decomposed_dim(int1DField % dimNames(1))) then
                            STREAM_DEBUG_WRITE(' -- Exchange halo for '//trim(fieldItr % memberName))
                            call mpas_dmpar_field_halo_exch(int1DField % block % domain, fieldItr % memberName, timeLevel=timeLevel)
                        end if
                    end if

                else if ( fieldInfo % nDims == 2) then
                    if ( fieldInfo % fieldType == MPAS_POOL_REAL ) then
                        if ( timeLevel <= fieldInfo % nTimeLevels ) then
                            call mpas_pool_get_field(allFields, fieldItr % memberName, real2DField, timeLevel)
                        else
                            call mpas_pool_get_field(allFields, fieldItr % memberName, real2DField, 1)
                        end if
                        if ( is_decomposed_dim(real2DField % dimNames(2))) then
                            STREAM_DEBUG_WRITE(' -- Exchange halo for '//trim(fieldItr % memberName))
                            call mpas_dmpar_field_halo_exch(real2DField % block % domain, fieldItr % memberName, timeLevel=timeLevel)
                        end if
                    else if ( fieldInfo % fieldType == MPAS_POOL_INTEGER ) then
                        if ( timeLevel <= fieldInfo % nTimeLevels ) then
                            call mpas_pool_get_field(allFields, fieldItr % memberName, int2DField, timeLevel)
                        else
                            call mpas_pool_get_field(allFields, fieldItr % memberName, int2DField, 1)
                        end if
                        if ( is_decomposed_dim(int2DField % dimNames(2))) then
                            STREAM_DEBUG_WRITE(' -- Exchange halo for '//trim(fieldItr % memberName))
                            call mpas_dmpar_field_halo_exch(int2DField % block % domain, fieldItr % memberName, timeLevel=timeLevel)
                        end if
                    end if

                else if ( fieldInfo % nDims == 3) then
                    if ( fieldInfo % fieldType == MPAS_POOL_REAL ) then
                        if ( timeLevel <= fieldInfo % nTimeLevels ) then
                            call mpas_pool_get_field(allFields, fieldItr % memberName, real3DField, timeLevel)
                        else
                            call mpas_pool_get_field(allFields, fieldItr % memberName, real3DField, 1)
                        end if
                        if ( is_decomposed_dim(real3DField % dimNames(3))) then
                            STREAM_DEBUG_WRITE(' -- Exchange halo for '//trim(fieldItr % memberName))
                            call mpas_dmpar_field_halo_exch(real3DField % block % domain, fieldItr % memberName, timeLevel=timeLevel)
                        end if
                    else if ( fieldInfo % fieldType == MPAS_POOL_INTEGER ) then
                        if ( timeLevel <= fieldInfo % nTimeLevels ) then
                            call mpas_pool_get_field(allFields, fieldItr % memberName, int3DField, timeLevel)
                        else
                            call mpas_pool_get_field(allFields, fieldItr % memberName, int3DField, 1)
                        end if
                        if ( is_decomposed_dim(int3DField % dimNames(3))) then
                            STREAM_DEBUG_WRITE(' -- Exchange halo for '//trim(fieldItr % memberName))
                            call mpas_dmpar_field_halo_exch(int3DField % block % domain, fieldItr % memberName, timeLevel=timeLevel)
                        end if
                    end if

                else if ( fieldInfo % nDims == 4) then
                    if ( fieldInfo % fieldType == MPAS_POOL_REAL ) then
                        if ( timeLevel <= fieldInfo % nTimeLevels ) then
                            call mpas_pool_get_field(allFields, fieldItr % memberName, real4DField, timeLevel)
                        else
                            call mpas_pool_get_field(allFields, fieldItr % memberName, real4DField, 1)
                        end if
                        if ( is_decomposed_dim(real4DField % dimNames(4))) then
                            STREAM_DEBUG_WRITE(' -- Exchange halo for '//trim(fieldItr % memberName))
                            call mpas_dmpar_field_halo_exch(real4DField % block % domain, fieldItr % memberName, timeLevel=timeLevel)
                        end if
                    end if

                else if ( fieldInfo % nDims == 5) then
                    if ( fieldInfo % fieldType == MPAS_POOL_REAL ) then
                        if ( timeLevel <= fieldInfo % nTimeLevels ) then
                            call mpas_pool_get_field(allFields, fieldItr % memberName, real5DField, timeLevel)
                        else
                            call mpas_pool_get_field(allFields, fieldItr % memberName, real5DField, 1)
                        end if
                        if ( is_decomposed_dim(real5DField % dimNames(5))) then
                            STREAM_DEBUG_WRITE(' -- Exchange halo for '//trim(fieldItr % memberName))
                            call mpas_dmpar_field_halo_exch(real5DField % block % domain, fieldItr % memberName, timeLevel=timeLevel)
                        end if
                    end if
                end if

            end if

        end do

    end subroutine exch_all_halos !}}}


    !-----------------------------------------------------------------------
    !  routine is_decomposed_dim
    !
    !> \brief Determines whether a dimension represents a decomposed dimension or not
    !> \author Michael Duda
    !> \date   24 September 2014
    !> \details 
    !>  This function determines whether the name of the input argument is 
    !>  a decompsed dimension or not. Currently in MPAS, the only decomposed
    !>  dimensions are:
    !>      nCells
    !>      nEdges
    !>      nVertices
    !
    !-----------------------------------------------------------------------
    logical function is_decomposed_dim(dimName) !{{{

        implicit none

        character(len=*), intent(in) :: dimName

        if (trim(dimName) == 'nCells' .or. &
            trim(dimName) == 'nEdges' .or. &
            trim(dimName) == 'nVertices') then

            is_decomposed_dim = .true.

        else

            is_decomposed_dim = .false.

        end if

    end function is_decomposed_dim !}}}


    !-----------------------------------------------------------------------
    !  routine prewrite_reindex
    !
    !> \brief Reindex connectivity fields from local to global index space.
    !> \author Doug Jacobsen, Michael Duda
    !> \date   24 September 2014
    !> \details 
    !>  For any connectivity fields contained in the stream to be written, 
    !>  whose fields include those in the streamFields pool, save the locally
    !>  indexed fields in module variables *_save, and allocate new arrays for
    !>  the fields, which are set to contain global indices.
    !>  This routine should be called immediately before a write of a stream.
    !
    !-----------------------------------------------------------------------
    subroutine prewrite_reindex(allFields, streamFields) !{{{

        implicit none

        type (mpas_pool_type), pointer :: allFields
        type (mpas_pool_type), pointer :: streamFields

        type (mpas_pool_iterator_type) :: fieldItr
        type (mpas_pool_field_info_type) :: fieldInfo

        integer, pointer :: nCells, nEdges, nVertices, vertexDegree
        integer, pointer :: maxEdges, maxEdges2, nEdgesSolve, nCellsSolve, nVerticesSolve

        type (field1dInteger), pointer :: nEdgesOnCell, nEdgesOnEdge, indexToCellID, indexToEdgeID, indexToVertexID

        type (field2dInteger), pointer :: cellsOnCell_ptr, edgesOnCell_ptr, verticesOnCell_ptr, &
                                 cellsOnEdge_ptr, verticesOnEdge_ptr, edgesOnEdge_ptr, &
                                 cellsOnVertex_ptr, edgesOnVertex_ptr

        type (field2dInteger), pointer :: cellsOnCell, edgesOnCell, verticesOnCell, &
                                 cellsOnEdge, verticesOnEdge, edgesOnEdge, &
                                 cellsOnVertex, edgesOnVertex

        logical :: handle_cellsOnCell, handle_edgesOnCell, handle_verticesOnCell, handle_cellsOnEdge, handle_verticesOnEdge, &
                   handle_edgesOnEdge, handle_cellsOnVertex, handle_edgesOnVertex

        integer :: i, j, threadNum

        threadNum = mpas_threading_get_thread_num()

        if ( threadNum == 0 ) then
           nullify(cellsOnCell_save)
           nullify(edgesOnCell_save)
           nullify(verticesOnCell_save)
           nullify(cellsOnEdge_save)
           nullify(verticesOnEdge_save)
           nullify(edgesOnEdge_save)
           nullify(cellsOnVertex_save)
           nullify(edgesOnVertex_save)

           nullify(cellsOnCell)
           nullify(edgesOnCell)
           nullify(verticesOnCell)
           nullify(cellsOnEdge)
           nullify(verticesOnEdge)
           nullify(edgesOnEdge)
           nullify(cellsOnVertex)
           nullify(edgesOnVertex)

           !
           ! Determine which connectivity fields exist in this stream
           !
           call mpas_pool_begin_iteration(streamFields)
           do while ( mpas_pool_get_next_member(streamFields, fieldItr) )

               ! Note: in a stream's field_pool, the names of fields are stored as configs
               if ( fieldItr % memberType == MPAS_POOL_CONFIG ) then
                   call mpas_pool_get_field_info(allFields, fieldItr % memberName, fieldInfo)

                   if (trim(fieldItr % memberName) == 'cellsOnCell') then
                       allocate(cellsOnCell_save)
                       cellsOnCell_ptr => cellsOnCell_save
                       call mpas_pool_get_field(allFields, 'cellsOnCell', cellsOnCell)
                   else if (trim(fieldItr % memberName) == 'edgesOnCell') then
                       allocate(edgesOnCell_save)
                       edgesOnCell_ptr => edgesOnCell_save
                       call mpas_pool_get_field(allFields, 'edgesOnCell', edgesOnCell)
                   else if (trim(fieldItr % memberName) == 'verticesOnCell') then
                       allocate(verticesOnCell_save)
                       verticesOnCell_ptr => verticesOnCell_save
                       call mpas_pool_get_field(allFields, 'verticesOnCell', verticesOnCell)
                   else if (trim(fieldItr % memberName) == 'cellsOnEdge') then
                       allocate(cellsOnEdge_save)
                       cellsOnEdge_ptr => cellsOnEdge_save
                       call mpas_pool_get_field(allFields, 'cellsOnEdge', cellsOnEdge)
                   else if (trim(fieldItr % memberName) == 'verticesOnEdge') then
                       allocate(verticesOnEdge_save)
                       verticesOnEdge_ptr => verticesOnEdge_save
                       call mpas_pool_get_field(allFields, 'verticesOnEdge', verticesOnEdge)
                   else if (trim(fieldItr % memberName) == 'edgesOnEdge') then
                       allocate(edgesOnEdge_save)
                       edgesOnEdge_ptr => edgesOnEdge_save
                       call mpas_pool_get_field(allFields, 'edgesOnEdge', edgesOnEdge)
                   else if (trim(fieldItr % memberName) == 'cellsOnVertex') then
                       allocate(cellsOnVertex_save)
                       cellsOnVertex_ptr => cellsOnVertex_save
                       call mpas_pool_get_field(allFields, 'cellsOnVertex', cellsOnVertex)
                   else if (trim(fieldItr % memberName) == 'edgesOnVertex') then
                       allocate(edgesOnVertex_save)
                       edgesOnVertex_ptr => edgesOnVertex_save
                       call mpas_pool_get_field(allFields, 'edgesOnVertex', edgesOnVertex)
                   end if
               end if

           end do

           !
           ! Reindex connectivity from local to global index space
           !
           call mpas_pool_get_field(allFields, 'nEdgesOnCell', nEdgesOnCell)
           call mpas_pool_get_field(allFields, 'nEdgesOnEdge', nEdgesOnEdge)
           call mpas_pool_get_field(allFields, 'indexToCellID', indexToCellID)
           call mpas_pool_get_field(allFields, 'indexToEdgeID', indexToEdgeID)
           call mpas_pool_get_field(allFields, 'indexToVertexID', indexToVertexID)

           do while (associated(indexToCellID))

               call mpas_pool_get_dimension(indexToCellID % block % dimensions, 'nCells', nCells)
               call mpas_pool_get_dimension(indexToCellID % block % dimensions, 'nEdges', nEdges)
               call mpas_pool_get_dimension(indexToCellID % block % dimensions, 'nVertices', nVertices)
               call mpas_pool_get_dimension(indexToCellID % block % dimensions, 'nCellsSolve', nCellsSolve)
               call mpas_pool_get_dimension(indexToCellID % block % dimensions, 'nEdgesSolve', nEdgesSolve)
               call mpas_pool_get_dimension(indexToCellID % block % dimensions, 'nVerticesSolve', nVerticesSolve)
               call mpas_pool_get_dimension(indexToCellID % block % dimensions, 'maxEdges', maxEdges)
               call mpas_pool_get_dimension(indexToCellID % block % dimensions, 'maxEdges2', maxEdges2)
               call mpas_pool_get_dimension(indexToCellID % block % dimensions, 'vertexDegree', vertexDegree)

               if (associated(cellsOnCell)) then
                   cellsOnCell_ptr % array => cellsOnCell % array
                   allocate(cellsOnCell % array(maxEdges, nCells+1))

                   do i = 1, nCellsSolve
                       do j = 1, nEdgesOnCell % array(i)
                           cellsOnCell % array(j,i) = indexToCellID % array(cellsOnCell_ptr % array(j,i))
                       end do

                       cellsOnCell % array(nEdgesOnCell%array(i)+1:maxEdges,i) = nCells+1
                   end do

                   cellsOnCell => cellsOnCell % next
                   if (associated(cellsOnCell)) then
                       allocate(cellsOnCell_ptr % next)
                       cellsOnCell_ptr => cellsOnCell_ptr % next
                   end if
                   nullify(cellsOnCell_ptr % next)
               end if

               if (associated(edgesOnCell)) then
                   edgesOnCell_ptr % array => edgesOnCell % array
                   allocate(edgesOnCell % array(maxEdges, nCells+1))

                   do i = 1, nCellsSolve
                       do j = 1, nEdgesOnCell % array(i)
                           edgesOnCell % array(j,i) = indexToEdgeID % array(edgesOnCell_ptr % array(j,i))
                       end do

                       edgesOnCell % array(nEdgesOnCell%array(i)+1:maxEdges,i) = nEdges+1
                   end do

                   edgesOnCell => edgesOnCell % next
                   if (associated(edgesOnCell)) then
                       allocate(edgesOnCell_ptr % next)
                       edgesOnCell_ptr => edgesOnCell_ptr % next
                   end if
                   nullify(edgesOnCell_ptr % next)
               end if

               if (associated(verticesOnCell)) then
                   verticesOnCell_ptr % array => verticesOnCell % array
                   allocate(verticesOnCell % array(maxEdges, nCells+1))

                   do i = 1, nCellsSolve
                       do j = 1, nEdgesOnCell % array(i)
                           verticesOnCell % array(j,i) = indexToVertexID % array(verticesOnCell_ptr % array(j,i))
                       end do

                       verticesOnCell % array(nEdgesOnCell%array(i)+1:maxEdges,i) = nVertices+1
                   end do

                   verticesOnCell => verticesOnCell % next
                   if (associated(verticesOnCell)) then
                       allocate(verticesOnCell_ptr % next)
                       verticesOnCell_ptr => verticesOnCell_ptr % next
                   end if
                   nullify(verticesOnCell_ptr % next)
               end if

               if (associated(cellsOnEdge)) then
                   cellsOnEdge_ptr % array => cellsOnEdge % array
                   allocate(cellsOnEdge % array(2, nEdges+1))

                   do i = 1, nEdgesSolve
                       cellsOnEdge % array(1,i) = indexToCellID % array(cellsOnEdge_ptr % array(1,i))
                       cellsOnEdge % array(2,i) = indexToCellID % array(cellsOnEdge_ptr % array(2,i))
                   end do

                   cellsOnEdge => cellsOnEdge % next
                   if (associated(cellsOnEdge)) then
                       allocate(cellsOnEdge_ptr % next)
                       cellsOnEdge_ptr => cellsOnEdge_ptr % next
                   end if
                   nullify(cellsOnEdge_ptr % next)
               end if

               if (associated(verticesOnEdge)) then
                   verticesOnEdge_ptr % array => verticesOnEdge % array
                   allocate(verticesOnEdge % array(2, nEdges+1))

                   do i = 1, nEdgesSolve
                       verticesOnEdge % array(1,i) = indexToVertexID % array(verticesOnEdge_ptr % array(1,i))
                       verticesOnEdge % array(2,i) = indexToVertexID % array(verticesOnEdge_ptr % array(2,i))
                   end do

                   verticesOnEdge => verticesOnEdge % next
                   if (associated(verticesOnEdge)) then
                       allocate(verticesOnEdge_ptr % next)
                       verticesOnEdge_ptr => verticesOnEdge_ptr % next
                   end if
                   nullify(verticesOnEdge_ptr % next)
               end if

               if (associated(edgesOnEdge)) then
                   edgesOnEdge_ptr % array => edgesOnEdge % array
                   allocate(edgesOnEdge % array(maxEdges2, nEdges+1))

                   do i = 1, nEdgesSolve
                       do j = 1, nEdgesOnEdge % array(i)
                           edgesOnEdge % array(j,i) = indexToEdgeID % array(edgesOnEdge_ptr % array(j,i))
                       end do

                       edgesOnEdge % array(nEdgesOnEdge%array(i)+1:maxEdges2,i) = nEdges+1
                   end do

                   edgesOnEdge => edgesOnEdge % next
                   if (associated(edgesOnEdge)) then
                       allocate(edgesOnEdge_ptr % next)
                       edgesOnEdge_ptr => edgesOnEdge_ptr % next
                   end if
                   nullify(edgesOnEdge_ptr % next)
               end if

               if (associated(cellsOnVertex)) then
                   cellsOnVertex_ptr % array => cellsOnVertex % array
                   allocate(cellsOnVertex % array(vertexDegree, nVertices+1))

                   do i = 1, nVerticesSolve
                       do j = 1, vertexDegree
                           cellsOnVertex % array(j,i) = indexToCellID % array(cellsOnVertex_ptr % array(j,i))
                       end do
                   end do

                   cellsOnVertex => cellsOnVertex % next
                   if (associated(cellsOnVertex)) then
                       allocate(cellsOnVertex_ptr % next)
                       cellsOnVertex_ptr => cellsOnVertex_ptr % next
                   end if
                   nullify(cellsOnVertex_ptr % next)
               end if

               if (associated(edgesOnVertex)) then
                   edgesOnVertex_ptr % array => edgesOnVertex % array
                   allocate(edgesOnVertex % array(vertexDegree, nVertices+1))

                   do i = 1, nVerticesSolve
                       do j = 1, vertexDegree
                           edgesOnVertex % array(j,i) = indexToEdgeID % array(edgesOnVertex_ptr % array(j,i))
                       end do
                   end do

                   edgesOnVertex => edgesOnVertex % next
                   if (associated(edgesOnVertex)) then
                       allocate(edgesOnVertex_ptr % next)
                       edgesOnVertex_ptr => edgesOnVertex_ptr % next
                   end if
                   nullify(edgesOnVertex_ptr % next)
               end if

               nEdgesOnCell => nEdgesOnCell % next
               nEdgesOnEdge => nEdgesOnEdge % next
               indexToCellID => indexToCellID % next
               indexToEdgeID => indexToEdgeID % next
               indexToVertexID => indexToVertexID % next

           end do
        end if

    end subroutine prewrite_reindex !}}}


    !-----------------------------------------------------------------------
    !  routine postwrite_reindex
    !
    !> \brief Reindex connectivity fields from global to local index space.
    !> \author Doug Jacobsen, Michael Duda
    !> \date   24 September 2014
    !> \details 
    !>  For any connectivity fields contained in the stream to be written, 
    !>  whose fields include those in the streamFields pool, restore the locally
    !>  indexed fields from module variables *_save.
    !>  This routine should be called immediately after a write of a stream.
    !> 
    !>  NB: Even if the write of a stream fails, it is important to stil call
    !>      this routine to reset the connectivity fields to contain local indices.
    !
    !-----------------------------------------------------------------------
    subroutine postwrite_reindex(allFields, streamFields) !{{{

        implicit none

        type (mpas_pool_type), pointer :: allFields
        type (mpas_pool_type), pointer :: streamFields

        type (field1dInteger), pointer :: indexToCellID

        type (field2dInteger), pointer :: cellsOnCell_ptr, edgesOnCell_ptr, verticesOnCell_ptr, &
                                 cellsOnEdge_ptr, verticesOnEdge_ptr, edgesOnEdge_ptr, &
                                 cellsOnVertex_ptr, edgesOnVertex_ptr

        type (field2dInteger), pointer :: cellsOnCell, edgesOnCell, verticesOnCell, &
                                 cellsOnEdge, verticesOnEdge, edgesOnEdge, &
                                 cellsOnVertex, edgesOnVertex

        integer :: i, j, threadNum

        threadNum = mpas_threading_get_thread_num()

        if ( threadNum == 0 ) then
           nullify(cellsOnCell)
           nullify(edgesOnCell)
           nullify(verticesOnCell)
           nullify(cellsOnEdge)
           nullify(verticesOnEdge)
           nullify(edgesOnEdge)
           nullify(cellsOnVertex)
           nullify(edgesOnVertex)

           if (associated(cellsOnCell_save)) then
               cellsOnCell_ptr => cellsOnCell_save
               call mpas_pool_get_field(allFields, 'cellsOnCell', cellsOnCell)
           end if 
           if (associated(edgesOnCell_save)) then
               edgesOnCell_ptr => edgesOnCell_save
               call mpas_pool_get_field(allFields, 'edgesOnCell', edgesOnCell)
           end if 
           if (associated(verticesOnCell_save)) then
               verticesOnCell_ptr => verticesOnCell_save
               call mpas_pool_get_field(allFields, 'verticesOnCell', verticesOnCell)
           end if 
           if (associated(cellsOnEdge_save)) then
               cellsOnEdge_ptr => cellsOnEdge_save
               call mpas_pool_get_field(allFields, 'cellsOnEdge', cellsOnEdge)
           end if 
           if (associated(verticesOnEdge_save)) then
               verticesOnEdge_ptr => verticesOnEdge_save
               call mpas_pool_get_field(allFields, 'verticesOnEdge', verticesOnEdge)
           end if 
           if (associated(edgesOnEdge_save)) then
               edgesOnEdge_ptr => edgesOnEdge_save
               call mpas_pool_get_field(allFields, 'edgesOnEdge', edgesOnEdge)
           end if 
           if (associated(cellsOnVertex_save)) then
               cellsOnVertex_ptr => cellsOnVertex_save
               call mpas_pool_get_field(allFields, 'cellsOnVertex', cellsOnVertex)
           end if 
           if (associated(edgesOnVertex_save)) then
               edgesOnVertex_ptr => edgesOnVertex_save
               call mpas_pool_get_field(allFields, 'edgesOnVertex', edgesOnVertex)
           end if 

           !
           ! Reset indices for  connectivity arrays from global to local index space
           !
           call mpas_pool_get_field(allFields, 'indexToCellID', indexToCellID)
           do while (associated(indexToCellID))

               if (associated(cellsOnCell)) then
                   deallocate(cellsOnCell % array)
                   cellsOnCell % array => cellsOnCell_ptr % array
                   nullify(cellsOnCell_ptr % array)
                   cellsOnCell_ptr => cellsOnCell_ptr % next
                   cellsOnCell => cellsOnCell % next
               end if

               if (associated(edgesOnCell)) then
                   deallocate(edgesOnCell % array)
                   edgesOnCell % array => edgesOnCell_ptr % array
                   nullify(edgesOnCell_ptr % array)
                   edgesOnCell_ptr => edgesOnCell_ptr % next
                   edgesOnCell => edgesOnCell % next
               end if

               if (associated(verticesOnCell)) then
                   deallocate(verticesOnCell % array)
                   verticesOnCell % array => verticesOnCell_ptr % array
                   nullify(verticesOnCell_ptr % array)
                   verticesOnCell_ptr => verticesOnCell_ptr % next
                   verticesOnCell => verticesOnCell % next
               end if

               if (associated(cellsOnEdge)) then
                   deallocate(cellsOnEdge % array)
                   cellsOnEdge % array => cellsOnEdge_ptr % array
                   nullify(cellsOnEdge_ptr % array)
                   cellsOnEdge_ptr => cellsOnEdge_ptr % next
                   cellsOnEdge => cellsOnEdge % next
               end if

               if (associated(verticesOnEdge)) then
                   deallocate(verticesOnEdge % array)
                   verticesOnEdge % array => verticesOnEdge_ptr % array
                   nullify(verticesOnEdge_ptr % array)
                   verticesOnEdge_ptr => verticesOnEdge_ptr % next
                   verticesOnEdge => verticesOnEdge % next
               end if

               if (associated(edgesOnEdge)) then
                   deallocate(edgesOnEdge % array)
                   edgesOnEdge % array => edgesOnEdge_ptr % array
                   nullify(edgesOnEdge_ptr % array)
                   edgesOnEdge_ptr => edgesOnEdge_ptr % next
                   edgesOnEdge => edgesOnEdge % next
               end if

               if (associated(cellsOnVertex)) then
                   deallocate(cellsOnVertex % array)
                   cellsOnVertex % array => cellsOnVertex_ptr % array
                   nullify(cellsOnVertex_ptr % array)
                   cellsOnVertex_ptr => cellsOnVertex_ptr % next
                   cellsOnVertex => cellsOnVertex % next
               end if

               if (associated(edgesOnVertex)) then
                   deallocate(edgesOnVertex % array)
                   edgesOnVertex % array => edgesOnVertex_ptr % array
                   nullify(edgesOnVertex_ptr % array)
                   edgesOnVertex_ptr => edgesOnVertex_ptr % next
                   edgesOnVertex => edgesOnVertex % next
               end if

               indexToCellID => indexToCellID % next
           end do

           if (associated(cellsOnCell_save))    call mpas_deallocate_field(cellsOnCell_save)
           if (associated(edgesOnCell_save))    call mpas_deallocate_field(edgesOnCell_save)
           if (associated(verticesOnCell_save)) call mpas_deallocate_field(verticesOnCell_save)
           if (associated(cellsOnEdge_save))    call mpas_deallocate_field(cellsOnEdge_save)
           if (associated(verticesOnEdge_save)) call mpas_deallocate_field(verticesOnEdge_save)
           if (associated(edgesOnEdge_save))    call mpas_deallocate_field(edgesOnEdge_save)
           if (associated(cellsOnVertex_save))  call mpas_deallocate_field(cellsOnVertex_save)
           if (associated(edgesOnVertex_save))  call mpas_deallocate_field(edgesOnVertex_save)

           nullify(cellsOnCell_save)
           nullify(edgesOnCell_save)
           nullify(verticesOnCell_save)
           nullify(cellsOnEdge_save)
           nullify(verticesOnEdge_save)
           nullify(edgesOnEdge_save)
           nullify(cellsOnVertex_save)
           nullify(edgesOnVertex_save)
        end if

    end subroutine postwrite_reindex !}}}


    !-----------------------------------------------------------------------
    !  routine postread_reindex
    !
    !> \brief Reindex connectivity fields from global to local index space.
    !> \author Doug Jacobsen, Michael Duda
    !> \date   24 September 2014
    !> \details 
    !>  For any connectivity fields contained in the stream that was read, 
    !>  whose fields include those in the streamFields pool, convert the
    !>  globally indexed connectivity fields in the stream to local index space.
    !>  This routine should be called immediately after a read of a stream.
    !
    !-----------------------------------------------------------------------
    subroutine postread_reindex(allFields, streamFields) !{{{

        implicit none

        type (mpas_pool_type), pointer :: allFields
        type (mpas_pool_type), pointer :: streamFields

        type (mpas_pool_iterator_type) :: fieldItr
        type (mpas_pool_field_info_type) :: fieldInfo

        type (field1DInteger), pointer :: indexToCellID, indexToVertexID, indexToEdgeID, nEdgesOnCell, cursor
        type (field2DInteger), pointer :: int2DField
!TODO: Use a short string kind here?
        character(len=32) :: outDimName, indexSpaceName
        integer, dimension(:,:), pointer :: sortedID
        integer :: innerDim
        integer, pointer :: outerDim, indexSpaceDim
        logical :: skip_field
        integer :: i, j, k


        call mpas_pool_get_field(allFields, 'indexToCellID', indexToCellID)
        call mpas_pool_get_field(allFields, 'indexToEdgeID', indexToEdgeID)
        call mpas_pool_get_field(allFields, 'indexToVertexID', indexToVertexID)

        call mpas_pool_begin_iteration(streamFields)

        do while ( mpas_pool_get_next_member(streamFields, fieldItr) )

            ! Note: in a stream's field_pool, the names of fields are stored as configs
            if ( fieldItr % memberType == MPAS_POOL_CONFIG ) then

                call mpas_pool_get_field_info(allFields, fieldItr % memberName, fieldInfo)

                skip_field = .false.
                if (trim(fieldItr % memberName) == 'cellsOnCell') then

                    STREAM_DEBUG_WRITE('-- Reindexing cellsOnCell')

                    ! Get pointer to the field to be reindexed
                    call mpas_pool_get_field(allFields, 'cellsOnCell', int2DField)

                    ! Set the name of the outer dimension
                    outDimName = 'nCells'

                    ! Set the name of the dimension of the space within which we are indexing dimension
                    indexSpaceName = 'nCells'

                    ! Get pointer to appropriate global index field
                    cursor => indexToCellID

                else if (trim(fieldItr % memberName) == 'edgesOnCell') then

                    STREAM_DEBUG_WRITE('-- Reindexing edgesOnCell')

                    ! Get pointer to the field to be reindexed
                    call mpas_pool_get_field(allFields, 'edgesOnCell', int2DField)

                    ! Set the name of the outer dimension
                    outDimName = 'nCells'

                    ! Set the name of the dimension of the space within which we are indexing dimension
                    indexSpaceName = 'nEdges'

                    ! Get pointer to appropriate global index field
                    cursor => indexToEdgeID

                else if (trim(fieldItr % memberName) == 'verticesOnCell') then

                    STREAM_DEBUG_WRITE('-- Reindexing verticesOnCell')

                    ! Get pointer to the field to be reindexed
                    call mpas_pool_get_field(allFields, 'verticesOnCell', int2DField)

                    ! Set the name of the outer dimension
                    outDimName = 'nCells'

                    ! Set the name of the dimension of the space within which we are indexing dimension
                    indexSpaceName = 'nVertices'

                    ! Get pointer to appropriate global index field
                    cursor => indexToVertexID

                else if (trim(fieldItr % memberName) == 'cellsOnEdge') then

                    STREAM_DEBUG_WRITE('-- Reindexing cellsOnEdge')

                    ! Get pointer to the field to be reindexed
                    call mpas_pool_get_field(allFields, 'cellsOnEdge', int2DField)

                    ! Set the name of the outer dimension
                    outDimName = 'nEdges'

                    ! Set the name of the dimension of the space within which we are indexing dimension
                    indexSpaceName = 'nCells'

                    ! Get pointer to appropriate global index field
                    cursor => indexToCellID

                else if (trim(fieldItr % memberName) == 'verticesOnEdge') then

                    STREAM_DEBUG_WRITE('-- Reindexing verticesOnEdge')

                    ! Get pointer to the field to be reindexed
                    call mpas_pool_get_field(allFields, 'verticesOnEdge', int2DField)

                    ! Set the name of the outer dimension
                    outDimName = 'nEdges'

                    ! Set the name of the dimension of the space within which we are indexing dimension
                    indexSpaceName = 'nVertices'

                    ! Get pointer to appropriate global index field
                    cursor => indexToVertexID

                else if (trim(fieldItr % memberName) == 'edgesOnEdge') then

                    STREAM_DEBUG_WRITE('-- Reindexing edgesOnEdge')

                    ! Get pointer to the field to be reindexed
                    call mpas_pool_get_field(allFields, 'edgesOnEdge', int2DField)

                    ! Set the name of the outer dimension
                    outDimName = 'nEdges'

                    ! Set the name of the dimension of the space within which we are indexing dimension
                    indexSpaceName = 'nEdges'

                    ! Get pointer to appropriate global index field
                    cursor => indexToEdgeID

                else if (trim(fieldItr % memberName) == 'cellsOnVertex') then

                    STREAM_DEBUG_WRITE('-- Reindexing cellsOnVertex')

                    ! Get pointer to the field to be reindexed
                    call mpas_pool_get_field(allFields, 'cellsOnVertex', int2DField)

                    ! Set the name of the outer dimension
                    outDimName = 'nVertices'

                    ! Set the name of the dimension of the space within which we are indexing dimension
                    indexSpaceName = 'nCells'

                    ! Get pointer to appropriate global index field
                    cursor => indexToCellID

                else if (trim(fieldItr % memberName) == 'edgesOnVertex') then

                    STREAM_DEBUG_WRITE('-- Reindexing edgesOnVertex')

                    ! Get pointer to the field to be reindexed
                    call mpas_pool_get_field(allFields, 'edgesOnVertex', int2DField)

                    ! Set the name of the outer dimension
                    outDimName = 'nVertices'

                    ! Set the name of the dimension of the space within which we are indexing dimension
                    indexSpaceName = 'nEdges'

                    ! Get pointer to appropriate global index field
                    cursor => indexToEdgeID

                else
                    skip_field = .true.
                end if

                if (.not. skip_field) then

                    ! Get inner dimension of field to be reindexed (assumed to be block invariant)
                    innerDim = int2DField % dimSizes(1)

                    ! Reindex all blocks for the field
                    do while (associated(int2DField))

                        ! Get outer dimension of field for this block
                        call mpas_pool_get_dimension(cursor % block % dimensions, trim(outDimName), outerDim)
                        call mpas_pool_get_dimension(cursor % block % dimensions, trim(indexSpaceName), indexSpaceDim)

                        ! Set-up reindexing map
                        allocate(sortedID(2,indexSpaceDim))
                        do i = 1, indexSpaceDim
                            sortedID(1,i) = cursor % array(i)
                            sortedID(2,i) = i
                        end do
                        call mpas_quicksort(indexSpaceDim, sortedID)

                        ! Reindex the field
                        do i = 1, outerDim
                            do j = 1, innerDim
                                k = mpas_binary_search(sortedID, 2, 1, indexSpaceDim, int2DField % array(j,i))
                                if (k <= indexSpaceDim) then
                                    int2DField % array(j,i) = sortedID(2,k)
                                else
                                    int2DField % array(j,i) = indexSpaceDim + 1
                                end if
                            end do
                        end do

                        deallocate(sortedID)
                        int2DField => int2DField % next
                        cursor => cursor % next

                    end do

                end if

            end if

        end do

    end subroutine postread_reindex !}}}


    !-----------------------------------------------------------------------
    !  routine MPAS_stream_mgr_begin_iteration
    !
    !> \brief Reset iterator within stream manager
    !> \author Doug Jacobsen, Michael Duda
    !> \date   03/03/2015
    !> \details
    !>  If the optional 'streamID' argument is provided, this routine resets 
    !>  the iterator  within a stream manager so that streams may subsequently 
    !>  be iterated over using the MPAS_stream_mgr_get_next_stream function. 
    !>
    !>  If an optional stream name is provided via the 'streamID' argument, this
    !>  routine will reset the iterator for fields within the specified stream, 
    !>  which may subsequently iterated over using the 
    !>  MPAS_stream_mgr_get_next_field() routine.
    !>
    !>  NOTE: This routine does not support regular expressions for StreamID
    !
    !-----------------------------------------------------------------------
    subroutine MPAS_stream_mgr_begin_iteration(manager, streamID, ierr) !{{{

        implicit none

        type (MPAS_streamManager_type), intent(inout) :: manager     !< Input: Stream manager to begin iteration for
        character (len=*), intent(in), optional :: streamID          !< Input: Name of the stream to iterate over
        integer, intent(out), optional :: ierr                       !< Output: Return error code

        type (MPAS_stream_list_type), pointer :: stream
        integer :: err_local, threadNum

        threadNum = mpas_threading_get_thread_num()


        if (.not. present(streamID)) then

           if ( threadNum == 0 ) then
              nullify(manager % currentStream)
           end if

        else

           !
           ! Check that stream exists
           !
           nullify(stream)
           if (.not. MPAS_stream_list_query(manager % streams, streamID, stream, ierr=err_local)) then
               STREAM_ERROR_WRITE('Requested stream '//trim(streamID)//' does not exist in stream manager')
               if (present(ierr)) ierr = MPAS_STREAM_MGR_ERROR
               return
           end if

           call mpas_pool_begin_iteration(stream % field_pool)

        end if

        !$omp barrier

    end subroutine MPAS_stream_mgr_begin_iteration !}}}


    !-----------------------------------------------------------------------
    !  logical function MPAS_stream_mgr_get_next_stream
    !
    !> \brief Retrieve information about next stream
    !> \author Doug Jacobsen
    !> \date   03/03/2015
    !> \details
    !>  This routine advances the internal iterator to the next stream, and
    !>  returns information about it.
    !
    !-----------------------------------------------------------------------
    logical function MPAS_stream_mgr_get_next_stream(manager, streamID, directionProperty, activeProperty, & !{{{
                                                     immutableProperty, filenameTemplateProperty, &
                                                     referenceTimeProperty, recordIntervalProperty, precisionProperty, &
                                                     filenameIntervalProperty, clobberProperty) result(validStream)

        implicit none

        type (MPAS_streamManager_type), intent(inout) :: manager                   !< Input: Stream manager to iterate over
        character (len=StrKIND), intent(out), optional :: streamID                 !< Output: Name of next stream
        integer, intent(out), optional :: directionProperty                        !< Output: Integer describing the direction of the stream
        logical, intent(out), optional :: activeProperty                           !< Output: Logical describing if the stream is active or not
        logical, intent(out), optional :: immutableProperty                        !< Output: Logical describing if the stream is immutable or not
        character (len=StrKIND), intent(out), optional :: filenameTemplateProperty !< Output: String containing the filename template for the stream
        character (len=StrKIND), intent(out), optional :: referenceTimeProperty    !< Output: String containing the reference time for the stream
        character (len=StrKIND), intent(out), optional :: recordIntervalProperty   !< Output: String containing the record interval for the stream
        integer, intent(out), optional :: precisionProperty                        !< Output: Integer describing the precision of the stream
        character (len=StrKIND), intent(out), optional :: filenameIntervalProperty !< Output: String containing the filename interval for the stream
        integer, intent(out), optional :: clobberProperty                          !< Output: Interger describing the clobber mode of the stream

        integer :: threadNum

        threadNum = mpas_threading_get_thread_num()

        if ( associated(manager % currentStream) ) then
            if (.not. associated(manager % currentStream % next) ) then
                validStream = .false.
                return
            else
                validStream = .true.
                if ( threadNum == 0 ) then
                   manager % currentStream => manager % currentStream % next
                end if
            end if
        else if ( associated(manager % streams % head) ) then
           validStream = .true.
           if ( threadNum == 0 ) then
              manager % currentStream => manager % streams % head
           end if
        else
           validStream = .false.
           return
        end if

        !$omp barrier

        if ( present(streamID) ) then
           streamID = manager % currentStream % name
        end if

        if ( present(directionProperty) ) then
            directionProperty = manager % currentStream % direction
        end if

        if ( present(activeProperty) ) then
            activeProperty = manager % currentStream % active_stream
        end if

        if ( present(immutableProperty) ) then
            immutableProperty = manager % currentStream % immutable
        end if

        if ( present(filenameTemplateProperty) ) then
            filenameTemplateProperty = manager % currentStream % filename_template
        end if

        if ( present(referenceTimeProperty) ) then
            call mpas_get_time(manager % currentStream % referenceTime, dateTimeString=referenceTimeProperty)
        end if

        if ( present(recordIntervalProperty) ) then
            call mpas_get_timeInterval(manager % currentStream % recordInterval, timeString=recordIntervalProperty)
        end if

        if ( present(precisionProperty) ) then
            precisionProperty = manager % currentStream % precision
        end if

        if ( present(filenameIntervalProperty)) then
            filenameIntervalProperty = manager % currentStream % filename_interval
        end if

        if ( present(clobberProperty) ) then
            clobberProperty = manager % currentStream % clobber_mode
        end if

    end function MPAS_stream_mgr_get_next_stream !}}}


    !-----------------------------------------------------------------------
    !  logical function MPAS_stream_mgr_get_next_field
    !
    !> \brief Retrieve the name of the next field in a stream
    !> \author Michael Duda
    !> \date   06 March 2015
    !> \details
    !>  This function queries the name of the next field belonging to the stream
    !>  indicated by the streamID argument. Before the first call to this
    !>  routine for a stream, the routine MPAS_stream_mgr_begin_iteration() must
    !>  have been called to initialize iteration for the specified streamID in
    !>  the stream manager.
    !>
    !>  This function returns .TRUE. if the stream contains another field,
    !>  whether active or not, in which case the output argument fieldName 
    !>  provides the name of this field, and .FALSE. otherwise. If a field name
    !>  is returned, the optional logical argument isActive may be used to
    !>  determine whether the field is currently active in the stream.
    !>  NOTE: This routine does not support regular expressions for StreamID
    !
    !-----------------------------------------------------------------------
    logical function MPAS_stream_mgr_get_next_field(manager, streamID, fieldName, isActive) result(validField) !{{{

        implicit none

        type (MPAS_streamManager_type), intent(inout) :: manager    !< Input: Stream manager containing stream indicated by streamID
        character (len=*), intent(in) :: streamID                   !< Input: Name of the stream to iterate over
        character (len=StrKIND), intent(out) :: fieldName           !< Output: Name of the next field in streamID
        logical, intent(out), optional :: isActive                  !< Output: Name of the next field in streamID

        type (MPAS_stream_list_type), pointer :: stream
        type (mpas_pool_iterator_type) :: poolItr
        character (len=StrKIND), pointer :: packages
        integer :: err_level
        integer :: err_local


        validField = .false.

        !
        ! Check that stream exists
        !
        nullify(stream)
        if (.not. MPAS_stream_list_query(manager % streams, streamID, stream, ierr=err_local)) then
            STREAM_ERROR_WRITE('Requested stream '//trim(streamID)//' does not exist in stream manager')
            return
        end if

        !
        ! Get the name of the next field, if one exists
        !
        if (mpas_pool_get_next_member(stream % field_pool, poolItr)) then
            fieldName = poolItr % memberName
            validField = .true.
        end if

        !
        ! Optionally, set the isActive variable
        !
        if (validField .and. present(isActive)) then
            err_level = mpas_pool_get_error_level()
            call mpas_pool_set_error_level(MPAS_POOL_SILENT)

            nullify(packages)
            call mpas_pool_get_config(stream % field_pkg_pool, trim(fieldName)//':packages', packages)
            if (associated(packages)) then
                isActive = parse_package_list(manager % allPackages, trim(packages))
            else
                isActive = .true.
            end if
    
            call mpas_pool_set_error_level(err_level)
        end if

    end function MPAS_stream_mgr_get_next_field !}}}


    !-----------------------------------------------------------------------
    !  logical function MPAS_stream_mgr_stream_exists
    !
    !> \brief Determine if a stream exists in a stream manager
    !> \author Doug Jacobsen
    !> \date   07/29/2015
    !> \details
    !>  This function takes a stream manager and the name of a stream, and
    !>  returns a logical describing if the stream exists within the manager or
    !>  not. It gives no information about if the stream will be "handled" at
    !>  any point in time, only if it exists within the manager queried.
    !>  NOTE: This routine does not support regular expressions for StreamID
    !
    !-----------------------------------------------------------------------
    logical function MPAS_stream_mgr_stream_exists(manager, streamID) result(validStream)!{{{

       implicit none

       type (MPAS_streamManager_type), intent(inout) :: manager
       character (len=*), intent(in) :: streamID

       type (mpas_stream_list_type), pointer :: streamPtr

       nullify(streamPtr)
       validStream = mpas_stream_list_query(manager % streams, streamID, streamPtr)

       return

    end function MPAS_stream_mgr_stream_exists!}}}
 

end module mpas_stream_manager


!!!!!!!!!!!!!!!!!!!!!!!!!!!!!!!!!!!!!!!!!!!!!!!!!!!!!!!!!!!!!!!!!!!!!!!!!!!!!!!!
!
! C interface routines for building streams at run-time
!
!!!!!!!!!!!!!!!!!!!!!!!!!!!!!!!!!!!!!!!!!!!!!!!!!!!!!!!!!!!!!!!!!!!!!!!!!!!!!!!!


subroutine stream_mgr_create_stream_c(manager_c, streamID_c, direction_c, filename_c, filename_intv_c, ref_time_c, rec_intv_c, &
                                      immutable_c, precision_c, clobber_c, iotype_c, ierr_c) bind(c) !{{{

    use mpas_c_interfacing, only : mpas_c_to_f_string
    use iso_c_binding, only : c_char, c_int, c_ptr, c_f_pointer
    use mpas_derived_types, only : MPAS_streamManager_type, &
                                        MPAS_STREAM_MGR_NOERR, MPAS_STREAM_PROPERTY_FILENAME, &
                                        MPAS_STREAM_PROPERTY_FILENAME_INTV, MPAS_STREAM_PROPERTY_REF_TIME, &
                                        MPAS_STREAM_PROPERTY_RECORD_INTV, MPAS_STREAM_PROPERTY_PRECISION, &
                                        MPAS_STREAM_PROPERTY_CLOBBER, MPAS_STREAM_CLOBBER_NEVER, MPAS_STREAM_CLOBBER_APPEND, &
                                        MPAS_STREAM_CLOBBER_TRUNCATE, MPAS_STREAM_CLOBBER_OVERWRITE, MPAS_STREAM_PROPERTY_IOTYPE
    use mpas_stream_manager, only : MPAS_stream_mgr_create_stream, MPAS_stream_mgr_set_property
    use mpas_kind_types, only : StrKIND
    use mpas_derived_types, only : MPAS_LOG_ERR
    use mpas_log
    use mpas_io, only : MPAS_IO_SINGLE_PRECISION, MPAS_IO_DOUBLE_PRECISION, MPAS_IO_NATIVE_PRECISION, &
                        MPAS_IO_NETCDF, MPAS_IO_PNETCDF, MPAS_IO_NETCDF4, MPAS_IO_PNETCDF5

    implicit none

    type (c_ptr) :: manager_c
    character(kind=c_char) :: streamID_c(*)
    integer(kind=c_int) :: direction_c
    character(kind=c_char) :: filename_c(*)
    character(kind=c_char) :: filename_intv_c(*)
    character(kind=c_char) :: ref_time_c(*)
    character(kind=c_char) :: rec_intv_c(*)
    integer(kind=c_int) :: immutable_c
    integer(kind=c_int) :: precision_c
    integer(kind=c_int) :: clobber_c
    integer(kind=c_int) :: iotype_c
    integer(kind=c_int) :: ierr_c

    type (MPAS_streamManager_type), pointer :: manager
    character(len=StrKIND) :: streamID, filename, filename_interval, reference_time, record_interval
    integer :: direction, immutable, prec, ierr
    integer :: clobber_mode, iotype

    call c_f_pointer(manager_c, manager)
    call mpas_c_to_f_string(streamID_c, streamID)
    direction = direction_c
    call mpas_c_to_f_string(filename_c, filename)
    call mpas_c_to_f_string(filename_intv_c, filename_interval)
    call mpas_c_to_f_string(ref_time_c, reference_time)
    call mpas_c_to_f_string(rec_intv_c, record_interval)
    immutable = immutable_c

    if (precision_c == 4) then
        prec = MPAS_IO_SINGLE_PRECISION
    else if (precision_c == 8) then
        prec = MPAS_IO_DOUBLE_PRECISION
    else
        prec = MPAS_IO_NATIVE_PRECISION
    end if

    if (clobber_c == 0) then
       clobber_mode = MPAS_STREAM_CLOBBER_NEVER
    else if (clobber_c == 1) then
       clobber_mode = MPAS_STREAM_CLOBBER_APPEND
    else if (clobber_c == 2) then
       clobber_mode = MPAS_STREAM_CLOBBER_TRUNCATE
    else if (clobber_c == 3) then
       clobber_mode = MPAS_STREAM_CLOBBER_OVERWRITE
    else
       clobber_mode = MPAS_STREAM_CLOBBER_NEVER
    end if

    if (iotype_c == 0) then
       iotype = MPAS_IO_PNETCDF
    else if (iotype_c == 1) then
       iotype = MPAS_IO_PNETCDF5
    else if (iotype_c == 2) then
       iotype = MPAS_IO_NETCDF
    else if (iotype_c == 3) then
       iotype = MPAS_IO_NETCDF4
    else
       iotype = MPAS_IO_PNETCDF
    end if

    STREAM_DEBUG_WRITE('Creating stream from c...')
    
    !
    ! For immutable streams, the stream should have already been defined at this point, and
    !    all we need to do is update the stream's filename template;
    !    otherwise, we need to create a new stream
    !
    ierr = 0
    if (immutable == 1) then
        call MPAS_stream_mgr_set_property(manager, streamID, MPAS_STREAM_PROPERTY_FILENAME, filename, ierr=ierr)

        ! If we can't set a property on this immutable stream, most likely the stream wasn't defined in the core's Registry.xml file
        if (ierr /= MPAS_STREAM_MGR_NOERR) then
            call mpas_log_write('********************************************************************************', MPAS_LOG_ERR)
            call mpas_log_write(' Error: Stream '''//trim(streamID)//''' was not defined in the Registry.xml file as ', MPAS_LOG_ERR)
            call mpas_log_write('        an immutable stream. Immutable streams may only be defined in the Registry.xml', MPAS_LOG_ERR)
            call mpas_log_write('        file for a core.', MPAS_LOG_ERR)
            call mpas_log_write('********************************************************************************', MPAS_LOG_ERR)
            ierr_c = 1
            return
        end if
        call MPAS_stream_mgr_set_property(manager, streamID, MPAS_STREAM_PROPERTY_PRECISION, prec, ierr=ierr)
        call MPAS_stream_mgr_set_property(manager, streamID, MPAS_STREAM_PROPERTY_CLOBBER, clobber_mode, ierr=ierr)
        call MPAS_stream_mgr_set_property(manager, streamID, MPAS_STREAM_PROPERTY_IOTYPE, iotype, ierr=ierr)
    else
        call MPAS_stream_mgr_create_stream(manager, streamID, direction, filename, realPrecision=prec, &
                                           clobberMode=clobber_mode, ioType=iotype, ierr=ierr)
    end if

    if (reference_time /= 'initial_time') then
        call MPAS_stream_mgr_set_property(manager, streamID, MPAS_STREAM_PROPERTY_REF_TIME, reference_time, ierr=ierr)
    end if

    if (record_interval /= 'none') then
        call MPAS_stream_mgr_set_property(manager, streamID, MPAS_STREAM_PROPERTY_RECORD_INTV, record_interval, ierr=ierr)
    end if

    if (trim(filename_interval) /= 'none') then
        call MPAS_stream_mgr_set_property(manager, streamID, MPAS_STREAM_PROPERTY_FILENAME_INTV, filename_interval, ierr=ierr)
    end if

    if (ierr == MPAS_STREAM_MGR_NOERR) then
        ierr_c = 0
    else
        ierr_c = 1
    end if

end subroutine stream_mgr_create_stream_c !}}}


subroutine stream_mgr_add_pool_c(manager_c, streamID_c, poolName_c, packages_c, ierr_c) bind(c)!{{{

    use mpas_c_interfacing, only : mpas_c_to_f_string
    use iso_c_binding, only : c_char, c_int, c_ptr, c_f_pointer
    use mpas_derived_types, only : MPAS_streamManager_type, MPAS_STREAM_MGR_NOERR
    use mpas_stream_manager, only : MPAS_stream_mgr_add_pool
    use mpas_kind_types, only : StrKIND

    implicit none

    type (c_ptr) :: manager_c
    character(kind=c_char) :: streamID_c(*)
    character(kind=c_char) :: poolName_c(*)
    character(kind=c_char) :: packages_c(*)
    integer(kind=c_int) :: ierr_c

    type (MPAS_streamManager_type), pointer :: manager
    character(len=StrKIND) :: streamID, poolName, packages
    integer :: ierr


    call c_f_pointer(manager_c, manager)
    call mpas_c_to_f_string(streamID_c, streamID)
    call mpas_c_to_f_string(poolName_c, poolName)
    call mpas_c_to_f_string(packages_c, packages)

    if (len_trim(packages) > 0) then
       call MPAS_stream_mgr_add_pool(manager, streamID, poolName, packages=packages, ierr=ierr)
    else
       call MPAS_stream_mgr_add_pool(manager, streamID, poolName, ierr=ierr)
    end if

    if (ierr == MPAS_STREAM_MGR_NOERR) then
        ierr_c = 0
    else
        ierr_c = 1
    end if

end subroutine stream_mgr_add_pool_c!}}}


subroutine stream_mgr_add_field_c(manager_c, streamID_c, fieldName_c, packages_c, ierr_c) bind(c) !{{{

    use mpas_c_interfacing, only : mpas_c_to_f_string
    use iso_c_binding, only : c_char, c_int, c_ptr, c_f_pointer
    use mpas_derived_types, only : MPAS_streamManager_type, MPAS_STREAM_MGR_NOERR
    use mpas_stream_manager, only : MPAS_stream_mgr_add_field
    use mpas_kind_types, only : StrKIND

    implicit none

    type (c_ptr) :: manager_c
    character(kind=c_char) :: streamID_c(*)
    character(kind=c_char) :: fieldName_c(*)
    character(kind=c_char) :: packages_c(*)
    integer(kind=c_int) :: ierr_c

    type (MPAS_streamManager_type), pointer :: manager
    character(len=StrKIND) :: streamID, fieldName, packages
    integer :: ierr


    call c_f_pointer(manager_c, manager)
    call mpas_c_to_f_string(streamID_c, streamID)
    call mpas_c_to_f_string(fieldName_c, fieldName)
    call mpas_c_to_f_string(packages_c, packages)

    if (len_trim(packages) > 0) then
       call MPAS_stream_mgr_add_field(manager, streamID, fieldName, packages=packages, ierr=ierr)
    else
       call MPAS_stream_mgr_add_field(manager, streamID, fieldName, ierr=ierr)
    end if

    if (ierr == MPAS_STREAM_MGR_NOERR) then
        ierr_c = 0
    else
        ierr_c = 1
    end if

end subroutine stream_mgr_add_field_c !}}}


subroutine stream_mgr_add_immutable_stream_fields_c(manager_c, streamID_c, refStreamID_c, packages_c, ierr_c) bind(c) !{{{

    use mpas_c_interfacing, only : mpas_c_to_f_string
    use iso_c_binding, only : c_char, c_int, c_ptr, c_f_pointer
    use mpas_derived_types, only : MPAS_streamManager_type, MPAS_STREAM_MGR_NOERR, MPAS_STREAM_PROPERTY_IMMUTABLE
    use mpas_stream_manager, only : MPAS_stream_mgr_add_stream_fields, MPAS_stream_mgr_get_property
    use mpas_kind_types, only : StrKIND

    implicit none

    type (c_ptr) :: manager_c
    character(kind=c_char) :: streamID_c(*)    !< stream to add fields to
    character(kind=c_char) :: refStreamID_c(*) !< stream to supply list of fields to add
    character(kind=c_char) :: packages_c(*)
    integer(kind=c_int) :: ierr_c

    type (MPAS_streamManager_type), pointer :: manager
    character(len=StrKIND) :: streamID, refStreamID, packages
    logical :: is_immutable
    integer :: ierr


    call c_f_pointer(manager_c, manager)
    call mpas_c_to_f_string(streamID_c, streamID)
    call mpas_c_to_f_string(refStreamID_c, refStreamID)
    call mpas_c_to_f_string(packages_c, packages)


    call MPAS_stream_mgr_get_property(manager, refStreamID, MPAS_STREAM_PROPERTY_IMMUTABLE, is_immutable, ierr=ierr)
    if (.not. is_immutable) then
       if (ierr == MPAS_STREAM_MGR_NOERR) then
          ierr_c = 0
       else
          ierr_c = 1
       end if
       return ! This stream is not immutable so do not continue.
    endif

    if (len_trim(packages) > 0) then
       call MPAS_stream_mgr_add_stream_fields(manager, streamID, refStreamID, packages=packages, ierr=ierr)
    else
       call MPAS_stream_mgr_add_stream_fields(manager, streamID, refStreamID, ierr=ierr)
    end if

    if (ierr == MPAS_STREAM_MGR_NOERR) then
        ierr_c = 0
    else
        ierr_c = 1
    end if

end subroutine stream_mgr_add_immutable_stream_fields_c !}}}


subroutine stream_mgr_add_alarm_c(manager_c, streamID_c, direction_c, alarmTime_c, alarmInterval_c, ierr_c) bind(c) !{{{

    use mpas_c_interfacing, only : mpas_c_to_f_string
    use iso_c_binding, only : c_char, c_int, c_ptr, c_f_pointer
    use mpas_derived_types, only : MPAS_streamManager_type, MPAS_Clock_type, MPAS_Time_type, MPAS_TimeInterval_type, &
                                   MPAS_STREAM_MGR_NOERR, MPAS_STREAM_INPUT, MPAS_STREAM_OUTPUT, MPAS_START_TIME, &
                                   MPAS_STOP_TIME, MPAS_STREAM_PROPERTY_REF_TIME
    use mpas_stream_manager, only : MPAS_stream_mgr_get_clock, MPAS_stream_mgr_add_alarm, MPAS_stream_mgr_set_property
    use mpas_kind_types, only : StrKIND
    use mpas_timekeeping, only : mpas_add_clock_alarm, mpas_set_time, mpas_get_time, mpas_set_timeInterval, mpas_get_clock_time

    implicit none

    type (c_ptr) :: manager_c
    character(kind=c_char) :: streamID_c(*)
    character(kind=c_char) :: direction_c(*)
    character(kind=c_char) :: alarmTime_c(*)
    character(kind=c_char) :: alarmInterval_c(*)
    integer(kind=c_int) :: ierr_c

    type (MPAS_streamManager_type), pointer :: manager
    type (MPAS_Clock_type), pointer :: clock
    character(len=StrKIND) :: streamID, direction, alarmID, alarmTime, alarmInterval, alarmString
    type (MPAS_Time_type) :: alarmTime_local
    type (MPAS_TimeInterval_type) :: alarmInterval_local
    integer :: idirection
    integer :: ierr


    ierr = 0

    call c_f_pointer(manager_c, manager)
    call mpas_c_to_f_string(streamID_c, streamID)
    call mpas_c_to_f_string(direction_c, direction)
    call mpas_c_to_f_string(alarmTime_c, alarmTime)
    call mpas_c_to_f_string(alarmInterval_c, alarmInterval)
    write(alarmID, '(a)') trim(streamID)//'_'//trim(direction)

    ! Nothing to do for this stream
    if (trim(alarmInterval) == 'none') then
        return
    end if

    if (trim(direction) == 'input') then
        idirection = MPAS_STREAM_INPUT
    else if (trim(direction) == 'output') then
        idirection = MPAS_STREAM_OUTPUT
    end if

    call MPAS_stream_mgr_get_clock(manager, clock)

    if (trim(alarmTime) == 'start' .and. trim(alarmInterval) == 'final_only') then
        alarmTime_local = mpas_get_clock_time(clock, MPAS_STOP_TIME, ierr=ierr)
        call mpas_get_time(alarmTime_local, dateTimeString=alarmString)
        call MPAS_stream_mgr_set_property(manager, streamID, MPAS_STREAM_PROPERTY_REF_TIME, alarmString, ierr=ierr)
    else if (trim(alarmTime) == 'start') then
        alarmTime_local = mpas_get_clock_time(clock, MPAS_START_TIME, ierr=ierr)
    else
        call mpas_set_time(alarmTime_local, dateTimeString=alarmTime)
    end if

    if (trim(alarmInterval) == 'initial_only' .or. trim(alarmInterval) == 'final_only') then
        call mpas_add_clock_alarm(clock, alarmID, alarmTime_local, ierr=ierr)
    else
        call mpas_set_timeInterval(alarmInterval_local, timeString=alarmInterval)
        call mpas_add_clock_alarm(clock, alarmID, alarmTime_local, alarmTimeInterval=alarmInterval_local, ierr=ierr)
    end if

    call MPAS_stream_mgr_add_alarm(manager, streamID, alarmID, idirection, ierr=ierr)

    if (ierr == MPAS_STREAM_MGR_NOERR) then
        ierr_c = 0
    else
        ierr_c = 1
    end if

end subroutine stream_mgr_add_alarm_c !}}}


subroutine stream_mgr_add_pkg_c(manager_c, streamID_c, package_c, ierr_c) bind(c) !{{{

    use mpas_c_interfacing, only : mpas_c_to_f_string
    use iso_c_binding, only : c_char, c_int, c_ptr, c_f_pointer
    use mpas_derived_types, only : MPAS_streamManager_type, MPAS_STREAM_MGR_NOERR
    use mpas_stream_manager, only : MPAS_stream_mgr_add_pkg
    use mpas_kind_types, only : StrKIND

    implicit none

    type (c_ptr) :: manager_c
    character(kind=c_char) :: streamID_c(*)
    character(kind=c_char) :: package_c(*)
    integer(kind=c_int) :: ierr_c

    type (MPAS_streamManager_type), pointer :: manager
    character(len=StrKIND) :: streamID, package
    integer :: idirection
    integer :: ierr


    ierr = 0

    call c_f_pointer(manager_c, manager)
    call mpas_c_to_f_string(streamID_c, streamID)
    call mpas_c_to_f_string(package_c, package)
    write(package, '(a)') trim(package)//'Active'

    call MPAS_stream_mgr_add_pkg(manager, streamID, package, ierr=ierr)

    if (ierr == MPAS_STREAM_MGR_NOERR) then
        ierr_c = 0
    else
        ierr_c = 1
    end if

end subroutine stream_mgr_add_pkg_c !}}}<|MERGE_RESOLUTION|>--- conflicted
+++ resolved
@@ -3910,25 +3910,14 @@
            direction = -1
         end if
 
-<<<<<<< HEAD
-!       call mpas_get_time(when, dateTimeString=temp_string)
+        call mpas_get_time(when, dateTimeString=temp_string)
         STREAM_DEBUG_WRITE(' ** when is: ' // trim(temp_string))
 
-!       call mpas_get_time(ref_time, dateTimeString=temp_string)
+        call mpas_get_time(ref_time, dateTimeString=temp_string)
         STREAM_DEBUG_WRITE(' ** ref_time is: ' // trim(temp_string))
 
-!       call mpas_get_timeInterval(intv, timeString=temp_string)
+        call mpas_get_timeInterval(intv, timeString=temp_string)
         STREAM_DEBUG_WRITE(' ** intv is: ' // trim(temp_string))
-=======
-        call mpas_get_time(when, dateTimeString=temp_string)
-        STREAM_DEBUG_WRITE(' ** when is: ' COMMA trim(temp_string))
-
-        call mpas_get_time(ref_time, dateTimeString=temp_string)
-        STREAM_DEBUG_WRITE(' ** ref_time is: ' COMMA trim(temp_string))
-
-        call mpas_get_timeInterval(intv, timeString=temp_string)
-        STREAM_DEBUG_WRITE(' ** intv is: ' COMMA trim(temp_string))
->>>>>>> 0d8098d3
 
         call mpas_interval_division(ref_time, intv, filename_interval, nrecs, rem) 
 
