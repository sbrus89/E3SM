--- conflicted
+++ resolved
@@ -818,12 +818,8 @@
         fnewcase.write("\n " +  fclone.read())
 
         clonename = self.get_value("CASE")
-<<<<<<< HEAD
         logger.info(" Successfully created new case %s from clone case %s " %(newcasename, clonename))
-=======
-        logger.info(" Successfully created new case %s from clone case %s " %(newcasename, clonename))
 
         case_setup(newcase, clean=False, test_mode=False)
 
-        return newcase
->>>>>>> 776496a6
+        return newcase