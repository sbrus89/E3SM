--- conflicted
+++ resolved
@@ -883,13 +883,9 @@
     for components used in this case to find a test matching testname.  Add the
     path to that directory to sys.path if its not there and return the test object
     Fail if the test is not found in any of the paths.
-<<<<<<< HEAD
-    """
-=======
-    '''
+    """
     from importlib import import_module
 
->>>>>>> 1ca1b837
     system_test_path = None
     if testname.startswith("TEST"):
         system_test_path =  "CIME.SystemTests.system_tests_common.%s"%(testname)
