--- conflicted
+++ resolved
@@ -357,7 +357,7 @@
     ###########################################################################
     def simple_test(self, expect_works, extra_args):
     ###########################################################################
-        stat, output, errput = run_cmd("%s/create_test -v acme_test_only_pass %s" % (SCRIPT_DIR, extra_args), ok_to_fail=True)
+        stat, output, errput = run_cmd("%s/create_test acme_test_only_pass %s" % (SCRIPT_DIR, extra_args), ok_to_fail=True)
         if (expect_works):
             self.assertEqual(stat, 0, msg="COMMAND SHOULD HAVE WORKED\ncreate_test output:\n%s\n\nerrput:\n%s\n\ncode: %d" % (output, errput, stat))
         else:
@@ -492,13 +492,8 @@
         finally:
             sys.stdout = sys.__stdout__
 
-<<<<<<< HEAD
         if (CIME.utils.does_machine_have_batch()):
             run_cmd("%s/wait_for_tests *%s*/TestStatus*" % (SCRIPT_DIR, test_id), ok_to_fail=True, from_dir=self._testroot)
-=======
-        if (cime_util.does_machine_have_batch()):
-            run_cmd("%s/wait_for_tests *%s*/TestStatus" % (SCRIPT_DIR, test_id), ok_to_fail=True, from_dir=self._testroot)
->>>>>>> 6ffc1fbe
 
         test_statuses = glob.glob("%s/*%s*/TestStatus" % (self._testroot, test_id))
         self.assertEqual(len(tests), len(test_statuses))
@@ -604,14 +599,8 @@
     ###########################################################################
     def simple_test(self, expect_works, extra_args):
     ###########################################################################
-<<<<<<< HEAD
-        stat, output, errput = run_cmd("%s/create_test -v %s %s" % (SCRIPT_DIR, self._test_name, extra_args), ok_to_fail=True)
+        stat, output, errput = run_cmd("%s/create_test  %s %s" % (SCRIPT_DIR, self._test_name, extra_args), ok_to_fail=True)
         if (expect_works):
-=======
-        stat, output, errput = run_cmd("%s/create_test %s %s" % (SCRIPT_DIR, self._test_name, extra_args), ok_to_fail=True)
-
-        if (cime_util.does_machine_have_batch()):
->>>>>>> 6ffc1fbe
             self.assertEqual(stat, 0, msg="COMMAND SHOULD HAVE WORKED\ncreate_test output:\n%s\n\nerrput:\n%s\n\ncode: %d" % (output, errput, stat))
             test_id = extra_args.split()[extra_args.split().index("-t") + 1]
             stat, output, errput = run_cmd("%s/wait_for_tests *%s*/TestStatus" % (SCRIPT_DIR, test_id), ok_to_fail=True, from_dir=self._testroot)
@@ -619,11 +608,7 @@
         if (expect_works):
             self.assertEqual(stat, 0, msg="COMMAND SHOULD HAVE WORKED\nOutput:\n%s\n\nerrput:\n%s\n\ncode: %d" % (output, errput, stat))
         else:
-<<<<<<< HEAD
-            self.assertEqual(stat, CIME.utils.TESTS_FAILED_ERR_CODE, msg="COMMAND SHOULD HAVE DETECTED FAILED TESTS\ncreate_test output:\n%s\n\nerrput:\n%ss\n\ncode: %d" % (output, errput, stat))
-=======
-            self.assertEqual(stat, cime_util.TESTS_FAILED_ERR_CODE, msg="COMMAND SHOULD HAVE DETECTED FAILED TESTS\nOutput:\n%s\n\nerrput:\n%ss\n\ncode: %d" % (output, errput, stat))
->>>>>>> 6ffc1fbe
+            self.assertEqual(stat, CIME.utils.TESTS_FAILED_ERR_CODE, msg="COMMAND SHOULD HAVE DETECTED FAILED TESTS\nOutput:\n%s\n\nerrput:\n%ss\n\ncode: %d" % (output, errput, stat))
 
     ###############################################################################
     def test_create_test_rebless_namelist(self):
@@ -715,9 +700,7 @@
         self.assertTrue("ERS.f19_g16_rx1.D.melvin_gnu" in tests)
         self.assertTrue("ERS.f19_g16_rx1.E.melvin_gnu" in tests)
 
-<<<<<<< HEAD
-=======
-        if (cime_util.does_machine_have_batch()):
+        if (CIME.utils.does_machine_have_batch()):
             stat, output, errput = run_cmd("%s/wait_for_tests *%s*/TestStatus" % (SCRIPT_DIR, self._baseline_name), ok_to_fail=True, from_dir=self._testroot)
             self.assertEqual(stat, 0,
                              msg="COMMAND SHOULD HAVE WORKED\wait_for_tests output:\n%s\n\nerrput:\n%s\n\ncode: %d" % (output, errput, stat))
@@ -726,7 +709,7 @@
         stat, output, errput = run_cmd("%s/cs_status.%s" % (self._testroot, self._baseline_name), ok_to_fail=True)
         self.assertEqual(stat, 0,
                          msg="COMMAND SHOULD HAVE WORKED\cs.status output:\n%s\n\nerrput:\n%s\n\ncode: %d" % (output, errput, stat))
->>>>>>> 6ffc1fbe
+
 
 if (__name__ == "__main__"):
     unittest.main(verbosity=2)
